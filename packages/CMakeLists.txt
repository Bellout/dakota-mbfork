# CMakeLists.txt for DAKOTA packages
option(HAVE_AMPL "Build the AMPL package." ON)
option(HAVE_CONMIN "Build the CONMIN package." ON)
option(HAVE_DDACE "Build the DDACE package." ON)
option(HAVE_DOT "Build the DOT package." ON)
option(HAVE_DREAM "Build the DREAM package." ON)
option(HAVE_FSUDACE "Build the FSUDACE package." ON)
option(HAVE_HOPSPACK "Build the hopspack package." ON)
option(HAVE_JEGA "Build the JEGA package." ON)
option(HAVE_NCSUOPT "Build the NCSUOPT package." ON)
option(HAVE_NL2SOL "Build the NL2SOL package." ON)
option(HAVE_NLPQL "Build the NLPQL package." ON)
option(HAVE_NOMAD "Build the NOMAD package." ON)
option(HAVE_NPSOL "Build the NPSOL package." ON)
option(HAVE_OPTPP "Build the OPTPP package." ON)
option(HAVE_PECOS "Build the Pecos package." ON)
option(HAVE_PLUGIN "Enable plugins to the dakota executable." ON)
option(HAVE_PSUADE "Build the PSUADE package." ON)
option(HAVE_SURFPACK "Build the Surfpack package." ON)
# Packages formerly underneath Pecos
option(HAVE_FFT "Use either the fftw or dfftpack packages" ON)
option(HAVE_DFFTPACK "Build the dfftpack package.  This OPTION has no effect if
  HAVE_FFT is OFF" ON)
option(HAVE_FFTW "Find and use an installed fftw package. This OPTION has no
  effect if HAVE_FFT is OFF" OFF)

option(HAVE_LHS "Build the LHS package." ON)
option(HAVE_SPARSE_GRID "Build the VPISparseGrid package." ON)

# For managing additional packages that packages like pecos and surfpack depend on
include(ManageRelocatablePackage)

# Surfpack requires CONMIN and NCSUOPT before descending
ManageRelocatablePackage(CONMIN external/CONMIN)
ManageRelocatablePackage(NCSUOPT external/NCSUOpt)

add_subdirectory(external/nidr)

if(HAVE_AMPL)
  if (NOT AMPL_INCLUDE_DIRS)
    add_subdirectory(external/ampl)
  endif()
endif(HAVE_AMPL)

if(HAVE_OPTPP)
  if (NOT OPTPP_INCLUDE_DIRS)
    add_subdirectory(external/OPTPP)
  endif()
endif()

# Configure other Pecos dependencies before descending
# Both DAKOTA and PECOS unconditionally depend on Teuchos, and the "shared
# component magic" is managed in the top-level CMakeLists.txt file
include(FftwExternalProject) 
if(HAVE_FFT) 
  ManageRelocatablePackage(DFFTPACK external/dfftpack) 
  FftwExternalProject() 
endif(HAVE_FFT) 
 
ManageRelocatablePackage(LHS external/LHS)
 
ManageRelocatablePackage(SPARSE_GRID external/VPISparseGrid)

add_subdirectory(pecos)

include(ExternalProject)

if(HAVE_QUESO)

  # Queso depends on GSL, so ensure GSL detection and proper lib settings
  # Require user to turn on this GPL package explicitly
  if(NOT DAKOTA_HAVE_GSL)
    message(FATAL_ERROR 
      "HAVE_QUESO requires enabling GPL package GSL via DAKOTA_HAVE_GSL.")
  endif()

  if(DAKOTA_QUESO_CMAKE)
    add_subdirectory(external/queso)
  else()

  # Prerequisites for building QUESO
  find_program(SH sh)
  if(${SH} MATCHES "sh-NOTFOUND")
    message(FATAL_ERROR "Cannot build QUESO as an external project without sh")
  endif()

  # Use gsl-config to get GSL settings
  if(DEFINED GSL_CONFIG_EXECUTABLE)
    set(GSL_CONFIG "${GSL_CONFIG_EXECUTABLE}")
  else()
    find_program(GSL_CONFIG gsl-config)
    if(${GSL_CONFIG} MATCHES "gsl-config-NOTFOUND")
      if(DEFINED ENV{GSL_CONFIG})
	set(GSL_CONFIG "$ENV{GSL_CONFIG}")
      else()
	message(FATAL_ERROR "QUESO requires gsl-config on PATH or pointed to by"
	  " environment variable GSL_CONFIG.")
      endif()
    endif()
  endif()

  exec_program("${GSL_CONFIG}" ARGS --prefix OUTPUT_VARIABLE Q_GSL_PREFIX)
  message(STATUS "QUESO support -- GSL prefix: ${Q_GSL_PREFIX}")
  # Set GSL_PREFIX for QUESO m4
  set($ENV{GSL_PREFIX} ${Q_GSL_PREFIX})
  # GSL_LIBRARY_DIRS is set by find_package(GSL) at top-level
  message(STATUS "QUESO support -- GSL libdir: ${GSL_LIBRARY_DIRS}")

  # This may not be necessary for system-installed Boost, so warn only
  if(NOT DEFINED ENV{BOOST_ROOT})
    message(WARNING "QUESO typically requires environment variable BOOST_ROOT,"
      " but not set.")
  endif()

  # Configure, build, and install QUESO in packages/queso_ext.  Build
  # is in queso_ext/src; Install is to queso_ext/{bin,examples,include,lib}
  set(queso_config_cmd
    ${SH} ${CMAKE_CURRENT_SOURCE_DIR}/external/queso/configure
    "CC=${CMAKE_C_COMPILER}" "CXX=${CMAKE_CXX_COMPILER}"
    "F77=${CMAKE_Fortran_COMPILER}" "FC=${CMAKE_Fortran_COMPILER}"
    "--without-hdf5" "--without-glpk"
    "--with-boost=${Boost_INCLUDE_DIR}/.."
#    "--disable-shared"
    "LD_LIBRARY_PATH=$ENV{LD_LIBRARY_PATH}:${Boost_LIBRARY_DIRS}:${GSL_LIBRARY_DIRS}"
    "CXXFLAGS=${CMAKE_CXX_FLAGS}"
    "--prefix=${CMAKE_CURRENT_BINARY_DIR}/queso_ext"
    )

  externalproject_add(queso_ext
    PREFIX "${CMAKE_CURRENT_BINARY_DIR}/queso_ext"
    SOURCE_DIR "${CMAKE_CURRENT_SOURCE_DIR}/external/queso"
    CONFIGURE_COMMAND "${queso_config_cmd}"
    )

  #add_library(queso UNKNOWN IMPORTED GLOBAL)
  #set_target_properties(queso PROPERTIES 
  #  IMPORTED_LOCATION ${Dakota_BINARY_DIR}/packages/queso_ext/lib)

  # Install QUESO (and possibly GRVY) libs
  install(SCRIPT "${Dakota_SOURCE_DIR}/cmake/InstallQuesoLibs.cmake")

  endif()  # DAKOTA_QUESO_CMAKE

endif(HAVE_QUESO)


if(HAVE_ADAPTIVE_SAMPLING AND HAVE_MORSE_SMALE)
  # Extract Dionysus, but no build required
  externalproject_add(dionysus_ext
    # svn co 
    #   https://software.sandia.gov/svn/public/tpl/dionysus/tags/91c35fefb54e
    # mv dionysus-91c35fefb54e.tar.gz dionysus.tar.gz
    # Can't get download to work properly with proxy
    #URL http://hg.mrzv.org/Dionysus/archive/tip.tar.gz
    URL ${CMAKE_CURRENT_SOURCE_DIR}/dionysus.tar.gz
    URL_MD5 ""
    BUILD_IN_SOURCE 1
    CONFIGURE_COMMAND ""
    BUILD_COMMAND ""
    INSTALL_COMMAND ""
    )
endif()

<<<<<<< HEAD
if(HAVE_ANN)
  add_subdirectory(external/ann/src)
=======
if(HAVE_APPROXNN)
  add_subdirectory(approxnn/src)
>>>>>>> 57e7cac2
endif()



if(HAVE_SURFPACK)
  add_subdirectory(surfpack)
endif(HAVE_SURFPACK)

if(HAVE_ACRO)
  # Overrides of default MPI settings; may want to always set off
  # until we're using PEBBL parallel features to minimize configure
  # time errors
  if(DAKOTA_HAVE_MPI)
    # This variable has historically been set when Dakota enables MPI;
    # needs to be revisted
    set(USE_MPI "ON")
  else()
    # COLIN, PEBBL, and SCOLIB have USE_MPI
    set(USE_MPI FALSE CACHE BOOL
      "MPI NOT enabled in DAKOTA so disable in Acro (COLIN, PEBBL, SCOLIB)" 
      FORCE)
    set(UTILIB_USE_MPI FALSE CACHE BOOL
      "MPI NOT enabled in DAKOTA so disable in Acro (Utilib) as well" FORCE)
  endif()
  add_subdirectory(external/acro)
endif(HAVE_ACRO)

if(HAVE_DDACE)
  add_subdirectory(external/DDACE)
endif(HAVE_DDACE)

if(HAVE_DOT)
  if(EXISTS ${CMAKE_CURRENT_SOURCE_DIR}/../local/packages/external-seat/DOT/dbl_prec/dot1.f)
    add_subdirectory(../local/packages/external-seat/DOT ${CMAKE_CURRENT_BINARY_DIR}/DOT)
  else()
    set(HAVE_DOT OFF CACHE BOOL "Build the DOT package" FORCE)
  endif()
endif(HAVE_DOT)

if(HAVE_DREAM)
  add_subdirectory(external/dream)
endif(HAVE_DREAM)


if(HAVE_FSUDACE)
  add_subdirectory(external/FSUDace)
endif(HAVE_FSUDACE)

if(HAVE_HOPSPACK)
  # Default the GPL package to off in Dakota, but allow user override
  set(HAVE_CDDLIB OFF CACHE BOOL "Enable GPL-licensed package CDDLIB")

  # Override the HOPSPACK default to install the binary in bin/
  set(HOPSPACK_EXEC_DEST "bin")

  # HOPSPACK doesn't install headers and libraries by default
  set(INSTALL_HEADERS ON CACHE BOOL "Install headers")
  set(INSTALL_LIB ON CACHE BOOL "Install libraries")

  # Dakota is not currently using MPI features of HOPSPACK; if we do,
  # we will need to better sync up our CMake MPI probes
  #if(DAKOTA_HAVE_MPI)
  #  # See hopspack/ConfigureMPI.cmake for MPI "help"
  #  set(mpi ON CACHE BOOL "MPI requested so enable in HOPSPACK" FORCE)
  #  message("HOPSPACK caches the variable mpi = ${mpi}")
  #endif(DAKOTA_HAVE_MPI)

  # HOPSPACK expects BLAS symbol ddot to be found in LAPACK libs 
  set(LAPACK_ADD_LIBS ${BLAS_LIBS})
  set(HOPSPACK_TEST_LAPACK_FUNCS FALSE)
  add_subdirectory(external/hopspack)
endif(HAVE_HOPSPACK)

if(HAVE_JEGA)
  add_subdirectory(external/JEGA)
endif(HAVE_JEGA)

if(HAVE_NL2SOL)
  add_subdirectory(external/NL2SOL)
endif(HAVE_NL2SOL)

if(HAVE_NLPQL)
  if(EXISTS ${CMAKE_CURRENT_SOURCE_DIR}/../local/packages/external-site/NLPQL/NLPQLB.f)
    add_subdirectory(../local/packages/external-site/NLPQL ${CMAKE_CURRENT_BINARY_DIR}/NLPQL)
  else()
    set(HAVE_NLPQL OFF CACHE BOOL "Build the NLPQL package" FORCE)
  endif()
endif(HAVE_NLPQL)

if(HAVE_NOMAD)
  add_subdirectory(external/NOMAD)
endif(HAVE_NOMAD)

if(HAVE_NPSOL)
  if(EXISTS ${CMAKE_CURRENT_SOURCE_DIR}/../local/packages/external-site/NPSOL/npsolsubs.f)
    add_subdirectory(../local/packages/external-site/NPSOL ${CMAKE_CURRENT_BINARY_DIR}/NPSOL)
  else()
    set(HAVE_NPSOL OFF CACHE BOOL "Build the NPSOL package" FORCE)
  endif()
endif(HAVE_NPSOL)

if(HAVE_PSUADE)
  add_subdirectory(external/PSUADE)
endif(HAVE_PSUADE)

#if(DAKOTA_RESULTS_DB)
#  add_subdirectory(yaml-cpp)
#endif()

if(HAVE_X_GRAPHICS)
  add_subdirectory(external/sciplot)
endif(HAVE_X_GRAPHICS)<|MERGE_RESOLUTION|>--- conflicted
+++ resolved
@@ -161,13 +161,8 @@
     )
 endif()
 
-<<<<<<< HEAD
-if(HAVE_ANN)
-  add_subdirectory(external/ann/src)
-=======
 if(HAVE_APPROXNN)
-  add_subdirectory(approxnn/src)
->>>>>>> 57e7cac2
+  add_subdirectory(external/approxnn/src)
 endif()
 
 
