<<<<<<< HEAD
# CMakeLists.txt for DAKOTA packages
option(HAVE_ACRO "Build the ACRO package." ON)
option(HAVE_AMPL "Build the AMPL package." ON)
option(HAVE_C3 "Build the Compressed Continuous Computation package." OFF)
option(HAVE_CONMIN "Build the CONMIN package." ON)
option(HAVE_DDACE "Build the DDACE package." ON)
option(HAVE_DEMO_TPL "Build the Demo_TPL package." OFF)
option(HAVE_DOT "Build the DOT package." ON)
option(HAVE_DREAM "Build the DREAM package." ON)
option(HAVE_EIGEN "Build the Eigen package." ON)
option(HAVE_FSUDACE "Build the FSUDACE package." ON)
option(HAVE_HOPSPACK "Build the hopspack package." ON)
option(HAVE_JEGA "Build the JEGA package." ON)
option(HAVE_NCSUOPT "Build the NCSUOPT package." ON)
option(HAVE_NL2SOL "Build the NL2SOL package." ON)
option(HAVE_NLPQL "Build the NLPQL package." ON)
option(HAVE_NOMAD "Build the NOMAD package." ON)
option(HAVE_NOWPAC "Build the NOWPAC package (experimental)." OFF)
option(HAVE_NPSOL "Build the NPSOL package." ON)
option(HAVE_OPTPP "Build the OPTPP package." ON)
option(HAVE_PECOS "Build the Pecos package." ON)
option(HAVE_PLUGIN "Enable plugins to the dakota executable." ON)
option(HAVE_PSUADE "Build the PSUADE package." ON)
option(HAVE_ROL "Build the ROL package." ON)
option(HAVE_SURFPACK "Build the Surfpack package." ON)
# Packages formerly underneath Pecos
option(HAVE_FFT "Use either the fftw or dfftpack packages" ON)
option(HAVE_DFFTPACK "Build the dfftpack package.  This OPTION has no effect if
  HAVE_FFT is OFF" ON)
option(HAVE_FFTW "Find and use an installed fftw package. This OPTION has no
  effect if HAVE_FFT is OFF" OFF)

option(HAVE_LHS "Build the LHS package." ON)
option(HAVE_SPARSE_GRID "Build the VPISparseGrid package." ON)
=======
# All Dakota options for packages have been moved to top-level
>>>>>>> f62c0505

# For managing additional packages that packages like pecos and surfpack depend on
include(ManageRelocatablePackage)

# Surfpack requires CONMIN and NCSUOPT before descending
ManageRelocatablePackage(CONMIN external/CONMIN)
ManageRelocatablePackage(NCSUOPT external/NCSUOpt)

add_subdirectory(external/nidr)

if(HAVE_AMPL)
  if (NOT AMPL_INCLUDE_DIRS)
    add_subdirectory(external/ampl)
  endif()
endif(HAVE_AMPL)

if(HAVE_OPTPP)
  if (NOT OPTPP_INCLUDE_DIRS)
    add_subdirectory(external/OPTPP)
  endif()
endif()

# Configure other Pecos dependencies before descending
# Both DAKOTA and PECOS unconditionally depend on Teuchos, and the "shared
# component magic" is managed in the top-level CMakeLists.txt file
include(FftwExternalProject) 
if(HAVE_FFT) 
  ManageRelocatablePackage(DFFTPACK external/dfftpack) 
  FftwExternalProject() 
endif(HAVE_FFT) 
 
ManageRelocatablePackage(LHS external/LHS)
 
ManageRelocatablePackage(SPARSE_GRID external/VPISparseGrid)

add_subdirectory(pecos)

include(ExternalProject)

if(HAVE_QUESO)
  # Queso depends on GSL, so ensure GSL detection and proper lib settings
  # Require user to turn on this GPL package explicitly
  if(NOT DAKOTA_HAVE_GSL)
    message(FATAL_ERROR 
      "HAVE_QUESO requires enabling GPL package GSL via DAKOTA_HAVE_GSL.")
  endif()
  add_subdirectory(external/queso)
endif(HAVE_QUESO)


if(HAVE_ADAPTIVE_SAMPLING AND HAVE_MORSE_SMALE)
  # Extract Dionysus, but no build required
  externalproject_add(dionysus_ext
    # svn co 
    #   https://software.sandia.gov/svn/public/tpl/dionysus/tags/91c35fefb54e
    # mv dionysus-91c35fefb54e.tar.gz dionysus.tar.gz
    # Can't get download to work properly with proxy
    #URL http://hg.mrzv.org/Dionysus/archive/tip.tar.gz
    URL ${CMAKE_CURRENT_SOURCE_DIR}/dionysus.tar.gz
    URL_MD5 ""
    BUILD_IN_SOURCE 1
    CONFIGURE_COMMAND ""
    BUILD_COMMAND ""
    INSTALL_COMMAND ""
    )
endif()

if(HAVE_APPROXNN)
  add_subdirectory(external/approxnn/src)
endif()

#if(HAVE_EIGEN)
  SET( CMAKE_MODULE_PATH ${CMAKE_MODULE_PATH} ${CMAKE_CURRENT_SOURCE_DIR}/external/eigen3/share/eigen3/cmake)
  SET( CMAKE_PREFIX_PATH ${CMAKE_PREFIX_PATH} ${CMAKE_CURRENT_SOURCE_DIR}/external/eigen3/share/eigen3/cmake)
  find_package(Eigen3 3.3 REQUIRED CONFIG)
  message(STATUS "EIGEN3_FOUND = ${EIGEN3_FOUND}")
  message(STATUS "EIGEN3_INCLUDE_DIRS = ${EIGEN3_INCLUDE_DIRS}")
  message(STATUS "EIGEN3_INCLUDE_DIR = ${EIGEN3_INCLUDE_DIR}")
#endif()

if(HAVE_SURFPACK)
  add_subdirectory(surfpack)
endif(HAVE_SURFPACK)

if(HAVE_ACRO)
  # Overrides of default MPI settings; may want to always set off
  # until we're using PEBBL parallel features to minimize configure
  # time errors
  if(DAKOTA_HAVE_MPI)
    # This variable has historically been set when Dakota enables MPI;
    # needs to be revisted
    set(USE_MPI "ON")
  else()
    # COLIN, PEBBL, and SCOLIB have USE_MPI
    set(USE_MPI FALSE CACHE BOOL
      "MPI NOT enabled in DAKOTA so disable in Acro (COLIN, PEBBL, SCOLIB)" 
      FORCE)
    set(UTILIB_USE_MPI FALSE CACHE BOOL
      "MPI NOT enabled in DAKOTA so disable in Acro (Utilib) as well" FORCE)
  endif()
  add_subdirectory(external/acro)
endif(HAVE_ACRO)

if(HAVE_C3)
  add_subdirectory(external/C3)
endif()

if(HAVE_DDACE)
  add_subdirectory(external/DDACE)
endif(HAVE_DDACE)

if(HAVE_DOT)
  if(EXISTS ${CMAKE_CURRENT_SOURCE_DIR}/../local/packages/DOT/dbl_prec/dot1.f)
    add_subdirectory(../local/packages/DOT ${CMAKE_CURRENT_BINARY_DIR}/DOT)
  else()
    set(HAVE_DOT OFF CACHE BOOL "Build the DOT package" FORCE)
  endif()
endif(HAVE_DOT)

if(HAVE_DREAM)
  add_subdirectory(external/dream)
endif(HAVE_DREAM)

if(HAVE_FSUDACE)
  add_subdirectory(external/FSUDace)
endif(HAVE_FSUDACE)

if(HAVE_HOPSPACK)
  # Default the GPL package to off in Dakota, but allow user override
  set(HAVE_CDDLIB OFF CACHE BOOL "Enable GPL-licensed package CDDLIB")

  # Override the HOPSPACK default to install the binary in bin/
  set(HOPSPACK_EXEC_DEST "bin")

  # HOPSPACK doesn't install headers and libraries by default
  set(INSTALL_HEADERS ON CACHE BOOL "Install headers")
  set(INSTALL_LIB ON CACHE BOOL "Install libraries")

  # Dakota is not currently using MPI features of HOPSPACK; if we do,
  # we will need to better sync up our CMake MPI probes
  #if(DAKOTA_HAVE_MPI)
  #  # See hopspack/ConfigureMPI.cmake for MPI "help"
  #  set(mpi ON CACHE BOOL "MPI requested so enable in HOPSPACK" FORCE)
  #  message("HOPSPACK caches the variable mpi = ${mpi}")
  #endif(DAKOTA_HAVE_MPI)

  # HOPSPACK expects BLAS symbol ddot to be found in LAPACK libs 
  set(LAPACK_ADD_LIBS ${BLAS_LIBS})
  set(HOPSPACK_TEST_LAPACK_FUNCS FALSE)
  add_subdirectory(external/hopspack)
endif(HAVE_HOPSPACK)

if(HAVE_JEGA)
  add_subdirectory(external/JEGA)
endif(HAVE_JEGA)

if(HAVE_NL2SOL)
  add_subdirectory(external/NL2SOL)
endif(HAVE_NL2SOL)

if(HAVE_NLPQL)
  if(EXISTS ${CMAKE_CURRENT_SOURCE_DIR}/../local/packages/NLPQL/NLPQLB.f)
    add_subdirectory(../local/packages/NLPQL ${CMAKE_CURRENT_BINARY_DIR}/NLPQL)
  else()
    set(HAVE_NLPQL OFF CACHE BOOL "Build the NLPQL package" FORCE)
  endif()
endif(HAVE_NLPQL)

if(HAVE_DEMO_TPL)
  add_subdirectory(external/demo_tpl)
endif(HAVE_DEMO_TPL)

if(HAVE_NOMAD)
  add_subdirectory(external/NOMAD)
endif(HAVE_NOMAD)

if(HAVE_NOWPAC)
  add_subdirectory(external/nowpac)
endif()

if(HAVE_NPSOL)
  if(EXISTS ${CMAKE_CURRENT_SOURCE_DIR}/../local/packages/NPSOL/npsolsubs.f)
    add_subdirectory(../local/packages/NPSOL ${CMAKE_CURRENT_BINARY_DIR}/NPSOL)
  else()
    set(HAVE_NPSOL OFF CACHE BOOL "Build the NPSOL package" FORCE)
  endif()
endif(HAVE_NPSOL)

if(HAVE_PSUADE)
  add_subdirectory(external/PSUADE)
endif(HAVE_PSUADE)

if(HAVE_X_GRAPHICS)
  add_subdirectory(external/sciplot)
endif(HAVE_X_GRAPHICS)<|MERGE_RESOLUTION|>--- conflicted
+++ resolved
@@ -1,41 +1,4 @@
-<<<<<<< HEAD
-# CMakeLists.txt for DAKOTA packages
-option(HAVE_ACRO "Build the ACRO package." ON)
-option(HAVE_AMPL "Build the AMPL package." ON)
-option(HAVE_C3 "Build the Compressed Continuous Computation package." OFF)
-option(HAVE_CONMIN "Build the CONMIN package." ON)
-option(HAVE_DDACE "Build the DDACE package." ON)
-option(HAVE_DEMO_TPL "Build the Demo_TPL package." OFF)
-option(HAVE_DOT "Build the DOT package." ON)
-option(HAVE_DREAM "Build the DREAM package." ON)
-option(HAVE_EIGEN "Build the Eigen package." ON)
-option(HAVE_FSUDACE "Build the FSUDACE package." ON)
-option(HAVE_HOPSPACK "Build the hopspack package." ON)
-option(HAVE_JEGA "Build the JEGA package." ON)
-option(HAVE_NCSUOPT "Build the NCSUOPT package." ON)
-option(HAVE_NL2SOL "Build the NL2SOL package." ON)
-option(HAVE_NLPQL "Build the NLPQL package." ON)
-option(HAVE_NOMAD "Build the NOMAD package." ON)
-option(HAVE_NOWPAC "Build the NOWPAC package (experimental)." OFF)
-option(HAVE_NPSOL "Build the NPSOL package." ON)
-option(HAVE_OPTPP "Build the OPTPP package." ON)
-option(HAVE_PECOS "Build the Pecos package." ON)
-option(HAVE_PLUGIN "Enable plugins to the dakota executable." ON)
-option(HAVE_PSUADE "Build the PSUADE package." ON)
-option(HAVE_ROL "Build the ROL package." ON)
-option(HAVE_SURFPACK "Build the Surfpack package." ON)
-# Packages formerly underneath Pecos
-option(HAVE_FFT "Use either the fftw or dfftpack packages" ON)
-option(HAVE_DFFTPACK "Build the dfftpack package.  This OPTION has no effect if
-  HAVE_FFT is OFF" ON)
-option(HAVE_FFTW "Find and use an installed fftw package. This OPTION has no
-  effect if HAVE_FFT is OFF" OFF)
-
-option(HAVE_LHS "Build the LHS package." ON)
-option(HAVE_SPARSE_GRID "Build the VPISparseGrid package." ON)
-=======
 # All Dakota options for packages have been moved to top-level
->>>>>>> f62c0505
 
 # For managing additional packages that packages like pecos and surfpack depend on
 include(ManageRelocatablePackage)
