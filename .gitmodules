[submodule "packages/external"]
	path = packages/external
<<<<<<< HEAD
	url = https://software.sandia.gov/git/dakota-packages
[submodule "packages/pecos"]
	path = packages/pecos
	url = https://software.sandia.gov/git/pecos
[submodule "packages/surfpack"]
	path = packages/surfpack
	url = https://software.sandia.gov/git/surfpack
=======
	url = ../dakota-packages
[submodule "packages/pecos"]
	path = packages/pecos
	url = ../pecos
[submodule "packages/surfpack"]
	path = packages/surfpack
	url = ../surfpack
>>>>>>> f6deeea2
<|MERGE_RESOLUTION|>--- conflicted
+++ resolved
@@ -1,14 +1,14 @@
 [submodule "packages/external"]
 	path = packages/external
-<<<<<<< HEAD
-	url = https://software.sandia.gov/git/dakota-packages
-[submodule "packages/pecos"]
-	path = packages/pecos
-	url = https://software.sandia.gov/git/pecos
-[submodule "packages/surfpack"]
-	path = packages/surfpack
-	url = https://software.sandia.gov/git/surfpack
-=======
+#<<<<<<< HEAD
+#	url = https://software.sandia.gov/git/dakota-packages
+#[submodule "packages/pecos"]
+#	path = packages/pecos
+#	url = https://software.sandia.gov/git/pecos
+#[submodule "packages/surfpack"]
+#	path = packages/surfpack
+#	url = https://software.sandia.gov/git/surfpack
+#=======
 	url = ../dakota-packages
 [submodule "packages/pecos"]
 	path = packages/pecos
@@ -16,4 +16,4 @@
 [submodule "packages/surfpack"]
 	path = packages/surfpack
 	url = ../surfpack
->>>>>>> f6deeea2
+#>>>>>>> origin/devel