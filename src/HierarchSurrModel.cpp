--- conflicted
+++ resolved
@@ -526,11 +526,10 @@
       // LF resp should not be corrected directly (see derived_synchronize())
       lo_fi_response = lf_model.current_response().copy();
       bool quiet_flag = (outputLevel < NORMAL_OUTPUT);
-<<<<<<< HEAD
-      if (!deltaCorr[std::make_pair(lowFidelityIndices,
-                                    highFidelityIndices)].computed())
-        deltaCorr[std::make_pair(lowFidelityIndices,
-                                 highFidelityIndices)].compute(currentVariables,
+      std::pair<SizetSizetPair,SizetSizetPair> indices(lowFidelityIndices,
+						       highFidelityIndices);
+      if (!deltaCorr[indices].computed())
+        deltaCorr[indices].compute(currentVariables,
                                    truthResponseRef[highFidelityIndices],
                                    lo_fi_response, quiet_flag);
 
@@ -540,14 +539,6 @@
         it->second.apply(currentVariables, lo_fi_response, quiet_flag);
       }
 
-=======
-      std::pair<SizetSizetPair,SizetSizetPair> indices(lowFidelityIndices,
-						       highFidelityIndices);
-      if (!deltaCorr[indices].computed())
-        deltaCorr[indices].compute(currentVariables, truthResponseRef,
-				   lo_fi_response, quiet_flag);
-      deltaCorr[indices].apply(currentVariables, lo_fi_response, quiet_flag);
->>>>>>> 713ac9ad
       if (!mixed_eval) {
         currentResponse.active_set(lo_fi_set);
         currentResponse.update(lo_fi_response);
@@ -574,17 +565,11 @@
     // just update currentResponse (managed as surrogate data at a higher level)
     bool quiet_flag = (outputLevel < NORMAL_OUTPUT);
     currentResponse.active_set(set);
-<<<<<<< HEAD
-    deltaCorr[std::make_pair(lowFidelityIndices,
-                             highFidelityIndices)].compute(hi_fi_response,
+    std::pair<SizetSizetPair,SizetSizetPair> indices(lowFidelityIndices,
+						     highFidelityIndices);
+    deltaCorr[indices].compute(hi_fi_response,
                                lf_model.current_response(),
                                currentResponse, quiet_flag);
-=======
-    std::pair<SizetSizetPair,SizetSizetPair> indices(lowFidelityIndices,
-						     highFidelityIndices);
-    deltaCorr[indices].compute(hi_fi_response, lf_model.current_response(),
-			       currentResponse, quiet_flag);
->>>>>>> 713ac9ad
     break;
   }
   case AGGREGATED_MODELS:
@@ -732,11 +717,10 @@
     // correct LF response prior to caching
     if (responseMode == AUTO_CORRECTED_SURROGATE) {
       bool quiet_flag = (outputLevel < NORMAL_OUTPUT);
-<<<<<<< HEAD
-      if (!deltaCorr[std::make_pair(lowFidelityIndices,
-                                    highFidelityIndices)].computed())
-        deltaCorr[std::make_pair(lowFidelityIndices,
-                                 highFidelityIndices)].compute(currentVariables,
+      std::pair<SizetSizetPair,SizetSizetPair> indices(lowFidelityIndices,
+						       highFidelityIndices);
+      if (!deltaCorr[indices].computed())
+        deltaCorr[indices].compute(currentVariables,
                                    truthResponseRef[highFidelityIndices],
                                    lo_fi_response, quiet_flag);
       // correct synch cases now (asynch cases get corrected in
@@ -746,16 +730,6 @@
       {
         it->second.apply(currentVariables, lo_fi_response, quiet_flag);
       }
-=======
-      std::pair<SizetSizetPair,SizetSizetPair> indices(lowFidelityIndices,
-						       highFidelityIndices);
-      if (!deltaCorr[indices].computed())
-        deltaCorr[indices].compute(currentVariables, truthResponseRef,
-				   lo_fi_response, quiet_flag);
-      // correct synch cases now (asynch cases get corrected in
-      // derived_synchronize_aggregate*)
-      deltaCorr[indices].apply(currentVariables, lo_fi_response, quiet_flag);
->>>>>>> 713ac9ad
     }
     // cache corrected LF response for retrieval during synchronization
     cachedApproxRespMap[surrModelEvalCntr] = lo_fi_response;// deep copied above
@@ -1058,15 +1032,9 @@
       // if corresponding LF response is complete, compute the delta
       IntRespMCIter lf_corr_cit = lf_resp_map.find(v_corr_cit->first);
       if (lf_corr_cit != lf_resp_map.end()) {
-<<<<<<< HEAD
-        deltaCorr[std::make_pair(lowFidelityIndices,
-                                 highFidelityIndices)].compute(v_corr_cit->second,
+        deltaCorr[indices].compute(v_corr_cit->second,
                                    truthResponseRef[highFidelityIndices],
                                    lf_corr_cit->second, quiet_flag);
-=======
-        deltaCorr[indices].compute(v_corr_cit->second, truthResponseRef,
-				   lf_corr_cit->second, quiet_flag);
->>>>>>> 713ac9ad
         corr_comp = true;
       }
     }
@@ -1082,15 +1050,11 @@
     v_it = rawVarsMap.find(lf_eval_id);
     if (v_it != rawVarsMap.end()) {
       if (corr_comp) { // apply the correction to the LF response
-<<<<<<< HEAD
         std::map<std::pair<SizetSizetPair,SizetSizetPair>,DiscrepancyCorrection>::iterator it;
         for ( it = deltaCorr.begin(); it != deltaCorr.end(); it++ )
         {
           it->second.apply(v_it->second, lf_it->second, quiet_flag);
         }
-=======
-        deltaCorr[indices].apply(v_it->second, lf_it->second, quiet_flag);
->>>>>>> 713ac9ad
         rawVarsMap.erase(v_it);
       } else // no new corrections can be applied -> cache uncorrected
         cachedApproxRespMap.insert(*lf_it);
