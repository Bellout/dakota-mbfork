--- conflicted
+++ resolved
@@ -23,12 +23,7 @@
 
 HierarchSurrModel::HierarchSurrModel(ProblemDescDB& problem_db):
   SurrogateModel(problem_db),
-<<<<<<< HEAD
-  truthResponseRef(currentResponse.copy())
-=======
-  corrType(problem_db.get_short("model.surrogate.correction_type")),
   corrOrder(problem_db.get_short("model.surrogate.correction_order"))
->>>>>>> 78b67a2e
 {
   Response initial_response = currentResponse.copy();
 
@@ -81,17 +76,11 @@
       indices(lowFidelityIndices, highFidelityIndices);
     // initialize the DiscrepancyCorrection using lowest fidelity model;
     // this LF model gets updated at run time
-<<<<<<< HEAD
     deltaCorr[indices].initialize(surrogate_model(), surrogateFnIndices,
 				  corrType, corrOrder);
   }
-=======
-    deltaCorr[std::make_pair(lowFidelityIndices,
-                             highFidelityIndices)].initialize(orderedModels[0],
-                               surrogateFnIndices, corrType, corrOrder);
 
   truthResponseRef[highFidelityIndices] = initial_response;
->>>>>>> 78b67a2e
 }
 
 
@@ -577,18 +566,10 @@
     // just update currentResponse (managed as surrogate data at a higher level)
     bool quiet_flag = (outputLevel < NORMAL_OUTPUT);
     currentResponse.active_set(set);
-<<<<<<< HEAD
     std::pair<SizetSizetPair,SizetSizetPair>
       indices(lowFidelityIndices, highFidelityIndices);
     deltaCorr[indices].compute(hi_fi_response, lf_model.current_response(),
 			       currentResponse, quiet_flag);
-=======
-    std::pair<SizetSizetPair,SizetSizetPair> indices(lowFidelityIndices,
-						     highFidelityIndices);
-    deltaCorr[indices].compute(hi_fi_response,
-                               lf_model.current_response(),
-                               currentResponse, quiet_flag);
->>>>>>> 78b67a2e
     break;
   }
   case AGGREGATED_MODELS:
