/*  _______________________________________________________________________

    DAKOTA: Design Analysis Kit for Optimization and Terascale Applications
    Copyright 2014-2020 National Technology & Engineering Solutions of Sandia, LLC (NTESS).
    This software is distributed under the GNU Lesser General Public License.
    For more information, see the README file in the top Dakota directory.
    _______________________________________________________________________ */

// Class:        ProblemDescDB
//- Description: Implementation code for the ProblemDescDB class.
//-              It provides storage for problem description database entries
//-              and defines the keyword handlers that yacc calls to populate
//-              the database based on the parsed input.
//- Owner:       Mike Eldred
//- Checked by:

#include "dakota_system_defs.hpp"
#include "dakota_preproc_util.hpp"
#include "ProblemDescDB.hpp"
#include "ParallelLibrary.hpp"
#include "NIDRProblemDescDB.hpp"
#include "ProgramOptions.hpp"
#include "DakotaIterator.hpp"
#include "DakotaInterface.hpp"
#include "WorkdirHelper.hpp"  // bfs utils and prepend_preferred_env_path
#include <boost/bind.hpp>
#include <boost/function.hpp>
#include <string>

//#define DEBUG
//#define MPI_DEBUG

static const char rcsId[]="@(#) $Id: ProblemDescDB.cpp 7007 2010-10-06 15:54:39Z wjbohnh $";


namespace Dakota {

extern ParallelLibrary dummy_lib; // defined in dakota_global_defs.cpp
extern ProblemDescDB *Dak_pddb;	  // defined in dakota_global_defs.cpp


/** This constructor is the one which must build the base class data for all
    derived classes.  get_db() instantiates a derived class letter and the
    derived constructor selects this base class constructor in its
    initialization list (to avoid the recursion of the base class constructor
    calling get_db() again).  Since the letter IS the representation, its
    representation pointer is set to NULL. */
ProblemDescDB::ProblemDescDB(BaseConstructor, ParallelLibrary& parallel_lib):
  parallelLib(parallel_lib), environmentCntr(0), methodDBLocked(true),
  modelDBLocked(true), variablesDBLocked(true), interfaceDBLocked(true),
  responsesDBLocked(true)
{ /* empty ctor */ }


/** The default constructor: dbRep is NULL in this case.  This makes
    it necessary to check for NULL in the copy constructor, assignment
    operator, and destructor. */
ProblemDescDB::ProblemDescDB(): parallelLib(dummy_lib)
{ /* empty ctor */ }


/** This is the envelope constructor which uses problem_db to build a
    fully populated db object.  It only needs to extract enough data
    to properly execute get_db(problem_db), since the constructor
    overloaded with BaseConstructor builds the actual base class data
    inherited by the derived classes. */
ProblemDescDB::ProblemDescDB(ParallelLibrary& parallel_lib):
  parallelLib(parallel_lib),
  // Set the rep pointer to the appropriate db type
  dbRep(get_db(parallel_lib))

{
  if (!dbRep) // bad settings or insufficient memory
    abort_handler(-1);
}


/** Initializes dbRep to the appropriate derived type.  The standard
    derived class constructors are invoked.  */
std::shared_ptr<ProblemDescDB>
ProblemDescDB::get_db(ParallelLibrary& parallel_lib)
{
  Dak_pddb = this;	// for use in abort_handler()

  //if (xml_flag)
  //  return new XMLProblemDescDB(parallel_lib);
  //else
  return std::make_shared<NIDRProblemDescDB>(parallel_lib);
}


/** Copy constructor manages sharing of dbRep */
ProblemDescDB::ProblemDescDB(const ProblemDescDB& db):
  parallelLib(db.parallel_library()),
  dbRep(db.dbRep)
{ /* empty ctor */ }


/** Assignment operator shares the dbRep. */
ProblemDescDB ProblemDescDB::operator=(const ProblemDescDB& db)
{
  dbRep = db.dbRep;
  return *this; // calls copy constructor since returned by value
}


/** dbRep only deleted when its reference count reaches zero. */
ProblemDescDB::~ProblemDescDB()
{
  if (this == Dak_pddb)
    Dak_pddb = NULL;
}


/** DB setup phase 1: parse the input file and execute callback
    functions if present.  Rank 0 only.

    DB setup phase 2: optionally insert additional data via late sets.
    Rank 0 only. */
void ProblemDescDB::
parse_inputs(ProgramOptions& prog_opts,
	     DbCallbackFunctionPtr callback, void *callback_data)
{
  if (dbRep) {
    dbRep->parse_inputs(prog_opts, callback, callback_data);
    // BMA TODO: Temporary workaround; can't get callback to work on
    // letter yet. Need to replace Null_rep* with forward to letter
    // and remove dbRep->, but initial cut didn't work.
    if (callback && dbRep->parallelLib.world_rank() == 0)
      (*callback)(this, callback_data);
  }
  else {

    // Only the master parses the input file.
    if (parallelLib.world_rank() == 0) {

      if ( !prog_opts.input_file().empty() &&
	   !prog_opts.input_string().empty() ) {
	Cerr << "\nError: parse_inputs called with both input file and input "
	     << "string." << std::endl;
	abort_handler(PARSE_ERROR);
      }

      // Read the input from stdin if the user provided "-" as the filename
      if(prog_opts.input_file() == "-") {
        Cout << "Reading Dakota input from standard input" << std::endl;
        String stdin_string;
        char in = std::cin.get();
        while(std::cin.good()) {
          stdin_string.push_back(in);
          in = std::cin.get();
        }
        prog_opts.input_string(stdin_string);
      }

      if (prog_opts.preproc_input()) {

	if (prog_opts.echo_input())
	  echo_input_file(prog_opts.input_file(), prog_opts.input_string(),
			  " template");

	std::string tmpl_file = prog_opts.input_file();
	if (!prog_opts.input_string().empty())
	  // must generate to file on disk for pyprepro
	  tmpl_file = string_to_tmpfile(prog_opts.input_string());

	// run the pre-processor on the file
	std::string preproc_file = pyprepro_input(tmpl_file,
						  prog_opts.preproc_cmd());

	if (prog_opts.echo_input())
	  echo_input_file(preproc_file, "");

	// Parse the input file using one of the derived parser-specific classes
	derived_parse_inputs(preproc_file, "", prog_opts.parser_options());

	boost::filesystem::remove(preproc_file);
	if (!prog_opts.input_string().empty())
	  boost::filesystem::remove(tmpl_file);
      }
      else {

	if (prog_opts.echo_input())
	  echo_input_file(prog_opts.input_file(), prog_opts.input_string());

	// Parse the input file using one of the derived parser-specific classes
	derived_parse_inputs(prog_opts.input_file(), prog_opts.input_string(),
			     prog_opts.parser_options());

      }

      // Allow user input by callback function.

      // BMA TODO: Is this comment true?
      // Note: the DB is locked and the list iterators are not defined.  Thus,
      // the user function must do something to put the DB in a usable set/get
      // state (e.g., resolve_top_method() or set_db_list_nodes()).

      // if (callback)
      // 	(*callback)(this, callback_data);

    }

  }
}


/** DB setup phase 3: perform basic checks on keywords counts in
    current DB state, then sync to all processors. */
void ProblemDescDB::check_and_broadcast(const ProgramOptions& prog_opts) {

  if (dbRep)
    dbRep->check_and_broadcast(prog_opts);
  else {

    // Check to make sure at least one of each of the keywords was found
    // in the problem specification file; checks only happen on Dakota rank 0
    if (parallelLib.world_rank() == 0)
      check_input();

    // bcast a minimal MPI buffer containing the input specification
    // data prior to post-processing
    broadcast();

    // After broadcast, perform post-processing on all processors to
    // size default variables/responses specification vectors (avoid
    // sending large vectors over an MPI buffer).
    post_process();

  }
}



void ProblemDescDB::broadcast()
{
  if (dbRep)
    dbRep->broadcast();
  else {
    // DAKOTA's old design for reading the input file was for the master to get
    // the input filename from cmd_line_handler (after MPI_Init) and broadcast
    // the character buffer to all other processors (having every processor
    // query the cmd_line_handler was failing because of the effect of MPI_Init
    // on argc and argv).  Then every processor yyparsed.  This worked fine but
    // was not scalable for MP machines with a limited number of I/O devices.

    // Now, rank 0 yyparse's and sends all the parsed data in a single buffer
    // to all other ranks.
    if (parallelLib.world_size() > 1) {
      if (parallelLib.world_rank() == 0) {
	enforce_unique_ids();
	derived_broadcast(); // pre-processor
	send_db_buffer();
#ifdef MPI_DEBUG
	Cout << "DB buffer to send on world rank " << parallelLib.world_rank()
	     << ":\n" << environmentSpec << dataMethodList << dataVariablesList
	     << dataInterfaceList << dataResponsesList << std::endl;
#endif // MPI_DEBUG
      }
      else {
	receive_db_buffer();
#ifdef MPI_DEBUG
	Cout << "DB buffer received on world rank " << parallelLib.world_rank()
	     << ":\n" << environmentSpec << dataMethodList << dataVariablesList
	     << dataInterfaceList << dataResponsesList << std::endl;
#endif // MPI_DEBUG
	//derived_broadcast(); // post-processor
      }
    }
    else {
#ifdef DEBUG
      Cout << "DB parsed data:\n" << environmentSpec << dataMethodList
	   << dataVariablesList << dataInterfaceList << dataResponsesList
	   << std::endl;
#endif // DEBUG
      enforce_unique_ids();
      derived_broadcast();
    }
  }
}


/** When using library mode in a parallel application, post_process()
    should be called on all processors following broadcast() of a
    minimal problem specification. */
void ProblemDescDB::post_process()
{
  // no base class post-processing operations to perform
  if (dbRep)
    dbRep->derived_post_process();
  else
    derived_post_process();
}


void ProblemDescDB::
derived_parse_inputs(const std::string& dakota_input_file,
		     const std::string& dakota_input_string,
		     const std::string& parser_options)
{
  if (dbRep)
    dbRep->derived_parse_inputs(dakota_input_file, dakota_input_string,
				parser_options);
  else { // this fn must be redefined
    Cerr << "Error: Letter lacking redefinition of virtual derived_parse_inputs"
	 << " function.\n       No default defined at base class." << std::endl;
    abort_handler(-1);
  }
}


void ProblemDescDB::derived_broadcast()
{
  if (dbRep)
    dbRep->derived_broadcast();
  // else do nothing: this fn is optional
}


void ProblemDescDB::derived_post_process()
{
  if (dbRep)
    dbRep->derived_post_process();
  // else do nothing: this fn is optional
}


/** NOTE: when using library mode in a parallel application,
    check_input() should either be called only on worldRank 0, or it
    should follow a matched send_db_buffer()/receive_db_buffer() pair. */
void ProblemDescDB::check_input()
{
  if (dbRep)
    dbRep->check_input();
  else {

    int num_errors = 0;
    //if (!environmentCntr) { // Allow environment omission
    //  Cerr << "No environment specification found in input file.\n";
    //  ++num_errors;
    //}
    if (environmentCntr > 1) {
      Cerr << "Multiple environment specifications not allowed in input "
	   << "file.\n";
      ++num_errors;
    }
    if (dataMethodList.empty()) {
      Cerr << "No method specification found in input file.\n";
      ++num_errors;
    }
    if (dataVariablesList.empty()) {
      Cerr << "No variables specification found in input file.\n";
      ++num_errors;
    }
    if (dataInterfaceList.empty()) {
      // interface spec may be omitted in case of global data fits
      bool interface_reqd = true;
      // global surrogate with data reuse from either restart or points_file
      for (std::list<DataModel>::iterator dm_iter = dataModelList.begin();
	   dm_iter!=dataModelList.end(); ++dm_iter)
	if ( strbegins(dm_iter->dataModelRep->surrogateType, "global_") &&
	     ( ( !dm_iter->dataModelRep->approxPointReuse.empty() &&
		  dm_iter->dataModelRep->approxPointReuse != "none" ) ||
	       !dm_iter->dataModelRep->importBuildPtsFile.empty() ) )
	  interface_reqd = false;
      if (interface_reqd)
	for (std::list<DataMethod>::iterator dm_iter = dataMethodList.begin();
	     dm_iter != dataMethodList.end(); ++dm_iter)
	  if (!dm_iter->dataMethodRep->importBuildPtsFile.empty())
	    interface_reqd = false;
      if (interface_reqd) {
	Cerr << "No interface specification found in input file.\n";
	++num_errors;
      }
      else {
	// needed for setting DB interface node to something; prevents errors
	// in any interface spec data lookups (e.g., Interface base class ctor
	// called from ApproximationInterface ctor)
	DataInterface data_interface; // use defaults
	dataInterfaceList.push_back(data_interface);
      }
    }
    if (dataResponsesList.empty()) {
      Cerr << "No responses specification found in input file.\n";
      ++num_errors;
    }
    if (dataModelList.empty()) { // Allow model omission
      DataModel data_model; // use defaults: modelType == "simulation"
      dataModelList.push_back(data_model);
    }

    if (parallelLib.command_line_user_modes()) {

      if (!parallelLib.command_line_pre_run_input().empty())
	Cerr << "Warning: pre-run input not implemented; ignored.\n";

      if (!parallelLib.command_line_pre_run_output().empty()) {
	if (dataMethodList.size() > 1) {
	  Cerr << "Error: pre-run output only allowed for single method.\n";
	  ++num_errors;
	}
	else if (!dataMethodList.empty()) {
	  // exactly one method
	  // TODO: Test for iterator concurrency
	  std::list<DataMethod>::iterator dm = dataMethodList.begin();
	  unsigned short method_name = dm->dataMethodRep->methodName;
	  if ( !(method_name & PSTUDYDACE_BIT) &&
	       !(method_name == RANDOM_SAMPLING) ) {
	    Cerr << "Error: pre-run output not supported for method "
		 << method_name << "\n       (supported for sampling, "
		 << "parameter study, DDACE, FSUDACE, and PSUADE methods)\n";
	    ++num_errors;
	  }
	}
      }

      if (!parallelLib.command_line_run_input().empty())
	Cerr << "Warning: run input not implemented; ignored.\n";

      if (!parallelLib.command_line_run_output().empty())
	Cerr << "Warning: run output not implemented; ignored.\n";

      if (!parallelLib.command_line_post_run_input().empty()) {
	if (dataMethodList.size() > 1) {
	  Cerr << "Error: post-run input only allowed for single method.\n";
	  ++num_errors;
	}
	else if (!dataMethodList.empty()) {
	  // exactly one method
	  // TODO: Test for iterator concurrency
	  std::list<DataMethod>::iterator dm = dataMethodList.begin();
	  unsigned short method_name = dm->dataMethodRep->methodName;
	  if ( !(method_name & PSTUDYDACE_BIT) &&
	       !(method_name == RANDOM_SAMPLING) ) {
	    Cerr << "Error: post-run input not supported for method "
		 << method_name << "\n       (supported for sampling, "
		 << "parameter study, DDACE, FSUDACE, and PSUADE methods)\n";
	    ++num_errors;
	  }
	}
      }

      if (!parallelLib.command_line_post_run_output().empty())
	Cerr << "Warning: post-run output not implemented; ignored.\n";

    }

    if (num_errors) {
      Cerr << num_errors << " input specification errors detected." <<std::endl;
      abort_handler(PARSE_ERROR);
    }
  }
}


void ProblemDescDB::set_db_list_nodes(const String& method_tag)
{
  if (dbRep)
    dbRep->set_db_list_nodes(method_tag);
  // for simplicity in client logic, allow NO_SPECIFICATION case to fall
  // through: do not update iterators or locks, such that previous
  // specification settings remain active (NO_SPECIFICATION instances
  // within a recursion do not alter list node sequencing).
  else if (!strbegins(method_tag, "NOSPEC_METHOD_ID_")) {
    set_db_method_node(method_tag);
    if (methodDBLocked) {
      modelDBLocked = variablesDBLocked = interfaceDBLocked
	= responsesDBLocked = true;
      // ensure consistency in get_db_{method,model}_node():
      //dataModelIter = dataModelList.end();
    }
    else
      set_db_model_nodes(dataMethodIter->dataMethodRep->modelPointer);
  }
}


void ProblemDescDB::set_db_list_nodes(size_t method_index)
{
  if (dbRep)
    dbRep->set_db_list_nodes(method_index);
  else {
    // Set the correct Index values for all Data class lists.
    set_db_method_node(method_index);
    if (methodDBLocked) {
      modelDBLocked = variablesDBLocked = interfaceDBLocked
	= responsesDBLocked = true;
      // ensure consistency in get_db_{method,model}_node():
      //dataModelIter = dataModelList.end();
    }
    else
      set_db_model_nodes(dataMethodIter->dataMethodRep->modelPointer);
  }
}


void ProblemDescDB::resolve_top_method(bool set_model_nodes)
{
  if (dbRep)
    dbRep->resolve_top_method(set_model_nodes);
  else { // deduce which method spec sits on top
    String& top_meth_ptr = environmentSpec.dataEnvRep->topMethodPointer;
    size_t num_method_spec = dataMethodList.size();
    if (num_method_spec == 1)
      dataMethodIter = dataMethodList.begin();
    else if (!top_meth_ptr.empty())
      dataMethodIter =
	std::find_if( dataMethodList.begin(), dataMethodList.end(),
		      boost::bind(DataMethod::id_compare, _1, top_meth_ptr) );
    else { // identify which id_method does not appear in a method_pointer
      // Collect list of all method id's (including empty ids)
      StringList method_ids;
      for (std::list<DataMethod>::iterator it=dataMethodList.begin();
	   it!=dataMethodList.end(); it++)
	method_ids.push_back(it->dataMethodRep->idMethod);
      // Eliminate sub-method pointers from method specs
      for (std::list<DataMethod>::iterator it=dataMethodList.begin();
	   it!=dataMethodList.end(); it++)
	if (!it->dataMethodRep->subMethodPointer.empty()) {
          StringList::iterator slit
            = std::find(method_ids.begin(), method_ids.end(),
                        it->dataMethodRep->subMethodPointer);
          if (slit != method_ids.end()) method_ids.erase(slit);
	}
      // Eliminate method_pointers from model specs
      for (std::list<DataModel>::iterator it=dataModelList.begin();
	   it!=dataModelList.end(); it++)
	if (!it->dataModelRep->subMethodPointer.empty()) {
          StringList::iterator slit
            = std::find(method_ids.begin(), method_ids.end(),
                        it->dataModelRep->subMethodPointer);
          if (slit != method_ids.end()) method_ids.erase(slit);
	}
      // by process of elimination, select the top method
      if (method_ids.empty() || method_ids.size() > 1) {
	Cerr << "\nError: ProblemDescDB::resolve_top_method() failed to "
	     << "determine active method specification.\n       Please resolve "
	     << "method pointer ambiguities." << std::endl;
	abort_handler(PARSE_ERROR);
      }
      else {
	const String& method_id = *method_ids.begin();
	dataMethodIter
	  = std::find_if( dataMethodList.begin(), dataMethodList.end(),
              boost::bind(DataMethod::id_compare, _1, method_id) );
      }
    }
    methodDBLocked = false; // unlock

    // set all subordinate list nodes for this method
    if (set_model_nodes)
      set_db_model_nodes(dataMethodIter->dataMethodRep->modelPointer);
  }
}


void ProblemDescDB::set_db_method_node(const String& method_tag)
{
  if (dbRep)
    dbRep->set_db_method_node(method_tag);
  // for simplicity in client logic, allow NO_SPECIFICATION case to fall
  // through: do not update dataMethodIter or methodDBLocked, such that
  // previous specification settings remain active (NO_SPECIFICATION
  // instances within a recursion do not alter list node sequencing).
  else if (!strbegins(method_tag, "NOSPEC_METHOD_ID_")) {
    // set the correct Index values for all Data class lists.
    if (method_tag.empty()) { // no pointer specification
      if (dataMethodList.size() == 1) // no ambiguity if only one spec
	dataMethodIter = dataMethodList.begin();
      else { // try to match to a method without an id
	dataMethodIter
	  = std::find_if( dataMethodList.begin(), dataMethodList.end(),
              boost::bind(DataMethod::id_compare, _1, method_tag) );
	if (dataMethodIter == dataMethodList.end()) {
	  if (parallelLib.world_rank() == 0)
	    Cerr << "\nWarning: empty method id string not found.\n         "
		 << "Last method specification parsed will be used.\n";
	  --dataMethodIter; // last entry in list
	}
	else if (parallelLib.world_rank() == 0 &&
		 std::count_if(dataMethodList.begin(), dataMethodList.end(),
                   boost::bind(DataMethod::id_compare, _1, method_tag)) > 1)
	  Cerr << "\nWarning: empty method id string is ambiguous.\n         "
	       << "First matching method specification will be used.\n";
      }
      methodDBLocked = false; // unlock
    }
    else {
      std::list<DataMethod>::iterator dm_it
	= std::find_if( dataMethodList.begin(), dataMethodList.end(),
            boost::bind(DataMethod::id_compare, _1, method_tag) );
      if (dm_it == dataMethodList.end()) {
	methodDBLocked = true; // lock (moot)
	Cerr << "\nError: " << method_tag
	     << " is not a valid method identifier string." << std::endl;
	abort_handler(PARSE_ERROR);
      }
      else {
	methodDBLocked = false; // unlock
	dataMethodIter = dm_it;
	if (parallelLib.world_rank() == 0 &&
	    std::count_if(dataMethodList.begin(), dataMethodList.end(),
			  boost::bind(DataMethod::id_compare,_1,method_tag))>1)
	  Cerr << "\nWarning: method id string " << method_tag
	       << " is ambiguous.\n         First matching method "
	       << "specification will be used.\n";
      }
    }
  }
}


void ProblemDescDB::set_db_method_node(size_t method_index)
{
  if (dbRep)
    dbRep->set_db_method_node(method_index);
  else if (method_index == _NPOS)
    methodDBLocked = true;
  else {
    size_t num_meth_spec = dataMethodList.size();
    // allow advancement up to but not past end()
    if (method_index > num_meth_spec) {
      Cerr << "\nError: method_index sent to set_db_method_node is out of "
	   << "range." << std::endl;
      abort_handler(PARSE_ERROR);
    }
    dataMethodIter = dataMethodList.begin();
    std::advance(dataMethodIter, method_index);
    // unlock if not advanced to end()
    methodDBLocked = (method_index == num_meth_spec);
  }
}


void ProblemDescDB::set_db_model_nodes(size_t model_index)
{
  if (dbRep)
    dbRep->set_db_model_nodes(model_index);
  else if (model_index == _NPOS)
    modelDBLocked = variablesDBLocked = interfaceDBLocked
      = responsesDBLocked = true;
  else {
    size_t num_model_spec = dataModelList.size();
    // allow advancement up to but not past end()
    if (model_index > num_model_spec) {
      Cerr << "\nError: model_index sent to set_db_model_nodes is out of range."
	   << std::endl;
      abort_handler(PARSE_ERROR);
    }
    dataModelIter = dataModelList.begin();
    std::advance(dataModelIter, model_index);
    // unlock if not advanced to end()
    if (model_index == num_model_spec)
      modelDBLocked = variablesDBLocked = interfaceDBLocked = responsesDBLocked
	= true;
    else {
      const DataModelRep& MoRep = *dataModelIter->dataModelRep;
      set_db_variables_node(MoRep.variablesPointer);
      if (model_has_interface(MoRep))
	set_db_interface_node(MoRep.interfacePointer);
      else
	interfaceDBLocked = true;
      set_db_responses_node(MoRep.responsesPointer);
    }
  }
}


void ProblemDescDB::set_db_model_nodes(const String& model_tag)
{
  if (dbRep)
    dbRep->set_db_model_nodes(model_tag);
  // for simplicity in client logic, allow NO_SPECIFICATION case to fall
  // through: do not update model iterators or locks, such that previous
  // specification settings remain active (NO_SPECIFICATION instances
  // within a recursion do not alter list node sequencing).
  else if (! (model_tag == "NO_SPECIFICATION" ||
        strbegins(model_tag, "NOSPEC_MODEL_ID_") ||
        strbegins(model_tag, "RECAST_"))) {
    // set dataModelIter from model_tag
    if (model_tag.empty() || model_tag == "NO_MODEL_ID") { // no pointer specification
      if (dataModelList.empty()) { // Note: check_input() prevents this
	DataModel data_model; // for library mode
	dataModelList.push_back(data_model);
      }
      if (dataModelList.size() == 1) // no ambiguity if only one spec
	dataModelIter = dataModelList.begin();
      else { // try to match to a model without an id
	dataModelIter
	  = std::find_if( dataModelList.begin(), dataModelList.end(),
              boost::bind(DataModel::id_compare, _1, model_tag) );
	if (dataModelIter == dataModelList.end()) {
	  if (parallelLib.world_rank() == 0)
	    Cerr << "\nWarning: empty model id string not found.\n         "
		 << "Last model specification parsed will be used.\n";
	  --dataModelIter; // last entry in list
	}
	else if (parallelLib.world_rank() == 0 &&
		 std::count_if(dataModelList.begin(), dataModelList.end(),
                   boost::bind(DataModel::id_compare, _1, model_tag)) > 1)
	  Cerr << "\nWarning: empty model id string is ambiguous.\n         "
	       << "First matching model specification will be used.\n";
      }
      modelDBLocked = false; // unlock
    }
    else {
      std::list<DataModel>::iterator dm_it
	= std::find_if( dataModelList.begin(), dataModelList.end(),
            boost::bind(DataModel::id_compare, _1, model_tag) );
      if (dm_it == dataModelList.end()) {
	modelDBLocked = true; // lock (moot)
	Cerr << "\nError: " << model_tag
	     << " is not a valid model identifier string." << std::endl;
	abort_handler(PARSE_ERROR);
      }
      else {
	modelDBLocked = false; // unlock
	dataModelIter = dm_it;
	if (parallelLib.world_rank() == 0 &&
	    std::count_if(dataModelList.begin(), dataModelList.end(),
			  boost::bind(DataModel::id_compare, _1, model_tag))>1)
	  Cerr << "\nWarning: model id string " << model_tag << " is ambiguous."
	       << "\n         First matching model specification will be used."
	       << '\n';
      }
    }

    if (modelDBLocked)
      variablesDBLocked = interfaceDBLocked = responsesDBLocked	= true;
    else {
      const DataModelRep& MoRep = *dataModelIter->dataModelRep;
      set_db_variables_node(MoRep.variablesPointer);
      if (model_has_interface(MoRep))
	set_db_interface_node(MoRep.interfacePointer);
      else
	interfaceDBLocked = true;
      set_db_responses_node(MoRep.responsesPointer);
    }
  }
}


void ProblemDescDB::set_db_variables_node(const String& variables_tag)
{
  if (dbRep)
    dbRep->set_db_variables_node(variables_tag);
  // for simplicity in client logic, allow NO_SPECIFICATION case to fall
  // through: do not update dataVariablesIter or variablesDBLocked, such
  // that previous specification remains active (NO_SPECIFICATION
  // instances within a recursion do not alter list node sequencing).
  else if (variables_tag != "NO_SPECIFICATION") { // not currently in use
    // set dataVariablesIter from variables_tag
    if (variables_tag.empty()) { // no pointer specification
      if (dataVariablesList.size() == 1) // no ambiguity if only one spec
	dataVariablesIter = dataVariablesList.begin();
      else { // try to match to a variables without an id
	dataVariablesIter
	  = std::find_if( dataVariablesList.begin(), dataVariablesList.end(),
              boost::bind(DataVariables::id_compare, _1, variables_tag) );
	if (dataVariablesIter == dataVariablesList.end()) {
	  if (parallelLib.world_rank() == 0)
	    Cerr << "\nWarning: empty variables id string not found.\n         "
		 << "Last variables specification parsed will be used.\n";
	  --dataVariablesIter; // last entry in list
	}
	else if (parallelLib.world_rank() == 0 &&
		 std::count_if(dataVariablesList.begin(),
			       dataVariablesList.end(),
			       boost::bind(DataVariables::id_compare, _1,
					   variables_tag)) > 1)
	  Cerr << "\nWarning: empty variables id string is ambiguous."
	       << "\n         First matching variables specification will be "
	       << "used.\n";
      }
      variablesDBLocked = false; // unlock
    }
    else {
      std::list<DataVariables>::iterator dv_it
	= std::find_if( dataVariablesList.begin(), dataVariablesList.end(),
            boost::bind(DataVariables::id_compare, _1, variables_tag) );
      if (dv_it == dataVariablesList.end()) {
	variablesDBLocked = true; // lock (moot)
	Cerr << "\nError: " << variables_tag
	     << " is not a valid variables identifier string." << std::endl;
	abort_handler(PARSE_ERROR);
      }
      else {
	variablesDBLocked = false; // unlock
	dataVariablesIter = dv_it;
	if (parallelLib.world_rank() == 0 &&
	    std::count_if(dataVariablesList.begin(), dataVariablesList.end(),
			  boost::bind(DataVariables::id_compare, _1,
				      variables_tag)) > 1)
	  Cerr << "\nWarning: variables id string " << variables_tag
	       << " is ambiguous.\n         First matching variables "
	       << "specification will be used.\n";
      }
    }
  }
}


void ProblemDescDB::set_db_interface_node(const String& interface_tag)
{
  if (dbRep)
    dbRep->set_db_interface_node(interface_tag);
  // for simplicity in client logic, allow NO_SPECIFICATION case to fall
  // through: do not update dataInterfaceIter or interfaceDBLocked, such
  // that previous specification remains active (NO_SPECIFICATION
  // instances within a recursion do not alter list node sequencing).
  else if (!strbegins(interface_tag, "NOSPEC_INTERFACE_ID_")) {
    const DataModelRep& MoRep = *dataModelIter->dataModelRep;
    // set dataInterfaceIter from interface_tag
    if (interface_tag.empty() || interface_tag == "NO_ID") { // no pointer specification
      if (dataInterfaceList.size() == 1) // no ambiguity if only one spec
	dataInterfaceIter = dataInterfaceList.begin();
      else { // try to match to a interface without an id
	dataInterfaceIter
	  = std::find_if( dataInterfaceList.begin(), dataInterfaceList.end(),
              boost::bind(DataInterface::id_compare, _1, interface_tag) );
	// echo warning if a default interface list entry will be used and more
	// than 1 interface specification is present.  Currently this can only
	// happen for simulation models, since surrogate model specifications
	// do not contain interface ptrs and the omission of an optional
	// interface ptr in nested models indicates the omission of an optional
	// interface (rather than the presence of an unidentified interface).
	if (dataInterfaceIter == dataInterfaceList.end()) {
	  if (parallelLib.world_rank() == 0 &&
	      MoRep.modelType == "simulation")
	    Cerr << "\nWarning: empty interface id string not found.\n         "
		 << "Last interface specification parsed will be used.\n";
	  --dataInterfaceIter; // last entry in list
	}
	else if (parallelLib.world_rank() == 0 &&
		 MoRep.modelType == "simulation"  &&
		 std::count_if(dataInterfaceList.begin(),
			       dataInterfaceList.end(),
			       boost::bind(DataInterface::id_compare, _1,
					   interface_tag)) > 1)
	  Cerr << "\nWarning: empty interface id string is ambiguous."
	       << "\n         First matching interface specification will be "
	       << "used.\n";
      }
      interfaceDBLocked = false; // unlock
    }
    else {
      std::list<DataInterface>::iterator di_it
	= std::find_if( dataInterfaceList.begin(), dataInterfaceList.end(),
            boost::bind(DataInterface::id_compare, _1, interface_tag) );
      if (di_it == dataInterfaceList.end()) {
	interfaceDBLocked = true; // lock (moot)
	Cerr << "\nError: " << interface_tag
	     << " is not a valid interface identifier string." << std::endl;
	abort_handler(PARSE_ERROR);
      }
      else {
	interfaceDBLocked = false; // unlock
	dataInterfaceIter = di_it;
	if (parallelLib.world_rank() == 0 &&
	    std::count_if(dataInterfaceList.begin(), dataInterfaceList.end(),
			  boost::bind(DataInterface::id_compare, _1,
				      interface_tag)) > 1)
	  Cerr << "\nWarning: interface id string " << interface_tag
	       << " is ambiguous.\n         First matching interface "
	       << "specification will be used.\n";
      }
    }
  }
}


void ProblemDescDB::set_db_responses_node(const String& responses_tag)
{
  if (dbRep)
    dbRep->set_db_responses_node(responses_tag);
  // for simplicity in client logic, allow NO_SPECIFICATION case to fall
  // through: do not update dataResponsesIter or responsesDBLocked,
  // such that previous specification remains active (NO_SPECIFICATION
  // instances within a recursion do not alter list node sequencing).
  else if (responses_tag != "NO_SPECIFICATION") {
    // set dataResponsesIter from responses_tag
    if (responses_tag.empty()) { // no pointer specification
      if (dataResponsesList.size() == 1) // no ambiguity if only one spec
	dataResponsesIter = dataResponsesList.begin();
      else { // try to match to a responses without an id
	dataResponsesIter
	  = std::find_if( dataResponsesList.begin(), dataResponsesList.end(),
              boost::bind(DataResponses::id_compare, _1, responses_tag) );
	if (dataResponsesIter == dataResponsesList.end()) {
	  if (parallelLib.world_rank() == 0)
	    Cerr << "\nWarning: empty responses id string not found.\n         "
		 << "Last responses specification parsed will be used.\n";
	  --dataResponsesIter; // last entry in list
	}
	else if (parallelLib.world_rank() == 0 &&
		 std::count_if(dataResponsesList.begin(),
			       dataResponsesList.end(),
			       boost::bind(DataResponses::id_compare, _1,
					   responses_tag)) > 1)
	  Cerr << "\nWarning: empty responses id string is ambiguous."
	       << "\n         First matching responses specification will be "
	       << "used.\n";
      }
      responsesDBLocked = false; // unlock
    }
    else {
      std::list<DataResponses>::iterator dr_it
	= std::find_if( dataResponsesList.begin(), dataResponsesList.end(),
            boost::bind(DataResponses::id_compare, _1, responses_tag) );
      if (dr_it == dataResponsesList.end()) {
	responsesDBLocked = true; // lock (moot)
	Cerr << "\nError: " << responses_tag
	     << " is not a valid responses identifier string." << std::endl;
	abort_handler(PARSE_ERROR);
      }
      else {
	responsesDBLocked = false; // unlock
	dataResponsesIter = dr_it;
	if (parallelLib.world_rank() == 0 &&
	    std::count_if(dataResponsesList.begin(), dataResponsesList.end(),
			  boost::bind(DataResponses::id_compare, _1,
				      responses_tag)) > 1)
	  Cerr << "\nWarning: responses id string " << responses_tag
	       << " is ambiguous.\n         First matching responses "
	       << "specification will be used.\n";
      }
    }
  }
}


void ProblemDescDB::send_db_buffer()
{
  MPIPackBuffer send_buffer;
  send_buffer << environmentSpec   << dataMethodList    << dataModelList
	      << dataVariablesList << dataInterfaceList << dataResponsesList;

  // Broadcast length of buffer so that slaves can allocate MPIUnpackBuffer
  int buffer_len = send_buffer.size();
  parallelLib.bcast_w(buffer_len);

  // Broadcast actual buffer
  parallelLib.bcast_w(send_buffer);
}


void ProblemDescDB::receive_db_buffer()
{
  // receive length of incoming buffer and allocate space for MPIUnpackBuffer
  int buffer_len;
  parallelLib.bcast_w(buffer_len);

  // receive incoming buffer
  MPIUnpackBuffer recv_buffer(buffer_len);
  parallelLib.bcast_w(recv_buffer);
  recv_buffer >> environmentSpec   >> dataMethodList    >> dataModelList
	      >> dataVariablesList >> dataInterfaceList >> dataResponsesList;
}


const Iterator& ProblemDescDB::get_iterator()
{
  // ProblemDescDB::get_<object> functions operate at the envelope level
  // so that any passing of *this provides the envelope object.
  if (!dbRep) {
    Cerr << "Error: ProblemDescDB::get_iterator() called for letter object."
	 << std::endl;
    abort_handler(PARSE_ERROR);
  }

  // In general, have to worry about loss of encapsulation and use of context
  // _above_ this specification.  However, any dependence on the environment
  // specification is OK since there is only one.  All other specifications
  // are identified via model_pointer.

  // The DB list nodes are set prior to calling get_iterator():
  // >    method_ptr spec -> id_method must be defined
  // > no method_ptr spec -> id_method is ignored, method spec is last parsed
  // Reuse logic works in both cases -> only a single unreferenced iterator
  // may exist, which corresponds to the last method spec and is reused for
  // all untagged instantiations.
  String id_method = dbRep->dataMethodIter->dataMethodRep->idMethod;
  if(id_method.empty())
    id_method = "NO_METHOD_ID";
  IterLIter i_it
    = std::find_if(dbRep->iteratorList.begin(), dbRep->iteratorList.end(),
                   boost::bind(&Iterator::method_id, _1) == id_method);
  if (i_it == dbRep->iteratorList.end()) {
    Iterator new_iterator(*this);
    dbRep->iteratorList.push_back(new_iterator);
    i_it = --dbRep->iteratorList.end();
  }
  return *i_it;
}


const Iterator& ProblemDescDB::get_iterator(Model& model)
{
  // ProblemDescDB::get_<object> functions operate at the envelope level
  // so that any passing of *this provides the envelope object.
  if (!dbRep) {
    Cerr << "Error: ProblemDescDB::get_iterator() called for letter object."
	 << std::endl;
    abort_handler(PARSE_ERROR);
  }

  String id_method = dbRep->dataMethodIter->dataMethodRep->idMethod;
  if(id_method.empty())
    id_method = "NO_METHOD_ID";
  IterLIter i_it
    = std::find_if(dbRep->iteratorList.begin(), dbRep->iteratorList.end(),
                   boost::bind(&Iterator::method_id, _1) == id_method);
  // if Iterator does not already exist, then create it
  if (i_it == dbRep->iteratorList.end()) {
    Iterator new_iterator(*this, model);
    dbRep->iteratorList.push_back(new_iterator);
    i_it = --dbRep->iteratorList.end();
  }
  // idMethod already exists, but check for same model.  If !same, instantiate
  // new rather than update (i_it->iterated_model(model)) all shared instances.
  else if (model != i_it->iterated_model()) {
    Iterator new_iterator(*this, model);
    dbRep->iteratorList.push_back(new_iterator);
    i_it = --dbRep->iteratorList.end();
  }
  return *i_it;
}


const Iterator& ProblemDescDB::
get_iterator(const String& method_name, Model& model)
{
  // ProblemDescDB::get_<object> functions operate at the envelope level
  // so that any passing of *this provides the envelope object.
  if (!dbRep) {
    Cerr << "Error: ProblemDescDB::get_iterator() called for letter object."
	 << std::endl;
    abort_handler(PARSE_ERROR);
  }

  IterLIter i_it
    = std::find_if(dbRep->iteratorByNameList.begin(),
		   dbRep->iteratorByNameList.end(),
                   boost::bind(&Iterator::method_string, _1) == method_name);
  // if Iterator does not already exist, then create it
  if (i_it == dbRep->iteratorByNameList.end()) {
    Iterator new_iterator(method_name, model);
    dbRep->iteratorByNameList.push_back(new_iterator);
    i_it = --dbRep->iteratorByNameList.end();
  }
  // method_name already exists, but check for same model. If !same, instantiate
  // new rather than update (i_it->iterated_model(model)) all shared instances.
  else if (model != i_it->iterated_model()) {
    Iterator new_iterator(method_name, model);
    dbRep->iteratorByNameList.push_back(new_iterator);
    i_it = --dbRep->iteratorByNameList.end();
  }
  return *i_it;
}


const Model& ProblemDescDB::get_model()
{
  // ProblemDescDB::get_<object> functions operate at the envelope level
  // so that any passing of *this provides the envelope object.
  if (!dbRep) {
    Cerr << "Error: ProblemDescDB::get_model() called for letter object."
         << std::endl;
    abort_handler(PARSE_ERROR);
  }

  // A model specification identifies its variables, interface, and responses.
  // Have to worry about loss of encapsulation and use of context _above_ this
  // specification, i.e., any dependence on an iterator specification
  // (dependence on the environment spec is OK since there is only one).
  // > method.output
  // > Constraints: variables view

  // The DB list nodes are set prior to calling get_model():
  // >    model_ptr spec -> id_model must be defined
  // > no model_ptr spec -> id_model is ignored, model spec is last parsed
  String id_model = dbRep->dataModelIter->dataModelRep->idModel;
  if(id_model.empty())
    id_model = "NO_MODEL_ID";
  ModelLIter m_it
    = std::find_if(dbRep->modelList.begin(), dbRep->modelList.end(),
                   boost::bind(&Model::model_id, _1) == id_model);
  if (m_it == dbRep->modelList.end()) {
    Model new_model(*this);
    dbRep->modelList.push_back(new_model);
    m_it = --dbRep->modelList.end();
  }
  return *m_it;
}


const Variables& ProblemDescDB::get_variables()
{
  // ProblemDescDB::get_<object> functions operate at the envelope level
  // so that any passing of *this provides the envelope object.
  if (!dbRep) {
    Cerr << "Error: ProblemDescDB::get_variables() called for letter object."
	 << std::endl;
    abort_handler(PARSE_ERROR);
  }

  // Have to worry about loss of encapsulation and use of context _above_ this
  // specification, i.e., any dependence on iterator/model/interface/responses
  // specifications (dependence on the environment specification is OK since
  // there is only one).
  // > variables view is method dependent

  // The DB list nodes are set prior to calling get_variables():
  // >    variables_ptr spec -> id_variables must be defined
  // > no variables_ptr spec -> id_variables ignored, vars spec = last parsed
  //const String& id_variables = dbRep->dataVariablesIter->idVariables;

  // Turn off variables reuse for now, since it is problematic with surrogates:
  // a top level variables set followed by a subModel eval which sets subModel
  // vars (where the subModel vars object is reused) results in a top level
  // eval with the wrong vars (e.g., surrogate auto-build in
  // dakota_textbook_lhs_approx.in).
  //
  // In general, variables object reuse should be fine for objects with peer
  // relationships, but are questionable for use among nested/layered levels.
  // Need a way to detect peer vs. nested/layered relationships.
  VarsLIter v_it;
  // = dbRep->variablesList.find(variables_id_compare, &id_variables);
  //if ( v_it == dbRep->variablesList.end() ||
  //     v_it->view() != v_it->get_view(*this) ) {
    Variables new_variables(*this);
    dbRep->variablesList.push_back(new_variables);
    v_it = --dbRep->variablesList.end();
  //}
  return *v_it;
}


const Interface& ProblemDescDB::get_interface()
{
  // ProblemDescDB::get_<object> functions operate at the envelope level
  // so that any passing of *this provides the envelope object.
  if (!dbRep) {
    Cerr << "Error: ProblemDescDB::get_interface() called for letter object."
	 << std::endl;
    abort_handler(PARSE_ERROR);
  }

  // Have to worry about loss of encapsulation and use of context _above_ this
  // specification, i.e., any dependence on iterator/model/variables/responses
  // specifications (dependence on the environment specification is OK since
  // there is only one):
  // > Interface: method.output
  // > ApplicationInterface: responses.gradient_type, responses.hessian_type,
  //     responses.gradients.mixed.id_analytic
  // > DakotaInterface: responses.labels

  // ApproximationInterfaces and related classes are OK, since they are
  // instantiated with assign_rep() for each unique DataFitSurrModel instance:
  // > ApproximationInterface: model.surrogate.function_ids
  // > Approximation: method.output, model.surrogate.type,
  //     model.surrogate.derivative_usage
  // > SurfpackApproximation: model.surrogate.polynomial_order,
  //     model.surrogate.kriging_correlations
  // > TaylorApproximation: model.surrogate.actual_model_pointer,
  //     responses.hessian_type
  // > OrthogPolyApproximation: method.nond.expansion_{terms,order}

  // The DB list nodes are set prior to calling get_interface():
  // >    interface_ptr spec -> id_interface must be defined
  // > no interface_ptr spec -> id_interf ignored, interf spec = last parsed
  String id_interface
    = dbRep->dataInterfaceIter->dataIfaceRep->idInterface;
  if(id_interface.empty())
    id_interface = "NO_ID";

  InterfLIter i_it
    = std::find_if(dbRep->interfaceList.begin(), dbRep->interfaceList.end(),
                   boost::bind(&Interface::interface_id, _1) == id_interface);
  if (i_it == dbRep->interfaceList.end()) {
    Interface new_interface(*this);
    dbRep->interfaceList.push_back(new_interface);
    i_it = --dbRep->interfaceList.end();
  }
  return *i_it;
}


const Response& ProblemDescDB::get_response(short type, const Variables& vars)
{
  // ProblemDescDB::get_<object> functions operate at the envelope level
  // so that any passing of *this provides the envelope object.
  if (!dbRep) {
    Cerr << "Error: ProblemDescDB::get_response() called for letter object."
	 << std::endl;
    abort_handler(PARSE_ERROR);
  }

  // Have to worry about loss of encapsulation and use of context _above_ this
  // specification, i.e., any dependence on iterator/model/variables/interface
  // specifications (dependence on the environment specification is OK since
  // there is only one).
  // > mismatch in vars attributes (cv(),continuous_variable_ids()) should be OK
  //   since derivative arrays are dynamically resized based on current active
  //   set content

  // The DB list nodes are set prior to calling get_response():
  // >    responses_ptr spec -> id_responses must be defined
  // > no responses_ptr spec -> id_responses ignored, resp spec = last parsed
  //const String& id_responses
  //  = dbRep->dataResponsesIter->dataRespRep->idResponses;

  // Turn off response reuse for now, even though it has not yet been
  // problematic.  In general, response object reuse should be fine for objects
  // with peer relationships, but are questionable for use among nested/layered
  // levels.  Need a way to detect peer vs. nested/layered relationships.
  RespLIter r_it;
  // = dbRep->responseList.find(responses_id_compare, &id_responses);
  //if (r_it == dbRep->responseList.end()) { // ||
    //r_it->active_set_derivative_vector() != vars.continuous_variable_ids()) {
    Response new_response(type, vars, *this);
    dbRep->responseList.push_back(new_response);
    r_it = --dbRep->responseList.end();
  //}}
  return *r_it;
}


inline int ProblemDescDB::min_procs_per_ea()
{
  // Note: get_*() requires envelope execution (throws error if !dbRep)

  // Note: DataInterfaceRep::procsPerAnalysis defaults to zero, which is used
  // when the processors_per_analysis spec is unreachable (system/fork/spawn)
  return min_procs_per_level(1, // min_ppa
    get_int("interface.direct.processors_per_analysis"), // 0 for non-direct
    get_int("interface.analysis_servers"));
}


int ProblemDescDB::max_procs_per_ea()
{
  // Note: get_*() requires envelope execution (throws error if !dbRep)

  // TO DO: can we be more fine grained on parallel testers?
  //        default tester could get hidden by plug-in...

  int max_ppa = (get_ushort("interface.type") & DIRECT_INTERFACE_BIT) ?
    parallelLib.world_size() : 1; // system/fork/spawn
  // Note: DataInterfaceRep::procsPerAnalysis defaults to zero, which is used
  // when the processors_per_analysis spec is unreachable (system/fork/spawn)
  return max_procs_per_level(max_ppa,
    get_int("interface.direct.processors_per_analysis"), // 0 for non-direct
    get_int("interface.analysis_servers"),
    get_short("interface.analysis_scheduling"),
    get_int("interface.asynch_local_analysis_concurrency"),
    false, // peer dynamic not supported
    std::max(1, (int)get_sa("interface.application.analysis_drivers").size()));
}


int ProblemDescDB::min_procs_per_ie()
{
  // Note: get_*() requires envelope execution (throws error if !dbRep)

  return min_procs_per_level(min_procs_per_ea(),
			     get_int("interface.processors_per_evaluation"),
			     get_int("interface.evaluation_servers"));
			   //get_short("interface.evaluation_scheduling"));
}


int ProblemDescDB::max_procs_per_ie(int max_eval_concurrency)
{
  // Note: get_*() requires envelope execution (throws error if !dbRep)

  // Define max_procs_per_iterator to estimate maximum processor usage
  // from all lower levels.  With default_config = PUSH_DOWN, this is
  // important to avoid pushing down more resources than can be utilized.
  // The primary input is algorithmic concurrency, but we also incorporate
  // explicit user overrides for _lower_ levels (user overrides for the
  // current level can be managed by resolve_inputs()).

  int max_ea   = max_procs_per_ea(),
      ppe_spec = get_int("interface.processors_per_evaluation"),
      max_pps  = (ppe_spec) ? ppe_spec : max_ea;
  // for peer dynamic, max_pps == 1 is imperfect in that it does not capture
  // all possibilities, but this is conservative and hopefully close enough
  // for this context (an upper bound estimate).
  bool peer_dynamic_avail = (get_short("interface.local_evaluation_scheduling")
			     != STATIC_SCHEDULING && max_pps == 1);

  return max_procs_per_level(max_ea, ppe_spec,
    get_int("interface.evaluation_servers"),
    get_short("interface.evaluation_scheduling"),
    get_int("interface.asynch_local_evaluation_concurrency"),
    peer_dynamic_avail, max_eval_concurrency);
}


 static void*
binsearch(void *kw, size_t kwsize, size_t n, const char* key)
{
	/* Binary search, based loosely on b_search.c in the */
	/* AMPL/solver interface library. */
	char *ow, *ow1, *s;
	int c;
	size_t n1;

	ow = (char*)kw;
	while(n > 0) {
		ow1 = ow + (n1 = n >> 1)*kwsize;
		s = *(char **)ow1;
        if ((c = std::strcmp(key, s)) == 0)
			return ow1;
		if (c < 0)
			n = n1;
		else {
			n -= n1 + 1;
			ow = ow1 + kwsize;
			}
		}
	return 0;
	}

 static const char*
Begins(const String &entry_name, const char *s)
{
	const char *t, *t0;
	t = entry_name.data();
	while(*t++ == *s++)
		if (!*s)
			return t;
	return 0;
	}

template<typename T, class A> struct KW {const char*key; T A::* p;};
#define Binsearch(t,s) binsearch(t, sizeof(t[0]), sizeof(t)/sizeof(t[0]), s)
// L is the length of the prefix already tested, e.g., 7 for "method."

static void Bad_name(String entry_name, const char *where)
{
  Cerr << "\nBad entry_name in ProblemDescDB::" << where << ":  "
       << entry_name << std::endl;
  abort_handler(PARSE_ERROR);
}

static void Locked_db()
{
  Cerr << "\nError: database is locked.  You must first unlock the database\n"
       << "       by setting the list nodes." << std::endl;
  abort_handler(PARSE_ERROR);
}

static void Null_rep(const char *who)
{
  Cerr << "\nError: ProblemDescDB::" << who
       << "() called with NULL representation." << std::endl;
  abort_handler(PARSE_ERROR);
}

static void Null_rep1(const char *who)
{
  Cerr << "\nError: ProblemDescDB::" << who
       << " called with NULL representation." << std::endl;
  abort_handler(PARSE_ERROR);
}

const RealMatrixArray& ProblemDescDB::get_rma(const String& entry_name) const
{
  const char *L;

  if (!dbRep)
	Null_rep("get_rma");
  if ((L = Begins(entry_name, "variables."))) {
    if (dbRep->variablesDBLocked)
	Locked_db();
    #define P &DataVariablesRep::
    static KW<RealMatrixArray, DataVariablesRep> RMAdv[] = {
      // must be sorted by string (key)
	{"discrete_design_set_int.adjacency_matrix", P discreteDesignSetIntAdj},
	{"discrete_design_set_real.adjacency_matrix", P discreteDesignSetRealAdj},
	{"discrete_design_set_str.adjacency_matrix", P discreteDesignSetStrAdj}
	};
    #undef P
    KW<RealMatrixArray, DataVariablesRep> *kw;
    if ((kw = (KW<RealMatrixArray, DataVariablesRep>*)Binsearch(RMAdv, L)))
	return dbRep->dataVariablesIter->dataVarsRep.get()->*kw->p;
  }
  Bad_name(entry_name, "get_rma");
  return abort_handler_t<const RealMatrixArray&>(PARSE_ERROR);
}


const RealVector& ProblemDescDB::get_rv(const String& entry_name) const
{
  const char *L;

  if (!dbRep)
	Null_rep("get_rv");
  if ((L = Begins(entry_name, "method."))) {
    if (dbRep->methodDBLocked)
	Locked_db();

    #define P &DataMethodRep::
    static KW<RealVector, DataMethodRep> RVdme[] = {
      // must be sorted by string (key)
	{"concurrent.parameter_sets", P concurrentParameterSets},
	{"jega.distance_vector", P distanceVector},
	{"jega.niche_vector", P nicheVector},
	{"nond.data_dist_covariance", P dataDistCovariance},
	{"nond.data_dist_means", P dataDistMeans},
	{"nond.dimension_preference", P anisoDimPref},
	{"nond.hyperprior_alphas", P hyperPriorAlphas},
	{"nond.hyperprior_betas", P hyperPriorBetas},
	{"nond.prediction_configs", P predictionConfigList},
	{"nond.proposal_covariance_data", P proposalCovData},
	{"nond.regression_noise_tolerance", P regressionNoiseTol},
	{"parameter_study.final_point", P finalPoint},
	{"parameter_study.list_of_points", P listOfPoints},
	{"parameter_study.step_vector", P stepVector},
	{"trust_region.initial_size", P trustRegionInitSize}};
    #undef P

    KW<RealVector, DataMethodRep> *kw;
    if ((kw = (KW<RealVector, DataMethodRep>*)Binsearch(RVdme, L)))
      return dbRep->dataMethodIter->dataMethodRep.get()->*kw->p;
  }
  else if ((L = Begins(entry_name, "model."))) {
    if (dbRep->methodDBLocked)
	Locked_db();

    #define P &DataModelRep::
    static KW<RealVector, DataModelRep> RVdmo[] = {
      // must be sorted by string (key)
	{"nested.primary_response_mapping", P primaryRespCoeffs},
	{"nested.secondary_response_mapping", P secondaryRespCoeffs},
	{"simulation.solution_level_cost", P solutionLevelCost},
	{"surrogate.kriging_correlations", P krigingCorrelations},
	{"surrogate.kriging_max_correlations", P krigingMaxCorrelations},
	{"surrogate.kriging_min_correlations", P krigingMinCorrelations}};
    #undef P

    KW<RealVector, DataModelRep> *kw;
    if ((kw = (KW<RealVector, DataModelRep>*)Binsearch(RVdmo, L)))
	return dbRep->dataModelIter->dataModelRep.get()->*kw->p;
  }
  else if ((L = Begins(entry_name, "variables."))) {

    #define P &DataVariablesRep::
    static KW<RealVector, DataVariablesRep> RVdv[] = {
      // must be sorted by string (key)
	{"beta_uncertain.alphas", P betaUncAlphas},
	{"beta_uncertain.betas", P betaUncBetas},
	{"beta_uncertain.lower_bounds", P betaUncLowerBnds},
	{"beta_uncertain.upper_bounds", P betaUncUpperBnds},
	{"binomial_uncertain.prob_per_trial", P binomialUncProbPerTrial},
	{"continuous_aleatory_uncertain.initial_point",
	 P continuousAleatoryUncVars},
	{"continuous_aleatory_uncertain.lower_bounds",
	 P continuousAleatoryUncLowerBnds},
	{"continuous_aleatory_uncertain.upper_bounds",
	 P continuousAleatoryUncUpperBnds},
	{"continuous_design.initial_point", P continuousDesignVars},
	{"continuous_design.lower_bounds", P continuousDesignLowerBnds},
	{"continuous_design.scales", P continuousDesignScales},
	{"continuous_design.upper_bounds", P continuousDesignUpperBnds},
	{"continuous_epistemic_uncertain.initial_point",
	 P continuousEpistemicUncVars},
	{"continuous_epistemic_uncertain.lower_bounds",
	 P continuousEpistemicUncLowerBnds},
	{"continuous_epistemic_uncertain.upper_bounds",
	 P continuousEpistemicUncUpperBnds},
	{"continuous_state.initial_state", P continuousStateVars},
	{"continuous_state.lower_bounds", P continuousStateLowerBnds},
	{"continuous_state.upper_bounds", P continuousStateUpperBnds},
	{"discrete_aleatory_uncertain_real.initial_point",
	 P discreteRealAleatoryUncVars},
	{"discrete_aleatory_uncertain_real.lower_bounds",
	 P discreteRealAleatoryUncLowerBnds},
	{"discrete_aleatory_uncertain_real.upper_bounds",
	 P discreteRealAleatoryUncUpperBnds},
	{"discrete_design_set_real.initial_point", P discreteDesignSetRealVars},
	{"discrete_design_set_real.lower_bounds",
	 P discreteDesignSetRealLowerBnds},
	{"discrete_design_set_real.upper_bounds",
	 P discreteDesignSetRealUpperBnds},
	{"discrete_epistemic_uncertain_real.initial_point",
	 P discreteRealEpistemicUncVars},
	{"discrete_epistemic_uncertain_real.lower_bounds",
	 P discreteRealEpistemicUncLowerBnds},
	{"discrete_epistemic_uncertain_real.upper_bounds",
	 P discreteRealEpistemicUncUpperBnds},
	{"discrete_state_set_real.initial_state", P discreteStateSetRealVars},
	{"discrete_state_set_real.lower_bounds",
	 P discreteStateSetRealLowerBnds},
	{"discrete_state_set_real.upper_bounds",
	 P discreteStateSetRealUpperBnds},
	{"exponential_uncertain.betas", P exponentialUncBetas},
	{"frechet_uncertain.alphas", P frechetUncAlphas},
	{"frechet_uncertain.betas", P frechetUncBetas},
	{"gamma_uncertain.alphas", P gammaUncAlphas},
	{"gamma_uncertain.betas", P gammaUncBetas},
	{"geometric_uncertain.prob_per_trial", P geometricUncProbPerTrial},
	{"gumbel_uncertain.alphas", P gumbelUncAlphas},
	{"gumbel_uncertain.betas", P gumbelUncBetas},
	{"linear_equality_constraints", P linearEqConstraintCoeffs},
	{"linear_equality_scales", P linearEqScales},
	{"linear_equality_targets", P linearEqTargets},
	{"linear_inequality_constraints", P linearIneqConstraintCoeffs},
	{"linear_inequality_lower_bounds", P linearIneqLowerBnds},
	{"linear_inequality_scales", P linearIneqScales},
	{"linear_inequality_upper_bounds", P linearIneqUpperBnds},
	{"lognormal_uncertain.error_factors", P lognormalUncErrFacts},
	{"lognormal_uncertain.lambdas", P lognormalUncLambdas},
	{"lognormal_uncertain.lower_bounds", P lognormalUncLowerBnds},
	{"lognormal_uncertain.means", P lognormalUncMeans},
	{"lognormal_uncertain.std_deviations", P lognormalUncStdDevs},
	{"lognormal_uncertain.upper_bounds", P lognormalUncUpperBnds},
	{"lognormal_uncertain.zetas", P lognormalUncZetas},
	{"loguniform_uncertain.lower_bounds", P loguniformUncLowerBnds},
	{"loguniform_uncertain.upper_bounds", P loguniformUncUpperBnds},
	{"negative_binomial_uncertain.prob_per_trial",
	 P negBinomialUncProbPerTrial},
	{"normal_uncertain.lower_bounds", P normalUncLowerBnds},
	{"normal_uncertain.means", P normalUncMeans},
	{"normal_uncertain.std_deviations", P normalUncStdDevs},
	{"normal_uncertain.upper_bounds", P normalUncUpperBnds},
	{"poisson_uncertain.lambdas", P poissonUncLambdas},
	{"triangular_uncertain.lower_bounds", P triangularUncLowerBnds},
	{"triangular_uncertain.modes", P triangularUncModes},
	{"triangular_uncertain.upper_bounds", P triangularUncUpperBnds},
	{"uniform_uncertain.lower_bounds", P uniformUncLowerBnds},
	{"uniform_uncertain.upper_bounds", P uniformUncUpperBnds},
	{"weibull_uncertain.alphas", P weibullUncAlphas},
	{"weibull_uncertain.betas", P weibullUncBetas}};
    #undef P

    KW<RealVector, DataVariablesRep> *kw;
    if ((kw = (KW<RealVector, DataVariablesRep>*)Binsearch(RVdv, L)))
	return dbRep->dataVariablesIter->dataVarsRep.get()->*kw->p;
  }
  else if (strbegins(entry_name, "interface.")) {
    if (dbRep->interfaceDBLocked)
	Locked_db();
    else if (strends(entry_name, "failure_capture.recovery_fn_vals"))
      return dbRep->dataInterfaceIter->dataIfaceRep->recoveryFnVals;
  }
  else if ((L = Begins(entry_name, "responses."))) {
    if (dbRep->responsesDBLocked)
	Locked_db();

    #define P &DataResponsesRep::
    static KW<RealVector, DataResponsesRep> RVdr[] = {
      // must be sorted by string (key)
	{"exp_config_variables", P expConfigVars},
	{"exp_observations", P expObservations},
	{"exp_std_deviations", P expStdDeviations},
	{"fd_gradient_step_size", P fdGradStepSize},
	{"fd_hessian_step_size", P fdHessStepSize},
	{"nonlinear_equality_scales", P nonlinearEqScales},
	{"nonlinear_equality_targets", P nonlinearEqTargets},
	{"nonlinear_inequality_lower_bounds", P nonlinearIneqLowerBnds},
	{"nonlinear_inequality_scales", P nonlinearIneqScales},
	{"nonlinear_inequality_upper_bounds", P nonlinearIneqUpperBnds},
	{"primary_response_fn_scales", P primaryRespFnScales},
	{"primary_response_fn_weights", P primaryRespFnWeights},
        {"simulation_variance", P simVariance}};
    #undef P

    KW<RealVector, DataResponsesRep> *kw;
    if ((kw = (KW<RealVector, DataResponsesRep>*)Binsearch(RVdr, L)))
	return dbRep->dataResponsesIter->dataRespRep.get()->*kw->p;
  }
  Bad_name(entry_name, "get_rv");
  return abort_handler_t<const RealVector&>(PARSE_ERROR);
}


const IntVector& ProblemDescDB::get_iv(const String& entry_name) const
{
  const char *L;

  if (!dbRep)
	Null_rep("get_iv");
  if ((L = Begins(entry_name, "variables."))) {
    if (dbRep->variablesDBLocked)
	Locked_db();
    #define P &DataVariablesRep::
    static KW<IntVector, DataVariablesRep> IVdv[] = {
      // must be sorted by string (key)
	{"binomial_uncertain.num_trials", P binomialUncNumTrials},
	{"discrete_aleatory_uncertain_int.initial_point",
	 P discreteIntAleatoryUncVars},
	{"discrete_aleatory_uncertain_int.lower_bounds",
	 P discreteIntAleatoryUncLowerBnds},
	{"discrete_aleatory_uncertain_int.upper_bounds",
	 P discreteIntAleatoryUncUpperBnds},
	{"discrete_design_range.initial_point", P discreteDesignRangeVars},
	{"discrete_design_range.lower_bounds", P discreteDesignRangeLowerBnds},
	{"discrete_design_range.upper_bounds", P discreteDesignRangeUpperBnds},
	{"discrete_design_set_int.initial_point", P discreteDesignSetIntVars},
	{"discrete_design_set_int.lower_bounds",
	 P discreteDesignSetIntLowerBnds},
	{"discrete_design_set_int.upper_bounds",
	 P discreteDesignSetIntUpperBnds},
	{"discrete_epistemic_uncertain_int.initial_point",
	 P discreteIntEpistemicUncVars},
	{"discrete_epistemic_uncertain_int.lower_bounds",
	 P discreteIntEpistemicUncLowerBnds},
	{"discrete_epistemic_uncertain_int.upper_bounds",
	 P discreteIntEpistemicUncUpperBnds},
	{"discrete_state_range.initial_state", P discreteStateRangeVars},
	{"discrete_state_range.lower_bounds", P discreteStateRangeLowerBnds},
	{"discrete_state_range.upper_bounds", P discreteStateRangeUpperBnds},
	{"discrete_state_set_int.initial_state", P discreteStateSetIntVars},
	{"discrete_state_set_int.lower_bounds", P discreteStateSetIntLowerBnds},
	{"discrete_state_set_int.upper_bounds", P discreteStateSetIntUpperBnds},
	{"hypergeometric_uncertain.num_drawn", P hyperGeomUncNumDrawn},
	{"hypergeometric_uncertain.selected_population",
	 P hyperGeomUncSelectedPop},
	{"hypergeometric_uncertain.total_population", P hyperGeomUncTotalPop},
	{"negative_binomial_uncertain.num_trials", P negBinomialUncNumTrials}};
    #undef P

    KW<IntVector, DataVariablesRep> *kw;
    if ((kw = (KW<IntVector, DataVariablesRep>*)Binsearch(IVdv, L)))
	return dbRep->dataVariablesIter->dataVarsRep.get()->*kw->p;
  }
  else if ((L = Begins(entry_name, "method."))) {
	if (dbRep->methodDBLocked)
		Locked_db();
    #define P &DataMethodRep::
    static KW<IntVector, DataMethodRep> IVdme[] = {
      // must be sorted by string (key)
	{"fsu_quasi_mc.primeBase", P primeBase},
	{"fsu_quasi_mc.sequenceLeap", P sequenceLeap},
	{"fsu_quasi_mc.sequenceStart", P sequenceStart},
	{"nond.refinement_samples", P refineSamples},
	{"parameter_study.steps_per_variable", P stepsPerVariable}};
    #undef P
    KW<IntVector, DataMethodRep> *kw;
    if ((kw = (KW<IntVector, DataMethodRep>*)Binsearch(IVdme, L)))
	return dbRep->dataMethodIter->dataMethodRep.get()->*kw->p;
  }
  else if ((L = Begins(entry_name, "model."))) {
    if (dbRep->modelDBLocked)
      Locked_db();
    #define P &DataModelRep::
    static KW<IntVector, DataModelRep> IVdr[] = {
      // must be sorted by string (key)
      {"refinement_samples", P refineSamples}};
    #undef P
    KW<IntVector, DataModelRep> *kw;
    if ((kw = (KW<IntVector, DataModelRep>*)Binsearch(IVdr, L)))
      return dbRep->dataModelIter->dataModelRep.get()->*kw->p;
  }
  else if ((L = Begins(entry_name, "responses."))) {
    if (dbRep->responsesDBLocked)
      Locked_db();
    #define P &DataResponsesRep::
    static KW<IntVector, DataResponsesRep> IVdr[] = {
      // must be sorted by string (key)
	{"lengths", P fieldLengths},
	{"num_coordinates_per_field", P numCoordsPerField}};
    #undef P
    KW<IntVector, DataResponsesRep> *kw;
    if ((kw = (KW<IntVector, DataResponsesRep>*)Binsearch(IVdr, L)))
      return dbRep->dataResponsesIter->dataRespRep.get()->*kw->p;
  }
  Bad_name(entry_name, "get_iv");
  return abort_handler_t<const IntVector&>(PARSE_ERROR);
}


const BitArray& ProblemDescDB::get_ba(const String& entry_name) const
{
  const char *L;

  if (!dbRep)
  	Null_rep("get_ba");
  if ((L = Begins(entry_name, "variables."))) {
    if (dbRep->variablesDBLocked)
	Locked_db();
    #define P &DataVariablesRep::
    static KW<BitArray, DataVariablesRep> BAdv[] = {
      // must be sorted by string (key)
	{"binomial_uncertain.categorical", P binomialUncCat},
	{"discrete_design_range.categorical", P discreteDesignRangeCat},
	{"discrete_design_set_int.categorical", P discreteDesignSetIntCat},
	{"discrete_design_set_real.categorical", P discreteDesignSetRealCat},
	{"discrete_interval_uncertain.categorical", P discreteIntervalUncCat},
	{"discrete_state_range.categorical", P discreteStateRangeCat},
	{"discrete_state_set_int.categorical", P discreteStateSetIntCat},
	{"discrete_state_set_real.categorical", P discreteStateSetRealCat},
	{"discrete_uncertain_set_int.categorical", P discreteUncSetIntCat},
	{"discrete_uncertain_set_real.categorical", P discreteUncSetRealCat},
	{"geometric_uncertain.categorical", P geometricUncCat},
	{"histogram_uncertain.point_int.categorical",
         P histogramUncPointIntCat},
	{"histogram_uncertain.point_real.categorical",
         P histogramUncPointRealCat},
	{"hypergeometric_uncertain.categorical", P hyperGeomUncCat},
	{"negative_binomial_uncertain.categorical", P negBinomialUncCat},
	{"poisson_uncertain.categorical", P poissonUncCat}};
    #undef P

    KW<BitArray, DataVariablesRep> *kw;
    if ((kw = (KW<BitArray, DataVariablesRep>*)Binsearch(BAdv, L)))
	return dbRep->dataVariablesIter->dataVarsRep.get()->*kw->p;
  }

  Bad_name(entry_name, "get_ba");
  return abort_handler_t<const BitArray&>(PARSE_ERROR);
}


const SizetArray& ProblemDescDB::get_sza(const String& entry_name) const
{
  const char *L;

  if (!dbRep)
  	Null_rep("get_sza");
  if ((L = Begins(entry_name, "method."))) {
    if (dbRep->methodDBLocked)
	Locked_db();
    #define P &DataMethodRep::
    static KW<SizetArray, DataMethodRep> SZAdme[] = {
      // must be sorted by string (key)
      {"nond.c3function_train.start_rank_sequence", P startRankSeq},
      {"nond.collocation_points", P collocationPointsSeq},
      {"nond.expansion_samples", P expansionSamplesSeq},
      {"nond.pilot_samples", P pilotSamples},
      {"random_seed_sequence", P randomSeedSeq}};
    #undef P

    KW<SizetArray, DataMethodRep> *kw;
    if ((kw = (KW<SizetArray, DataMethodRep>*)Binsearch(SZAdme, L)))
	return dbRep->dataMethodIter->dataMethodRep.get()->*kw->p;
  }

  Bad_name(entry_name, "get_sza");
  return abort_handler_t<const SizetArray&>(PARSE_ERROR);
}


const UShortArray& ProblemDescDB::get_usa(const String& entry_name) const
{
  const char *L;

  if (!dbRep)
  	Null_rep("get_usa");
  if ((L = Begins(entry_name, "method."))) {
    if (dbRep->methodDBLocked)
	Locked_db();
    #define P &DataMethodRep::
    static KW<UShortArray, DataMethodRep> USAdme[] = {
      // must be sorted by string (key)
	{"nond.c3function_train.start_order_sequence", P startOrderSeq},
	{"nond.expansion_order", P expansionOrderSeq},
	{"nond.quadrature_order", P quadratureOrderSeq},
	{"nond.sparse_grid_level", P sparseGridLevelSeq},
	{"nond.tensor_grid_order", P tensorGridOrder},
	{"partitions", P varPartitions}};
    #undef P

    KW<UShortArray, DataMethodRep> *kw;
    if ((kw = (KW<UShortArray, DataMethodRep>*)Binsearch(USAdme, L)))
	return dbRep->dataMethodIter->dataMethodRep.get()->*kw->p;
  }

  Bad_name(entry_name, "get_usa");
  return abort_handler_t<const UShortArray&>(PARSE_ERROR);
}


const RealSymMatrix& ProblemDescDB::get_rsm(const String& entry_name) const
{
  if (!dbRep)
	Null_rep("get_rsm");
  if (strbegins(entry_name, "variables.")) {
    if (dbRep->variablesDBLocked)
	Locked_db();
    if (strends(entry_name, "uncertain.correlation_matrix"))
      return dbRep->dataVariablesIter->dataVarsRep->uncertainCorrelations;
  }
  Bad_name(entry_name, "get_rsm");
  return abort_handler_t<const RealSymMatrix&>(PARSE_ERROR);
}


const RealVectorArray& ProblemDescDB::get_rva(const String& entry_name) const
{
  const char *L;

  if (!dbRep)
    Null_rep("get_rva");
  if ((L = Begins(entry_name, "method."))) {
    if (dbRep->methodDBLocked)
	Locked_db();
    #define P &DataMethodRep::
    static KW<RealVectorArray, DataMethodRep> RVAdme[] = {
      // must be sorted by string (key)
	{"nond.gen_reliability_levels", P genReliabilityLevels},
	{"nond.probability_levels", P probabilityLevels},
	{"nond.reliability_levels", P reliabilityLevels},
	{"nond.response_levels", P responseLevels}};
    #undef P

    KW<RealVectorArray, DataMethodRep> *kw;
    if ((kw = (KW<RealVectorArray, DataMethodRep>*)Binsearch(RVAdme, L)))
	return dbRep->dataMethodIter->dataMethodRep.get()->*kw->p;
  }

  Bad_name(entry_name, "get_rva");
  return abort_handler_t<const RealVectorArray&>(PARSE_ERROR);
}


const IntVectorArray& ProblemDescDB::get_iva(const String& entry_name) const
{
  const char *L;

  if (!dbRep)
    Null_rep("get_iva");
  // BMA: no current use cases
  Bad_name(entry_name, "get_iva");
  return abort_handler_t<const IntVectorArray&>(PARSE_ERROR);
}


const IntSet& ProblemDescDB::get_is(const String& entry_name) const
{
  const char *L;

  if (!dbRep)
	Null_rep("get_is");
  if (strbegins(entry_name, "model.")) {
    if (dbRep->modelDBLocked)
	Locked_db();
    if (strends(entry_name, "surrogate.function_indices"))
      return dbRep->dataModelIter->dataModelRep->surrogateFnIndices;
  }
  else if ((L = Begins(entry_name, "responses."))) {
    if (dbRep->responsesDBLocked)
	Locked_db();
    #define P &DataResponsesRep::
    static KW<IntSet, DataResponsesRep> ISdr[] = {
      // must be sorted by string (key)
	{"gradients.mixed.id_analytic", P idAnalyticGrads},
	{"gradients.mixed.id_numerical", P idNumericalGrads},
	{"hessians.mixed.id_analytic", P idAnalyticHessians},
	{"hessians.mixed.id_numerical", P idNumericalHessians},
	{"hessians.mixed.id_quasi", P idQuasiHessians}};
    #undef P

    KW<IntSet, DataResponsesRep> *kw;
    if ((kw = (KW<IntSet, DataResponsesRep>*)Binsearch(ISdr, L)))
	return dbRep->dataResponsesIter->dataRespRep.get()->*kw->p;
  }
  Bad_name(entry_name, "get_is");
  return abort_handler_t<const IntSet&>(PARSE_ERROR);
}


const IntSetArray& ProblemDescDB::get_isa(const String& entry_name) const
{
  const char *L;

  if (!dbRep)
	Null_rep("get_isa");
  if ((L = Begins(entry_name, "variables."))) {
    if (dbRep->variablesDBLocked)
	Locked_db();
    #define P &DataVariablesRep::
    static KW<IntSetArray, DataVariablesRep> ISAdv[] = {
      // must be sorted by string (key)
	{"discrete_design_set_int.values", P discreteDesignSetInt},
	{"discrete_state_set_int.values", P discreteStateSetInt}};
    #undef P

    KW<IntSetArray, DataVariablesRep> *kw;
    if ((kw = (KW<IntSetArray, DataVariablesRep>*)Binsearch(ISAdv, L)))
	return dbRep->dataVariablesIter->dataVarsRep.get()->*kw->p;
  }
  Bad_name(entry_name, "get_isa");
  return abort_handler_t<const IntSetArray&>(PARSE_ERROR);
}

const StringSetArray& ProblemDescDB::get_ssa(const String& entry_name) const
{
  const char *L;

  if (!dbRep)
	Null_rep("get_ssa");
  if ((L = Begins(entry_name, "variables."))) {
    if (dbRep->variablesDBLocked)
	Locked_db();
    #define P &DataVariablesRep::
    static KW<StringSetArray, DataVariablesRep> SSAdv[] = {
      // must be sorted by string (key)
      {"discrete_design_set_string.values", P discreteDesignSetStr},
      {"discrete_state_set_string.values", P discreteStateSetStr}};
    #undef P

    KW<StringSetArray, DataVariablesRep> *kw;
    if ((kw = (KW<StringSetArray, DataVariablesRep>*)Binsearch(SSAdv, L)))
	return dbRep->dataVariablesIter->dataVarsRep.get()->*kw->p;
  }
  Bad_name(entry_name, "get_ssa");
  return abort_handler_t<const StringSetArray&>(PARSE_ERROR);
}


const RealSetArray& ProblemDescDB::get_rsa(const String& entry_name) const
{
  const char *L;

  if (!dbRep)
	Null_rep("get_rsa()");
  if ((L = Begins(entry_name, "variables."))) {
    if (dbRep->variablesDBLocked)
	Locked_db();
    #define P &DataVariablesRep::
    static KW<RealSetArray, DataVariablesRep> RSAdv[] = {
      // must be sorted by string (key)
	{"discrete_design_set_real.values", P discreteDesignSetReal},
	{"discrete_state_set_real.values", P discreteStateSetReal}};
    #undef P

    KW<RealSetArray, DataVariablesRep> *kw;
    if ((kw = (KW<RealSetArray, DataVariablesRep>*)Binsearch(RSAdv, L)))
	return dbRep->dataVariablesIter->dataVarsRep.get()->*kw->p;
  }
  Bad_name(entry_name, "get_rsa");
  return abort_handler_t<const RealSetArray&>(PARSE_ERROR);
}


const IntRealMapArray& ProblemDescDB::get_irma(const String& entry_name) const
{
  const char *L;

  if (!dbRep)
	Null_rep("get_irma");
  if ((L = Begins(entry_name, "variables."))) {
    if (dbRep->variablesDBLocked)
	Locked_db();
    #define P &DataVariablesRep::
    static KW<IntRealMapArray, DataVariablesRep> IRMAdv[] = {
      // must be sorted by string (key)
	{"discrete_uncertain_set_int.values_probs",
	 P discreteUncSetIntValuesProbs},
	{"histogram_uncertain.point_int_pairs", P histogramUncPointIntPairs}};
    #undef P

    KW<IntRealMapArray, DataVariablesRep> *kw;
    if ((kw = (KW<IntRealMapArray, DataVariablesRep>*)Binsearch(IRMAdv, L)))
	return dbRep->dataVariablesIter->dataVarsRep.get()->*kw->p;
  }
  Bad_name(entry_name, "get_irma");
  return abort_handler_t<const IntRealMapArray&>(PARSE_ERROR);
}

const StringRealMapArray& ProblemDescDB::get_srma(const String& entry_name) const
{
  const char *L;

  if (!dbRep)
	Null_rep("get_srma");
  if ((L = Begins(entry_name, "variables."))) {
    if (dbRep->variablesDBLocked)
	Locked_db();
    #define P &DataVariablesRep::
    static KW<StringRealMapArray, DataVariablesRep> SRMAdv[] = {
      // must be sorted by string (key)
	{"discrete_uncertain_set_string.values_probs",
	 P discreteUncSetStrValuesProbs},
	{"histogram_uncertain.point_string_pairs", P histogramUncPointStrPairs}};
    #undef P

    KW<StringRealMapArray, DataVariablesRep> *kw;
    if ((kw = (KW<StringRealMapArray, DataVariablesRep>*)Binsearch(SRMAdv, L)))
	return dbRep->dataVariablesIter->dataVarsRep.get()->*kw->p;
  }
  Bad_name(entry_name, "get_srma");
  return abort_handler_t<const StringRealMapArray&>(PARSE_ERROR);
}


const RealRealMapArray& ProblemDescDB::get_rrma(const String& entry_name) const
{
  const char *L;

  if (!dbRep)
	Null_rep("get_rrma()");
  if ((L = Begins(entry_name, "variables."))) {
    if (dbRep->variablesDBLocked)
	Locked_db();
    #define P &DataVariablesRep::
    static KW<RealRealMapArray, DataVariablesRep> RRMAdv[] = {
      // must be sorted by string (key)
	{"discrete_uncertain_set_real.values_probs",
	 P discreteUncSetRealValuesProbs},
	{"histogram_uncertain.bin_pairs",   P histogramUncBinPairs},
	{"histogram_uncertain.point_real_pairs", P histogramUncPointRealPairs}};
    #undef P

    KW<RealRealMapArray, DataVariablesRep> *kw;
    if ((kw = (KW<RealRealMapArray, DataVariablesRep>*)Binsearch(RRMAdv, L)))
	return dbRep->dataVariablesIter->dataVarsRep.get()->*kw->p;
  }
  Bad_name(entry_name, "get_rrma");
  return abort_handler_t<const RealRealMapArray&>(PARSE_ERROR);
}


const RealRealPairRealMapArray& ProblemDescDB::
get_rrrma(const String& entry_name) const
{
  const char *L;

  if (!dbRep)
	Null_rep("get_rrrma()");
  if ((L = Begins(entry_name, "variables."))) {
    if (dbRep->variablesDBLocked)
	Locked_db();
    #define P &DataVariablesRep::
    static KW<RealRealPairRealMapArray, DataVariablesRep> RRRMAdv[] = {

      // must be sorted by string (key)
      {"continuous_interval_uncertain.basic_probs",
       P continuousIntervalUncBasicProbs}};
    #undef P

    KW<RealRealPairRealMapArray, DataVariablesRep> *kw;
    if ((kw = (KW<RealRealPairRealMapArray, DataVariablesRep>*)
	 Binsearch(RRRMAdv, L)))
	return dbRep->dataVariablesIter->dataVarsRep.get()->*kw->p;
  }
  Bad_name(entry_name, "get_rrrma");
  return abort_handler_t<const RealRealPairRealMapArray&>(PARSE_ERROR);
}


const IntIntPairRealMapArray& ProblemDescDB::
get_iirma(const String& entry_name) const
{
  const char *L;

  if (!dbRep)
	Null_rep("get_iirma()");
  if ((L = Begins(entry_name, "variables."))) {
    if (dbRep->variablesDBLocked)
	Locked_db();
    #define P &DataVariablesRep::
    static KW<IntIntPairRealMapArray, DataVariablesRep> IIRMAdv[] = {

      // must be sorted by string (key)
      {"discrete_interval_uncertain.basic_probs",
       P discreteIntervalUncBasicProbs}};
    #undef P

    KW<IntIntPairRealMapArray, DataVariablesRep> *kw;
    if ((kw = (KW<IntIntPairRealMapArray, DataVariablesRep>*)
	 Binsearch(IIRMAdv, L)))
	return dbRep->dataVariablesIter->dataVarsRep.get()->*kw->p;
  }
  Bad_name(entry_name, "get_iirma");
  return abort_handler_t<const IntIntPairRealMapArray&>(PARSE_ERROR);
}


const StringArray& ProblemDescDB::get_sa(const String& entry_name) const
{
  const char *L;

  if (!dbRep)
	Null_rep("get_sa");
  // if ((L = Begins(entry_name, "environment."))) {
  //   #define P &DataEnvironmentRep::
  //   static KW<StringArray, DataEnvironmentRep> SAenv[] = {
  //     // must be sorted by string (key)
  //     {"env_options", P envOptions}};
  //   #undef P

  //   KW<StringArray, DataEnvironmentRep> *kw;
  //   if ((kw = (KW<StringArray, DataEnvironmentRep>*)Binsearch(SAenv, L)))
  // 	return dbRep->environmentSpec.dataEnvRep.get()->*kw->p;
  // }
  // else
  if ((L = Begins(entry_name, "method."))) {
    if (dbRep->methodDBLocked)
	Locked_db();
    #define P &DataMethodRep::
    static KW<StringArray, DataMethodRep> SAds[] = {
      // must be sorted by string (key)
	{"coliny.misc_options", P miscOptions},
	{"hybrid.method_names", P hybridMethodNames},
	{"hybrid.method_pointers", P hybridMethodPointers},
	{"hybrid.model_pointers", P hybridModelPointers}};
    #undef P

    KW<StringArray, DataMethodRep> *kw;
    if ((kw = (KW<StringArray, DataMethodRep>*)Binsearch(SAds, L)))
	return dbRep->dataMethodIter->dataMethodRep.get()->*kw->p;
  }
  else if ((L = Begins(entry_name, "model."))) {
    if (dbRep->modelDBLocked)
	Locked_db();
    #define P &DataModelRep::
    static KW<StringArray, DataModelRep> SAdmo[] = {
      // must be sorted by string (key)
	{"metrics", P diagMetrics},
	{"nested.primary_variable_mapping", P primaryVarMaps},
	{"nested.secondary_variable_mapping", P secondaryVarMaps},
	{"surrogate.ordered_model_pointers", P orderedModelPointers}};
    #undef P

    KW<StringArray, DataModelRep> *kw;
    if ((kw = (KW<StringArray, DataModelRep>*)Binsearch(SAdmo, L)))
	return dbRep->dataModelIter->dataModelRep.get()->*kw->p;
  }
  else if ((L = Begins(entry_name, "variables."))) {
    if (dbRep->variablesDBLocked)
	Locked_db();
    #define P &DataVariablesRep::
    static KW<StringArray, DataVariablesRep> SAdv[] = {
      // must be sorted by string (key)
	{"continuous_aleatory_uncertain.labels", P continuousAleatoryUncLabels},
	{"continuous_design.labels", P continuousDesignLabels},
	{"continuous_design.scale_types", P continuousDesignScaleTypes},
	{"continuous_epistemic_uncertain.labels",
	 P continuousEpistemicUncLabels},
	{"continuous_state.labels", P continuousStateLabels},
	{"discrete_aleatory_uncertain_int.labels",
	 P discreteIntAleatoryUncLabels},
	{"discrete_aleatory_uncertain_real.labels",
	 P discreteRealAleatoryUncLabels},
	{"discrete_aleatory_uncertain_string.initial_point",
	 P discreteStrAleatoryUncVars},
	{"discrete_aleatory_uncertain_string.labels",
	 P discreteStrAleatoryUncLabels},
	{"discrete_aleatory_uncertain_string.lower_bounds",
	 P discreteStrAleatoryUncLowerBnds},
	{"discrete_aleatory_uncertain_string.upper_bounds",
	 P discreteStrAleatoryUncUpperBnds},
	{"discrete_design_range.labels", P discreteDesignRangeLabels},
	{"discrete_design_set_int.labels", P discreteDesignSetIntLabels},
	{"discrete_design_set_real.labels", P discreteDesignSetRealLabels},
	{"discrete_design_set_string.initial_point", P discreteDesignSetStrVars},
	{"discrete_design_set_string.labels", P discreteDesignSetStrLabels},
	{"discrete_design_set_string.lower_bounds", P discreteDesignSetStrLowerBnds},
	{"discrete_design_set_string.upper_bounds", P discreteDesignSetStrUpperBnds},
	{"discrete_epistemic_uncertain_int.labels",
	 P discreteIntEpistemicUncLabels},
	{"discrete_epistemic_uncertain_real.labels",
	 P discreteRealEpistemicUncLabels},
	{"discrete_epistemic_uncertain_string.initial_point",
	 P discreteStrEpistemicUncVars},
	{"discrete_epistemic_uncertain_string.labels",
	 P discreteStrEpistemicUncLabels},
	{"discrete_epistemic_uncertain_string.lower_bounds",
	 P discreteStrEpistemicUncLowerBnds},
	{"discrete_epistemic_uncertain_string.upper_bounds",
	 P discreteStrEpistemicUncUpperBnds},
	{"discrete_state_range.labels", P discreteStateRangeLabels},
	{"discrete_state_set_int.labels", P discreteStateSetIntLabels},
	{"discrete_state_set_real.labels", P discreteStateSetRealLabels},
	{"discrete_state_set_string.initial_state", P discreteStateSetStrVars},
	{"discrete_state_set_string.labels", P discreteStateSetStrLabels},
	{"discrete_state_set_string.lower_bounds", P discreteStateSetStrLowerBnds},
	{"discrete_state_set_string.upper_bounds", P discreteStateSetStrUpperBnds},
	{"discrete_uncertain_set_string.initial_point", P discreteUncSetStrVars},
	{"linear_equality_scale_types", P linearEqScaleTypes},
	{"linear_inequality_scale_types", P linearIneqScaleTypes}};
    #undef P

    KW<StringArray, DataVariablesRep> *kw;
    if ((kw = (KW<StringArray, DataVariablesRep>*)Binsearch(SAdv, L)))
	return dbRep->dataVariablesIter->dataVarsRep.get()->*kw->p;
  }
  else if ((L = Begins(entry_name, "interface."))) {
    if (dbRep->interfaceDBLocked)
	Locked_db();
    #define P &DataInterfaceRep::
    static KW<StringArray, DataInterfaceRep> SAdi[] = {
      // must be sorted by string (key)
	{ "application.analysis_drivers", P analysisDrivers},
	{ "copyFiles", P copyFiles},
	{ "linkFiles", P linkFiles}};
    #undef P

    KW<StringArray, DataInterfaceRep> *kw;
    if ((kw = (KW<StringArray, DataInterfaceRep>*)Binsearch(SAdi, L)))
	return dbRep->dataInterfaceIter->dataIfaceRep.get()->*kw->p;
  }
  else if ((L = Begins(entry_name, "responses."))) {
    if (dbRep->responsesDBLocked)
	Locked_db();
    #define P &DataResponsesRep::
    static KW<StringArray, DataResponsesRep> SAdr[] = {
      // must be sorted by string (key)
	{ "labels", P responseLabels},
	{ "nonlinear_equality_scale_types", P nonlinearEqScaleTypes},
	{ "nonlinear_inequality_scale_types", P nonlinearIneqScaleTypes},
	{ "primary_response_fn_scale_types", P primaryRespFnScaleTypes},
	{ "primary_response_fn_sense", P primaryRespFnSense},
	{ "variance_type", P varianceType}};
    #undef P

    KW<StringArray, DataResponsesRep> *kw;
    if ((kw = (KW<StringArray, DataResponsesRep>*)Binsearch(SAdr, L)))
	return dbRep->dataResponsesIter->dataRespRep.get()->*kw->p;
  }
  Bad_name(entry_name, "get_sa");
  return abort_handler_t<const StringArray&>(PARSE_ERROR);
}


const String2DArray& ProblemDescDB::get_s2a(const String& entry_name) const
{
  if (!dbRep)
	Null_rep("get_2sa");
  if (strbegins(entry_name, "interface.")) {
    if (dbRep->interfaceDBLocked)
	Locked_db();
    if (strends(entry_name, "application.analysis_components"))
      return dbRep->dataInterfaceIter->dataIfaceRep->analysisComponents;
  }
  Bad_name(entry_name, "get_s2a");
  return abort_handler_t<const String2DArray&>(PARSE_ERROR);
}


const String& ProblemDescDB::get_string(const String& entry_name) const
{
  const char *L;

  if (!dbRep)
	Null_rep("get_string");
  if ((L = Begins(entry_name, "environment."))) {
    #define P &DataEnvironmentRep::
    static KW<String, DataEnvironmentRep> Sde[] = {
      // must be sorted by string (key)
	{"error_file", P errorFile},
	{"output_file", P outputFile},
	{"post_run_input", P postRunInput},
	{"post_run_output", P postRunOutput},
	{"pre_run_input", P preRunInput},
	{"pre_run_output", P preRunOutput},
	{"read_restart", P readRestart},
	{"results_output_file", P resultsOutputFile},
	{"run_input", P runInput},
	{"run_output", P runOutput},
	{"tabular_graphics_file", P tabularDataFile},
	{"top_method_pointer", P topMethodPointer},
	{"write_restart", P writeRestart}};
    #undef P

    KW<String, DataEnvironmentRep> *kw;
    if ((kw = (KW<String, DataEnvironmentRep>*)Binsearch(Sde, L)))
      return dbRep->environmentSpec.dataEnvRep.get()->*kw->p;
  }
  else if ((L = Begins(entry_name, "method."))) {
    if (dbRep->methodDBLocked)
	Locked_db();
    #define P &DataMethodRep::
    static KW<String, DataMethodRep> Sdme[] = {
      // must be sorted by string (key)
	{"advanced_options_file", P advancedOptionsFilename},
	{"asynch_pattern_search.merit_function", P meritFunction},
	{"batch_selection", P batchSelectionType},
	{"coliny.beta_solver_name", P betaSolverName},
	{"coliny.division", P boxDivision},
	{"coliny.exploratory_moves", P exploratoryMoves},
	{"coliny.pattern_basis", P patternBasis},
	{"crossover_type", P crossoverType},
	{"dl_solver.dlDetails", P dlDetails},
	{"export_approx_points_file", P exportApproxPtsFile},
	{"fitness_metric", P fitnessMetricType},
	{"fitness_type", P fitnessType},
	{"flat_file", P flatFile},
	{"hybrid.global_method_name", P hybridGlobalMethodName},
	{"hybrid.global_method_pointer", P hybridGlobalMethodPointer},
	{"hybrid.global_model_pointer", P hybridGlobalModelPointer},
	{"hybrid.local_method_name", P hybridLocalMethodName},
	{"hybrid.local_method_pointer", P hybridLocalMethodPointer},
	{"hybrid.local_model_pointer", P hybridLocalModelPointer},
	{"id", P idMethod},
	{"import_approx_points_file", P importApproxPtsFile},
	{"import_build_points_file", P importBuildPtsFile},
	{"import_candidate_points_file", P importCandPtsFile},
	{"import_prediction_configs", P importPredConfigs},
	{"initialization_type", P initializationType},
	{"jega.convergence_type", P convergenceType},
	{"jega.niching_type", P nichingType},
	{"jega.postprocessor_type", P postProcessorType},
	{"lipschitz", P lipschitzType},
	{"log_file", P logFile},
	{"low_fidelity_model_pointer", P lowFidModelPointer},
	{"mesh_adaptive_search.display_format", P displayFormat},
	{"mesh_adaptive_search.history_file", P historyFile},
	{"mesh_adaptive_search.use_surrogate", P useSurrogate},
	{"model_export_prefix", P modelExportPrefix},
	{"model_pointer", P modelPointer},
	{"mutation_type", P mutationType},
	{"nond.data_dist_cov_type", P dataDistCovInputType},
        {"nond.data_dist_filename", P dataDistFile},
	{"nond.data_dist_type", P dataDistType},
	{"nond.discrepancy_type", P modelDiscrepancyType},
      //{"nond.expansion_sample_type", P expansionSampleType},
	{"nond.export_corrected_model_file", P exportCorrModelFile},
	{"nond.export_corrected_variance_file", P exportCorrVarFile},
	{"nond.export_discrepancy_file", P exportDiscrepFile},
	{"nond.export_expansion_file", P exportExpansionFile},
	{"nond.export_mcmc_points_file", P exportMCMCPtsFile},
	{"nond.import_expansion_file", P importExpansionFile},
	{"nond.mcmc_type", P mcmcType},
	{"nond.point_reuse", P pointReuse},
	{"nond.posterior_density_export_file", P posteriorDensityExportFilename},
	{"nond.posterior_samples_export_file", P posteriorSamplesExportFilename},
	{"nond.posterior_samples_import_file", P posteriorSamplesImportFilename},
	{"nond.proposal_covariance_filename", P proposalCovFile},
	{"nond.proposal_covariance_input_type", P proposalCovInputType},
	{"nond.proposal_covariance_type", P proposalCovType},
	{"nond.reliability_integration", P reliabilityIntegration},
	{"optpp.search_method", P searchMethod},
	{"pattern_search.synchronization", P evalSynchronize},
	{"pstudy.import_file", P pstudyFilename},
	{"random_number_generator", P rngName},
	{"replacement_type", P replacementType},
	{"sub_method_name", P subMethodName},
	{"sub_method_pointer", P subMethodPointer},
	{"sub_model_pointer", P subModelPointer},
	{"trial_type", P trialType}};
    #undef P

    KW<String, DataMethodRep> *kw;
    if ((kw = (KW<String, DataMethodRep>*)Binsearch(Sdme, L)))
	return dbRep->dataMethodIter->dataMethodRep.get()->*kw->p;
  }
  else if ((L = Begins(entry_name, "model."))) {
    if (dbRep->modelDBLocked)
	Locked_db();
    #define P &DataModelRep::
    static KW<String, DataModelRep> Sdmo[] = {
      // must be sorted by string (key)
	{"advanced_options_file", P advancedOptionsFilename},
	{"dace_method_pointer", P subMethodPointer},
	{"id", P idModel},
	{"interface_pointer", P interfacePointer},
	{"nested.sub_method_pointer", P subMethodPointer},
	{"optional_interface_responses_pointer", P optionalInterfRespPointer},
	{"rf.propagation_model_pointer", P propagationModelPointer},
	{"rf_data_file", P rfDataFileName},
	{"simulation.solution_level_control", P solutionLevelControl},
	{"surrogate.actual_model_pointer", P actualModelPointer},
	{"surrogate.challenge_points_file", P importChallengePtsFile},
	{"surrogate.decomp_cell_type", P decompCellType},
	{"surrogate.export_approx_points_file", P exportApproxPtsFile},
	{"surrogate.import_build_points_file", P importBuildPtsFile},
	{"surrogate.kriging_opt_method", P krigingOptMethod},
	{"surrogate.mars_interpolation", P marsInterpolation},
	{"surrogate.model_export_prefix", P modelExportPrefix},
	{"surrogate.point_reuse", P approxPointReuse},
	{"surrogate.refine_cv_metric", P refineCVMetric},
        {"surrogate.trend_order", P trendOrder},
	{"surrogate.type", P surrogateType},
	{"type", P modelType}};
    #undef P

    KW<String, DataModelRep> *kw;
    if ((kw = (KW<String, DataModelRep>*)Binsearch(Sdmo, L)))
	return dbRep->dataModelIter->dataModelRep.get()->*kw->p;
  }
  else if (strbegins(entry_name, "variables.")) {
    if (dbRep->variablesDBLocked)
	Locked_db();
    if (strends(entry_name, "id"))
      return dbRep->dataVariablesIter->dataVarsRep->idVariables;
  }
  else if ((L = Begins(entry_name, "interface."))) {
    if (dbRep->interfaceDBLocked)
	Locked_db();
    #define P &DataInterfaceRep::
    static KW<String, DataInterfaceRep> Sdi[] = {
      // must be sorted by string (key)
	{"algebraic_mappings", P algebraicMappings},
	{"application.input_filter", P inputFilter},
	{"application.output_filter", P outputFilter},
	{"application.parameters_file", P parametersFile},
	{"application.results_file", P resultsFile},
	{"failure_capture.action", P failAction},
	{"id", P idInterface},
	{"workDir", P workDir}};
    #undef P

    KW<String, DataInterfaceRep> *kw;
    if ((kw = (KW<String, DataInterfaceRep>*)Binsearch(Sdi, L)))
	return dbRep->dataInterfaceIter->dataIfaceRep.get()->*kw->p;
  }
  else if ((L = Begins(entry_name, "responses."))) {
    if (dbRep->responsesDBLocked)
	Locked_db();
    #define P &DataResponsesRep::
    static KW<String, DataResponsesRep> Sdr[] = {
      // must be sorted by string (key)
	{"fd_gradient_step_type", P fdGradStepType},
	{"fd_hessian_step_type", P fdHessStepType},
	{"gradient_type", P gradientType},
	{"hessian_type", P hessianType},
	{"id", P idResponses},
	{"interval_type", P intervalType},
	{"method_source", P methodSource},
	{"quasi_hessian_type", P quasiHessianType},
	{"scalar_data_filename", P scalarDataFileName}};
    #undef P

    KW<String, DataResponsesRep> *kw;
    if ((kw = (KW<String, DataResponsesRep>*)Binsearch(Sdr, L)))
	return dbRep->dataResponsesIter->dataRespRep.get()->*kw->p;

  }
  Bad_name(entry_name, "get_string");
  return abort_handler_t<const String&>(PARSE_ERROR);
}


const Real& ProblemDescDB::get_real(const String& entry_name) const
{
  const char *L;

  if (!dbRep)
	Null_rep("get_real");
  if ((L = Begins(entry_name, "method."))) {
    if (dbRep->methodDBLocked)
	Locked_db();
    #define P &DataMethodRep::
    static KW<Real, DataMethodRep> Rdme[] = {
      // must be sorted by string (key)
      {"asynch_pattern_search.constraint_penalty", P constrPenalty},
      {"asynch_pattern_search.contraction_factor", P contractStepLength},
      {"asynch_pattern_search.initial_delta", P initStepLength},
      {"asynch_pattern_search.smoothing_factor", P smoothFactor},
      {"asynch_pattern_search.solution_target", P solnTarget},
      {"coliny.contraction_factor", P contractFactor},
      {"coliny.global_balance_parameter", P globalBalanceParam},
      {"coliny.initial_delta", P initDelta},
      {"coliny.local_balance_parameter", P localBalanceParam},
      {"coliny.max_boxsize_limit", P maxBoxSize},
      {"coliny.variable_tolerance", P threshDelta},
      {"confidence_level", P wilksConfidenceLevel},
      {"constraint_penalty", P constraintPenalty},
      {"constraint_tolerance", P constraintTolerance},
      {"convergence_tolerance", P convergenceTolerance},
      {"crossover_rate", P crossoverRate},
      {"dream.gr_threshold", P grThreshold},
      {"function_precision", P functionPrecision},
      {"gradient_tolerance", P gradientTolerance},
      {"hybrid.local_search_probability", P hybridLSProb},
      {"jega.fitness_limit", P fitnessLimit},
      {"jega.percent_change", P convergenceTolerance},
      {"jega.shrinkage_percentage", P shrinkagePercent},
      {"mesh_adaptive_search.initial_delta", P initMeshSize},
      {"mesh_adaptive_search.variable_neighborhood_search", P vns},
      {"mesh_adaptive_search.variable_tolerance", P minMeshSize},
      {"min_boxsize_limit", P minBoxSize},
      {"mutation_rate", P mutationRate},
      {"mutation_scale", P mutationScale},
      {"nl2sol.absolute_conv_tol", P absConvTol},
      {"nl2sol.false_conv_tol", P falseConvTol},
      {"nl2sol.initial_trust_radius", P initTRRadius},
      {"nl2sol.singular_conv_tol", P singConvTol},
      {"nl2sol.singular_radius", P singRadius},
      {"nond.c3function_train.solver_rounding_tolerance", P solverRoundingTol},
      {"nond.c3function_train.solver_tolerance", P solverTol},
      {"nond.c3function_train.stats_rounding_tolerance", P statsRoundingTol},
      {"nond.collocation_ratio", P collocationRatio},
      {"nond.collocation_ratio_terms_order", P collocRatioTermsOrder},
      {"nond.multilevel_estimator_rate", P multilevEstimatorRate},
      {"nond.regression_penalty", P regressionL2Penalty},
      {"npsol.linesearch_tolerance", P lineSearchTolerance},
      {"optpp.centering_parameter", P centeringParam},
      {"optpp.max_step", P maxStep},
      {"optpp.steplength_to_boundary", P stepLenToBoundary},
      {"percent_variance_explained", P percentVarianceExplained},
      {"prior_prop_cov_mult", P priorPropCovMult},
      {"solution_target", P solnTarget},
      {"trust_region.contract_threshold", P trustRegionContractTrigger},
      {"trust_region.contraction_factor", P trustRegionContract},
      {"trust_region.expand_threshold", P trustRegionExpandTrigger},
      {"trust_region.expansion_factor", P trustRegionExpand},
      {"trust_region.minimum_size", P trustRegionMinSize},
      {"variable_tolerance", P threshStepLength},
      {"vbd_drop_tolerance", P vbdDropTolerance},
      {"verification.refinement_rate", P refinementRate},
      {"volume_boxsize_limit", P volBoxSize},
      {"x_conv_tol", P xConvTol}};
    #undef P

    KW<Real, DataMethodRep> *kw;
    if ((kw = (KW<Real, DataMethodRep>*)Binsearch(Rdme, L)))
	return dbRep->dataMethodIter->dataMethodRep.get()->*kw->p;
  }
  else if ((L = Begins(entry_name, "model."))) {
    if (dbRep->modelDBLocked)
	Locked_db();
    #define P &DataModelRep::
    static KW<Real, DataModelRep> Rdmo[] = {
      // must be sorted by string (key)
      {"active_subspace.cv.decrease_tolerance", P decreaseTolerance},
      {"active_subspace.cv.relative_tolerance", P relTolerance},
      {"active_subspace.truncation_method.energy.truncation_tolerance",
       P truncationTolerance},
      {"adapted_basis.collocation_ratio", P adaptedBasisCollocRatio},
      {"c3function_train.collocation_ratio", P collocationRatio},
      {"c3function_train.solver_rounding_tolerance", P solverRoundingTol},
      {"c3function_train.solver_tolerance", P solverTol},
      {"c3function_train.stats_rounding_tolerance", P statsRoundingTol},
      {"convergence_tolerance", P convergenceTolerance},
      {"surrogate.discont_grad_thresh", P discontGradThresh},
      {"surrogate.discont_jump_thresh", P discontJumpThresh},
      {"surrogate.neural_network_range", P annRange},
      {"surrogate.nugget", P krigingNugget},
      {"surrogate.percent", P percentFold},
      {"surrogate.regression_penalty", P regressionL2Penalty},
      {"truncation_tolerance", P truncationTolerance}};
    #undef P

    KW<Real, DataModelRep> *kw;
    if ((kw = (KW<Real, DataModelRep>*)Binsearch(Rdmo, L)))
	return dbRep->dataModelIter->dataModelRep.get()->*kw->p;
  }
  else if (strbegins(entry_name, "interface.")) {
    if (strends(entry_name, "nearby_evaluation_cache_tolerance"))
      return dbRep->dataInterfaceIter->dataIfaceRep->nearbyEvalCacheTol;
  }
  Bad_name(entry_name, "get_real");
  return abort_handler_t<const Real&>(PARSE_ERROR);
}


int ProblemDescDB::get_int(const String& entry_name) const
{
  const char *L;

  if (!dbRep)
	Null_rep("get_int");
  if ((L = Begins(entry_name, "environment."))) {
    #define P &DataEnvironmentRep::
    static KW<int, DataEnvironmentRep> Ide[] = {
      // must be sorted by string (key)
        {"output_precision", P outputPrecision},
        {"stop_restart", P stopRestart}};
    #undef P

    KW<int, DataEnvironmentRep> *kw;
    if ((kw = (KW<int, DataEnvironmentRep>*)Binsearch(Ide, L)))
      return dbRep->environmentSpec.dataEnvRep.get()->*kw->p;
  }
  else if ((L = Begins(entry_name, "method."))) {
    if (dbRep->methodDBLocked)
	Locked_db();
    #define P &DataMethodRep::
    static KW<int, DataMethodRep> Idme[] = {
      // must be sorted by string (key)
	{"batch_size", P batchSize},
	{"batch_size.exploration", P batchSizeExplore},
	{"build_samples", P buildSamples},
	{"burn_in_samples", P burnInSamples},
	{"coliny.contract_after_failure", P contractAfterFail},
	{"coliny.expand_after_success", P expandAfterSuccess},
	{"coliny.mutation_range", P mutationRange},
	{"coliny.new_solutions_generated", P newSolnsGenerated},
	{"coliny.number_retained", P numberRetained},
	{"coliny.total_pattern_size", P totalPatternSize},
	{"concurrent.random_jobs", P concurrentRandomJobs},
	{"dream.crossover_chain_pairs", P crossoverChainPairs},
	{"dream.jump_step", P jumpStep},
	{"dream.num_chains", P numChains},
	{"dream.num_cr", P numCR},
	{"evidence_samples", P evidenceSamples},
	{"fsu_cvt.num_trials", P numTrials},
	{"iterator_servers", P iteratorServers},
	{"max_function_evaluations", P maxFunctionEvaluations},
	{"max_hifi_evaluations", P maxHifiEvals},
	{"max_iterations", P maxIterations},
	{"mesh_adaptive_search.neighbor_order", P neighborOrder},
	{"nl2sol.covariance", P covarianceType},
        {"nond.c3function_train.max_cross_iterations", P maxCrossIterations},
	{"nond.chain_samples", P chainSamples},
	{"nond.max_refinement_iterations", P maxRefineIterations},
	{"nond.max_solver_iterations", P maxSolverIterations},
	{"nond.prop_cov_update_period", P proposalCovUpdatePeriod},
	{"nond.pushforward_samples", P numPushforwardSamples},
	{"nond.samples_on_emulator", P samplesOnEmulator},
  {"nond.surrogate_order", P emulatorOrder},
	{"npsol.verify_level", P verifyLevel},
	{"optpp.search_scheme_size", P searchSchemeSize},
	{"parameter_study.num_steps", P numSteps},
	{"population_size", P populationSize},
	{"processors_per_iterator", P procsPerIterator},
	{"random_seed", P randomSeed},
	{"samples", P numSamples},
	{"sub_sampling_period", P subSamplingPeriod},
	{"symbols", P numSymbols}};
    #undef P

    KW<int, DataMethodRep> *kw;
    if ((kw = (KW<int, DataMethodRep>*)Binsearch(Idme, L)))
	return dbRep->dataMethodIter->dataMethodRep.get()->*kw->p;
  }
  else if ((L = Begins(entry_name, "model."))) {
    if (dbRep->modelDBLocked)
	Locked_db();
    #define P &DataModelRep::
    static KW<int, DataModelRep> Idmo[] = {
      // must be sorted by string (key)
        {"active_subspace.bootstrap_samples", P numReplicates},
        {"active_subspace.cv.max_rank", P subspaceCVMaxRank},
        {"active_subspace.dimension", P subspaceDimension},
        {"c3function_train.max_cross_iterations", P maxCrossIterations},
        {"initial_samples", P initialSamples},
        {"max_function_evals", P maxFunctionEvals},
        {"max_iterations", P maxIterations},
	{"max_solver_iterations", P maxSolverIterations},
        {"nested.iterator_servers", P subMethodServers},
        {"nested.processors_per_iterator", P subMethodProcs},
        {"rf.expansion_bases", P subspaceDimension},
        {"soft_convergence_limit", P softConvergenceLimit},
        {"surrogate.decomp_support_layers", P decompSupportLayers},
        {"surrogate.folds", P numFolds},
        {"surrogate.num_restarts", P numRestarts},
        {"surrogate.points_total", P pointsTotal},
        {"surrogate.refine_cv_folds", P refineCVFolds}};
    #undef P

    KW<int, DataModelRep> *kw;
    if ((kw = (KW<int, DataModelRep>*)Binsearch(Idmo, L)))
	return dbRep->dataModelIter->dataModelRep.get()->*kw->p;
  }
  else if ((L = Begins(entry_name, "interface."))) {
    if (dbRep->interfaceDBLocked)
	Locked_db();
    #define P &DataInterfaceRep::
    static KW<int, DataInterfaceRep> Idi[] = {
      // must be sorted by string (key)
	{"analysis_servers", P analysisServers},
	{"asynch_local_analysis_concurrency", P asynchLocalAnalysisConcurrency},
	{"asynch_local_evaluation_concurrency", P asynchLocalEvalConcurrency},
	{"direct.processors_per_analysis", P procsPerAnalysis},
	{"evaluation_servers", P evalServers},
	{"failure_capture.retry_limit", P retryLimit},
	{"processors_per_evaluation", P procsPerEval}};
    #undef P

    KW<int, DataInterfaceRep> *kw;
    if ((kw = (KW<int, DataInterfaceRep>*)Binsearch(Idi, L)))
	return dbRep->dataInterfaceIter->dataIfaceRep.get()->*kw->p;
  }
  Bad_name(entry_name, "get_int");
  return abort_handler_t<int>(PARSE_ERROR);
}


short ProblemDescDB::get_short(const String& entry_name) const
{
  const char *L;

  if (!dbRep)
	Null_rep("get_short");
  if ((L = Begins(entry_name, "method."))) {
    if (dbRep->methodDBLocked)
	Locked_db();
    #define P &DataMethodRep::
    static KW<short, DataMethodRep> Shdme[] = {
      // must be sorted by string (key)
	{"iterator_scheduling", P iteratorScheduling},
	{"nond.allocation_target", P allocationTarget},
<<<<<<< HEAD
        {"nond.c3function_train.uniform_refinement_type", P c3RefineType},
  {"nond.convergence_tolerance_type", P convergenceToleranceType},
=======
        {"nond.c3function_train.advancement_type", P c3AdvanceType},
>>>>>>> bae56f22
	{"nond.correction_order", P approxCorrectionOrder},
	{"nond.covariance_control", P covarianceControl},
	{"nond.distribution", P distributionType},
	{"nond.emulator", P emulatorType},
	{"nond.expansion_basis_type", P expansionBasisType},
	{"nond.expansion_refinement_control", P refinementControl},
	{"nond.expansion_refinement_type", P refinementType},
	{"nond.expansion_type", P expansionType},
	{"nond.final_moments", P finalMomentsType},
	{"nond.growth_override", P growthOverride},
	{"nond.least_squares_regression_type", P lsRegressionType},
	{"nond.multilevel_allocation_control", P multilevAllocControl},
	{"nond.multilevel_discrepancy_emulation", P multilevDiscrepEmulation},
	{"nond.nesting_override", P nestingOverride},
	{"nond.qoi_aggregation", P qoiAggregation},
	{"nond.refinement_statistics_mode", P statsMetricMode},
	{"nond.regression_type", P regressionType},
	{"nond.response_level_target", P responseLevelTarget},
	{"nond.response_level_target_reduce", P responseLevelTargetReduce},
	{"optpp.merit_function", P meritFn},
	{"output", P methodOutput},
	{"sbl.acceptance_logic", P surrBasedLocalAcceptLogic},
	{"sbl.constraint_relax", P surrBasedLocalConstrRelax},
	{"sbl.merit_function", P surrBasedLocalMeritFn},
	{"sbl.subproblem_constraints", P surrBasedLocalSubProbCon},
	{"sbl.subproblem_objective", P surrBasedLocalSubProbObj},
	{"wilks.sided_interval", P wilksSidedInterval}};
    #undef P

    KW<short, DataMethodRep> *kw;
    if ((kw = (KW<short, DataMethodRep>*)Binsearch(Shdme, L)))
	return dbRep->dataMethodIter->dataMethodRep.get()->*kw->p;
  }
  else if ((L = Begins(entry_name, "model."))) {
    if (dbRep->modelDBLocked)
	Locked_db();
    #define P &DataModelRep::
    static KW<short, DataModelRep> Shdmo[] = {
      // must be sorted by string (key)
        {"c3function_train.advancement_type", P c3AdvanceType},
      //{"c3function_train.refinement_control", P refinementControl},
      //{"c3function_train.refinement_type", P refinementType},
	{"nested.iterator_scheduling", P subMethodScheduling},
	{"surrogate.correction_order", P approxCorrectionOrder},
	{"surrogate.correction_type", P approxCorrectionType},
	{"surrogate.find_nugget", P krigingFindNugget},
	{"surrogate.kriging_max_trials", P krigingMaxTrials},
	{"surrogate.mars_max_bases", P marsMaxBases},
	{"surrogate.mls_weight_function", P mlsWeightFunction},
	{"surrogate.neural_network_nodes", P annNodes},
	{"surrogate.neural_network_random_weight", P annRandomWeight},
	{"surrogate.points_management", P pointsManagement},
	{"surrogate.polynomial_order", P polynomialOrder},
	{"surrogate.rbf_bases", P rbfBases},
	{"surrogate.rbf_max_pts", P rbfMaxPts},
	{"surrogate.rbf_max_subsets", P rbfMaxSubsets},
	{"surrogate.rbf_min_partition", P rbfMinPartition},
	{"surrogate.regression_type", P regressionType}
    };
    #undef P

    KW<short, DataModelRep> *kw;
    if ((kw = (KW<short, DataModelRep>*)Binsearch(Shdmo, L)))
	return dbRep->dataModelIter->dataModelRep.get()->*kw->p;
  }
  else if ((L = Begins(entry_name, "variables."))) {
    if (dbRep->variablesDBLocked)
	Locked_db();
    #define P &DataVariablesRep::
    static KW<short, DataVariablesRep> Shdv[] = {
      // must be sorted by string (key)
	{"domain", P varsDomain},
	{"view", P varsView}};
    #undef P

    KW<short, DataVariablesRep> *kw;
    if ((kw = (KW<short, DataVariablesRep>*)Binsearch(Shdv, L)))
	return dbRep->dataVariablesIter->dataVarsRep.get()->*kw->p;
  }
  else if ((L = Begins(entry_name, "interface."))) {
    if (dbRep->interfaceDBLocked)
	Locked_db();
    #define P &DataInterfaceRep::
    static KW<short, DataInterfaceRep> Shdi[] = {
      // must be sorted by string (key)
	{"analysis_scheduling", P analysisScheduling},
	{"evaluation_scheduling", P evalScheduling},
	{"local_evaluation_scheduling", P asynchLocalEvalScheduling}};
    #undef P

    KW<short, DataInterfaceRep> *kw;
    if ((kw = (KW<short, DataInterfaceRep>*)Binsearch(Shdi, L)))
	return dbRep->dataInterfaceIter->dataIfaceRep.get()->*kw->p;
  }
  Bad_name(entry_name, "get_short");
  return abort_handler_t<short>(PARSE_ERROR);
}


unsigned short ProblemDescDB::get_ushort(const String& entry_name) const
{
  const char *L;

  if (!dbRep)
	Null_rep("get_ushort");
  if ((L = Begins(entry_name, "environment."))) {
    #define P &DataEnvironmentRep::
    static KW<unsigned short, DataEnvironmentRep> UShde[] = {
      // must be sorted by string (key)
        {"interface_evals_selection", P interfEvalsSelection},
        {"model_evals_selection", P modelEvalsSelection},
        {"post_run_input_format", P postRunInputFormat},
        {"pre_run_output_format", P preRunOutputFormat},
        {"results_output_format", P resultsOutputFormat},
        {"tabular_format", P tabularFormat}};
    #undef P

    KW<unsigned short, DataEnvironmentRep> *kw;
    if ((kw = (KW<unsigned short, DataEnvironmentRep>*)Binsearch(UShde, L)))
      return dbRep->environmentSpec.dataEnvRep.get()->*kw->p;
  }
  else if ((L = Begins(entry_name, "method."))) {
    if (dbRep->methodDBLocked)
	Locked_db();
    #define P &DataMethodRep::
    static KW<unsigned short, DataMethodRep> UShdme[] = {
      // must be sorted by string (key)
	{"algorithm", P methodName},
	{"export_approx_format", P exportApproxFormat},
	{"import_approx_format", P importApproxFormat},
	{"import_build_format", P importBuildFormat},
	{"import_candidate_format", P importCandFormat},
	{"import_prediction_configs_format", P importPredConfigFormat},
	{"model_export_format", P modelExportFormat},
	{"nond.adapted_basis.advancements", P adaptedBasisAdvancements},
      //{"nond.adapted_basis.initial_level", P adaptedBasisInitLevel},
        {"nond.c3function_train.kick_order", P kickOrder},
        {"nond.c3function_train.max_order", P maxOrder},
        {"nond.c3function_train.start_order", P startOrder},
	{"nond.calibrate_error_mode", P calibrateErrorMode},
	{"nond.cubature_integrand", P cubIntOrder},
	{"nond.expansion_order", P expansionOrder},
	{"nond.export_corrected_model_format", P exportCorrModelFormat},
	{"nond.export_corrected_variance_format", P exportCorrVarFormat},
	{"nond.export_discrep_format", P exportDiscrepFormat},
	{"nond.export_samples_format", P exportSamplesFormat},
	{"nond.integration_refinement", P integrationRefine},
	{"nond.pre_solve_method", P preSolveMethod},
	{"nond.quadrature_order", P quadratureOrder},
	{"nond.reliability_search_type", P reliabilitySearchType},
	{"nond.sparse_grid_level", P sparseGridLevel},
	{"nond.vbd_interaction_order", P vbdOrder},
	{"order", P wilksOrder},
	{"pstudy.import_format", P pstudyFileFormat},
	{"sample_type", P sampleType},
	{"soft_convergence_limit", P softConvLimit},
	{"sub_method", P subMethod}};
    #undef P

    KW<unsigned short, DataMethodRep> *kw;
    if ((kw = (KW<unsigned short, DataMethodRep>*)Binsearch(UShdme, L)))
	return dbRep->dataMethodIter->dataMethodRep.get()->*kw->p;
  }
  else if ((L = Begins(entry_name, "model."))) {
    if (dbRep->modelDBLocked)
	Locked_db();
    #define P &DataModelRep::
    static KW<unsigned short, DataModelRep> UShdmo[] = {
      // must be sorted by string (key)
	{"active_subspace.cv.id_method", P subspaceIdCVMethod},
	{"active_subspace.normalization", P subspaceNormalization},
	{"active_subspace.sample_type", P subspaceSampleType},
	{"adapted_basis.expansion_order", P adaptedBasisExpOrder},
	{"adapted_basis.sparse_grid_level", P adaptedBasisSparseGridLev},
        {"c3function_train.kick_order", P kickOrder},
        {"c3function_train.max_order", P maxOrder},
        {"c3function_train.start_order", P startOrder},
	{"rf.analytic_covariance", P analyticCovIdForm},
	{"rf.expansion_form", P randomFieldIdForm},
	{"surrogate.challenge_points_file_format", P importChallengeFormat},
	{"surrogate.export_approx_format", P exportApproxFormat},
	{"surrogate.import_build_format", P importBuildFormat},
	{"surrogate.model_export_format", P modelExportFormat}};
    #undef P

    KW<unsigned short, DataModelRep> *kw;
    if ((kw = (KW<unsigned short, DataModelRep>*)Binsearch(UShdmo, L)))
	return dbRep->dataModelIter->dataModelRep.get()->*kw->p;
  }
  else if ((L = Begins(entry_name, "interface."))) {
    if (dbRep->interfaceDBLocked)
	Locked_db();
    #define P &DataInterfaceRep::
    static KW<unsigned short, DataInterfaceRep> UShdi[] = {
      // must be sorted by string (key)
	{"application.results_file_format", P resultsFileFormat},
        {"type", P interfaceType}};
    #undef P

    KW<unsigned short, DataInterfaceRep> *kw;
    if ((kw = (KW<unsigned short, DataInterfaceRep>*)Binsearch(UShdi, L)))
	return dbRep->dataInterfaceIter->dataIfaceRep.get()->*kw->p;
  }
  else if ((L = Begins(entry_name, "responses."))) {
    if (dbRep->responsesDBLocked)
	Locked_db();
    #define P &DataResponsesRep::
    static KW<unsigned short, DataResponsesRep> UShdr[] = {
      // must be sorted by string (key)
        {"scalar_data_format", P scalarDataFormat}};
    #undef P

    KW<unsigned short, DataResponsesRep> *kw;
    if ((kw = (KW<unsigned short, DataResponsesRep>*)Binsearch(UShdr, L)))
	return dbRep->dataResponsesIter->dataRespRep.get()->*kw->p;
  }
  Bad_name(entry_name, "get_ushort");
  return abort_handler_t<unsigned short>(PARSE_ERROR);
}


size_t ProblemDescDB::get_sizet(const String& entry_name) const
{
  const char *L;

  if (!dbRep)
	Null_rep("get_sizet");
  if ((L = Begins(entry_name, "method."))) {
    if (dbRep->methodDBLocked)
	Locked_db();
    #define P &DataMethodRep::
    static KW<size_t, DataMethodRep> Szdmo[] = {
      // must be sorted by string (key)
	{"final_solutions", P numFinalSolutions},
	{"jega.num_cross_points", P numCrossPoints},
	{"jega.num_designs", P numDesigns},
	{"jega.num_generations", P numGenerations},
	{"jega.num_offspring", P numOffspring},
	{"jega.num_parents", P numParents},
        {"nond.c3function_train.kick_rank", P kickRank},
      	{"nond.c3function_train.max_rank", P maxRank},
        {"nond.c3function_train.start_rank", P startRank},
	{"nond.collocation_points", P collocationPoints},
	{"nond.expansion_samples", P expansionSamples},
	{"num_candidate_designs", P numCandidateDesigns},
	{"num_candidates", P numCandidates},
	{"num_prediction_configs", P numPredConfigs}
    };
    #undef P

    KW<size_t, DataMethodRep> *kw;
    if ((kw = (KW<size_t, DataMethodRep>*)Binsearch(Szdmo, L)))
	return dbRep->dataMethodIter->dataMethodRep.get()->*kw->p;
  }
  else if ((L = Begins(entry_name, "model."))) {
    if (dbRep->modelDBLocked)
	Locked_db();
    #define P &DataModelRep::
    static KW<size_t, DataModelRep> Szmo[] = {
      // must be sorted by string (key)
      // must be sorted by string (key)
	{"c3function_train.collocation_points", P collocationPoints},
        {"c3function_train.kick_rank", P kickRank},
      	{"c3function_train.max_rank", P maxRank},
        {"c3function_train.start_rank", P startRank}//,
      //{"c3function_train.verbosity", P verbosity}
    };
    #undef P

    KW<size_t, DataModelRep> *kw;
    if ((kw = (KW<size_t, DataModelRep>*)Binsearch(Szmo, L)))
	return dbRep->dataModelIter->dataModelRep.get()->*kw->p;
  }
  else if ((L = Begins(entry_name, "variables."))) {
    if (dbRep->variablesDBLocked)
	Locked_db();
    std::list<DataVariables>::iterator v_iter = dbRep->dataVariablesIter;
    DataVariablesRep* VRep = v_iter->dataVarsRep.get();

    // DataVariables helper functions
    struct HelperFcn { const char *name; int no; };
    static HelperFcn hf[] = {
	{"aleatory_uncertain", 0},
	{"continuous", 1},
	{"design", 2},
	{"discrete", 3},
	{"epistemic_uncertain", 4},
	{"state", 5},
	{"total", 6},
	{"uncertain", 7}};

    // normal DB lookups
    #define P &DataVariablesRep::
    static KW<size_t, DataVariablesRep> Szdv[] = {
      // must be sorted by string (key)
	{"beta_uncertain", P numBetaUncVars},
	{"binomial_uncertain", P numBinomialUncVars},
	{"continuous_design", P numContinuousDesVars},
	{"continuous_interval_uncertain", P numContinuousIntervalUncVars},
	{"continuous_state", P numContinuousStateVars},
	{"discrete_design_range", P numDiscreteDesRangeVars},
	{"discrete_design_set_int", P numDiscreteDesSetIntVars},
	{"discrete_design_set_real", P numDiscreteDesSetRealVars},
	{"discrete_design_set_string", P numDiscreteDesSetStrVars},
	{"discrete_interval_uncertain", P numDiscreteIntervalUncVars},
	{"discrete_state_range", P numDiscreteStateRangeVars},
	{"discrete_state_set_int", P numDiscreteStateSetIntVars},
	{"discrete_state_set_real", P numDiscreteStateSetRealVars},
	{"discrete_state_set_string", P numDiscreteStateSetStrVars},
	{"discrete_uncertain_set_int", P numDiscreteUncSetIntVars},
	{"discrete_uncertain_set_real", P numDiscreteUncSetRealVars},
	{"discrete_uncertain_set_string", P numDiscreteUncSetStrVars},
	{"exponential_uncertain", P numExponentialUncVars},
	{"frechet_uncertain", P numFrechetUncVars},
	{"gamma_uncertain", P numGammaUncVars},
	{"geometric_uncertain", P numGeometricUncVars},
	{"gumbel_uncertain", P numGumbelUncVars},
	{"histogram_uncertain.bin", P numHistogramBinUncVars},
	{"histogram_uncertain.point_int", P numHistogramPtIntUncVars},
	{"histogram_uncertain.point_real", P numHistogramPtRealUncVars},
	{"histogram_uncertain.point_string", P numHistogramPtStrUncVars},
	{"hypergeometric_uncertain", P numHyperGeomUncVars},
	{"lognormal_uncertain", P numLognormalUncVars},
	{"loguniform_uncertain", P numLoguniformUncVars},
	{"negative_binomial_uncertain", P numNegBinomialUncVars},
	{"normal_uncertain", P numNormalUncVars},
	{"poisson_uncertain", P numPoissonUncVars},
	{"triangular_uncertain", P numTriangularUncVars},
	{"uniform_uncertain", P numUniformUncVars},
	{"weibull_uncertain", P numWeibullUncVars}};
    #undef P

    HelperFcn *kwh;
    KW<size_t, DataVariablesRep> *kw;

    if ((kwh = (HelperFcn*)Binsearch(hf, L)))
	switch(kwh->no) {
	  case 0: return v_iter->aleatory_uncertain();
	  case 1: return v_iter->continuous_variables();
	  case 2: return v_iter->design();
	  case 3: return v_iter->discrete_variables();
	  case 4: return v_iter->epistemic_uncertain();
	  case 5: return v_iter->state();
	  case 6: return v_iter->total_variables();
	  case 7: return v_iter->uncertain();
	  }
    else if ((kw = (KW<size_t, DataVariablesRep>*)Binsearch(Szdv, L)))
	return VRep->*kw->p;
  }
  else if ((L = Begins(entry_name, "responses.num_"))) {
    if (dbRep->responsesDBLocked)
	Locked_db();
    #define P &DataResponsesRep::
    static KW<size_t, DataResponsesRep> Szdr[] = {
      // must be sorted by string (key)
	{"calibration_terms", P numLeastSqTerms},
	{"config_vars", P numExpConfigVars},
	{"experiments", P numExperiments},
	{"field_calibration_terms", P numFieldLeastSqTerms},
	{"field_nonlinear_equality_constraints",
	 P numFieldNonlinearEqConstraints},
	{"field_nonlinear_inequality_constraints",
	 P numFieldNonlinearIneqConstraints},
	{"field_objectives", P numFieldObjectiveFunctions},
	{"field_responses", P numFieldResponseFunctions},
	{"nonlinear_equality_constraints", P numNonlinearEqConstraints},
	{"nonlinear_inequality_constraints", P numNonlinearIneqConstraints},
	{"objective_functions", P numObjectiveFunctions},
	{"response_functions", P numResponseFunctions},
	{"scalar_calibration_terms", P numScalarLeastSqTerms},
	{"scalar_nonlinear_equality_constraints",
	 P numScalarNonlinearEqConstraints},
	{"scalar_nonlinear_inequality_constraints",
	 P numScalarNonlinearIneqConstraints},
	{"scalar_objectives", P numScalarObjectiveFunctions},
	{"scalar_responses", P numScalarResponseFunctions}};
    #undef P

    KW<size_t, DataResponsesRep> *kw;
    if ((kw = (KW<size_t, DataResponsesRep>*)Binsearch(Szdr, L)))
	return dbRep->dataResponsesIter->dataRespRep.get()->*kw->p;
  }
  Bad_name(entry_name, "get_sizet");
  return abort_handler_t<size_t>(PARSE_ERROR);
}


bool ProblemDescDB::get_bool(const String& entry_name) const
{
  const char *L;
  if (!dbRep)
	Null_rep("get_bool");
  if ((L = Begins(entry_name, "environment."))) {
    #define P &DataEnvironmentRep::
    static KW<bool, DataEnvironmentRep> Bde[] = {
      // must be sorted by string (key)
	{"check", P checkFlag},
	{"graphics", P graphicsFlag},
	{"post_run", P postRunFlag},
	{"pre_run", P preRunFlag},
	{"results_output", P resultsOutputFlag},
	{"run", P runFlag},
	{"tabular_graphics_data", P tabularDataFlag}};
    #undef P

    KW<bool, DataEnvironmentRep> *kw;
    if ((kw = (KW<bool, DataEnvironmentRep>*)Binsearch(Bde, L)))
      return dbRep->environmentSpec.dataEnvRep.get()->*kw->p;
  }
  else if ((L = Begins(entry_name, "method."))) {
    if (dbRep->methodDBLocked)
	Locked_db();
    #define P &DataMethodRep::
    static KW<bool, DataMethodRep> Bdme[] = {
      // must be sorted by string (key)
	{"backfill", P backfillFlag},
        {"chain_diagnostics", P chainDiagnostics},
        {"chain_diagnostics.confidence_intervals", P chainDiagnosticsCI},
	{"coliny.constant_penalty", P constantPenalty},
	{"coliny.expansion", P expansionFlag},
	{"coliny.randomize", P randomizeOrderFlag},
	{"coliny.show_misc_options", P showMiscOptions},
	{"derivative_usage", P methodUseDerivsFlag},
	{"export_surrogate", P exportSurrogate},
	{"fixed_seed", P fixedSeedFlag},
	{"fsu_quasi_mc.fixed_sequence", P fixedSequenceFlag},
	{"import_approx_active_only", P importApproxActive},
	{"import_build_active_only", P importBuildActive},
        {"laplace_approx", P modelEvidLaplace},
	{"latinize", P latinizeFlag},
	{"main_effects", P mainEffectsFlag},
        {"mc_approx", P modelEvidMC},
	{"mesh_adaptive_search.display_all_evaluations", P showAllEval},
        {"model_evidence", P modelEvidence},
	{"mutation_adaptive", P mutationAdaptive},
	{"nl2sol.regression_diagnostics", P regressDiag},
	{"nond.adapt_exp_design", P adaptExpDesign},
	{"nond.adaptive_posterior_refinement", P adaptPosteriorRefine},
	{"nond.allocation_target.variance.optimization", P useTargetVarianceOptimizationFlag},
	{"nond.c3function_train.adapt_order", P adaptOrder},
	{"nond.c3function_train.adapt_rank", P adaptRank},
	{"nond.cross_validation", P crossValidation},
	{"nond.cross_validation.noise_only", P crossValidNoiseOnly},
	{"nond.d_optimal", P dOptimal},
	{"nond.evaluate_posterior_density", P evaluatePosteriorDensity},
	{"nond.export_sample_sequence", P exportSampleSeqFlag},
	{"nond.generate_posterior_samples", P generatePosteriorSamples},
	{"nond.gpmsa_normalize", P gpmsaNormalize},
	{"nond.logit_transform", P logitTransform},
	{"nond.model_discrepancy", P calModelDiscrepancy},
	{"nond.mutual_info_ksg2", P mutualInfoKSG2},
	{"nond.normalized", P normalizedCoeffs},
	{"nond.piecewise_basis", P piecewiseBasis},
	{"nond.relative_convergence_metric", P relativeConvMetric},
	{"nond.standardized_space", P standardizedSpace},
	{"nond.tensor_grid", P tensorGridFlag},
	{"posterior_stats.kde", P posteriorStatsKDE},
	{"posterior_stats.kl_divergence", P posteriorStatsKL},
	{"posterior_stats.mutual_info", P posteriorStatsMutual},
	{"principal_components", P pcaFlag},
	{"print_each_pop", P printPopFlag},
	{"pstudy.import_active_only", P pstudyFileActive},
	{"quality_metrics", P volQualityFlag},
	{"sbg.replace_points", P surrBasedGlobalReplacePts},
	{"sbl.truth_surrogate_bypass", P surrBasedLocalLayerBypass},
	{"scaling", P methodScaling},
	{"speculative", P speculativeFlag},
	{"variance_based_decomp", P vbdFlag},
	{"wilks", P wilksFlag}};
    #undef P

    KW<bool, DataMethodRep> *kw;
    if ((kw = (KW<bool, DataMethodRep>*)Binsearch(Bdme, L)))
	return dbRep->dataMethodIter->dataMethodRep.get()->*kw->p;
  }
  else if ((L = Begins(entry_name, "model."))) {
    if (dbRep->modelDBLocked)
	Locked_db();
    #define P &DataModelRep::
    static KW<bool, DataModelRep> Bdmo[] = {
      // must be sorted by string (key)
	{"active_subspace.build_surrogate", P subspaceBuildSurrogate},
	{"active_subspace.cv.incremental", P subspaceCVIncremental},
	{"active_subspace.truncation_method.bing_li", P subspaceIdBingLi},
	{"active_subspace.truncation_method.constantine", P subspaceIdConstantine},
	{"active_subspace.truncation_method.cv", P subspaceIdCV},
	{"active_subspace.truncation_method.energy", P subspaceIdEnergy},
        {"c3function_train.adapt_order", P adaptOrder},
        {"c3function_train.adapt_rank", P adaptRank},
	{"c3function_train.tensor_grid", P tensorGridFlag},
	{"hierarchical_tags", P hierarchicalTags},
	{"nested.identity_resp_map", P identityRespMap},
	{"surrogate.auto_refine", P autoRefine},
	{"surrogate.challenge_points_file_active", P importChallengeActive},
	{"surrogate.challenge_use_variable_labels", P importChalUseVariableLabels},
	{"surrogate.cross_validate", P crossValidateFlag},
	{"surrogate.decomp_discont_detect", P decompDiscontDetect},
	{"surrogate.derivative_usage", P modelUseDerivsFlag},
	{"surrogate.domain_decomp", P domainDecomp},
	{"surrogate.export_surrogate", P exportSurrogate},
	{"surrogate.import_build_active_only", P importBuildActive},
	{"surrogate.import_use_variable_labels", P importUseVariableLabels},
	{"surrogate.point_selection", P pointSelection},
	{"surrogate.press", P pressFlag}};
    #undef P

    KW<bool, DataModelRep> *kw;
    if ((kw = (KW<bool, DataModelRep>*)Binsearch(Bdmo, L)))
	return dbRep->dataModelIter->dataModelRep.get()->*kw->p;
  }
  else if ((L = Begins(entry_name, "variables."))) {
    if (dbRep->variablesDBLocked)
	Locked_db();
    #define P &DataVariablesRep::
    static KW<bool, DataVariablesRep> Bdv[] = {
      // must be sorted by string (key)
	{"uncertain.initial_point_flag", P uncertainVarsInitPt}};
    #undef P

    KW<bool, DataVariablesRep> *kw;
    if ((kw = (KW<bool, DataVariablesRep>*)Binsearch(Bdv, L)))
	return dbRep->dataVariablesIter->dataVarsRep.get()->*kw->p;
  }
  else if ((L = Begins(entry_name, "interface."))) {
    if (dbRep->interfaceDBLocked)
	Locked_db();
    #define P &DataInterfaceRep::
    static KW<bool, DataInterfaceRep> Bdi[] = {
      // must be sorted by string (key)
	{"active_set_vector", P activeSetVectorFlag},
	{"allow_existing_results", P allowExistingResultsFlag},
	{"application.aprepro", P apreproFlag},
	{"application.file_save", P fileSaveFlag},
	{"application.file_tag", P fileTagFlag},
	{"application.verbatim", P verbatimFlag},
        {"asynch", P asynchFlag},
        {"batch", P batchEvalFlag},
	{"dirSave", P dirSave},
	{"dirTag", P dirTag},
	{"evaluation_cache", P evalCacheFlag},
	{"nearby_evaluation_cache", P nearbyEvalCacheFlag},
	{"python.numpy", P numpyFlag},
	{"restart_file", P restartFileFlag},
	{"templateReplace", P templateReplace},
	{"useWorkdir", P useWorkdir}};
    #undef P

    KW<bool, DataInterfaceRep> *kw;
    if ((kw = (KW<bool, DataInterfaceRep>*)Binsearch(Bdi, L)))
	return dbRep->dataInterfaceIter->dataIfaceRep.get()->*kw->p;
  }
  else if ((L = Begins(entry_name, "responses."))) {
    if (dbRep->responsesDBLocked)
	Locked_db();
    #define P &DataResponsesRep::
    static KW<bool, DataResponsesRep> Bdr[] = {
      // must be sorted by string (key)
	{"calibration_data", P calibrationDataFlag},
	{"central_hess", P centralHess},
	{"ignore_bounds", P ignoreBounds},
	{"interpolate", P interpolateFlag},
	{"read_field_coordinates", P readFieldCoords}};
    #undef P

    KW<bool, DataResponsesRep> *kw;
    if ((kw = (KW<bool, DataResponsesRep>*)Binsearch(Bdr, L)))
	return dbRep->dataResponsesIter->dataRespRep.get()->*kw->p;
  }
  Bad_name(entry_name, "get_bool");
  return abort_handler_t<bool>(PARSE_ERROR);
}

void** ProblemDescDB::get_voidss(const String& entry_name) const
{
	if (entry_name == "method.dl_solver.dlLib") {
		if (dbRep->methodDBLocked)
			Locked_db();
		return &dbRep->dataMethodIter->dataMethodRep->dlLib;
		}
	Bad_name(entry_name, "get_voidss");
	return abort_handler_t<void**>(PARSE_ERROR);
	}

void ProblemDescDB::set(const String& entry_name, const RealVector& rv)
{
  const char *L;
  if (!dbRep)
	Null_rep1("set(RealVector&)");
  if ((L = Begins(entry_name, "model.nested."))) {
    if (dbRep->modelDBLocked)
	Locked_db();
    #define P &DataModelRep::
    static KW<RealVector, DataModelRep> RVdmo[] = {
      // must be sorted by string (key)
	{"primary_response_mapping", P primaryRespCoeffs},
	{"secondary_response_mapping", P secondaryRespCoeffs}};
    #undef P

    KW<RealVector, DataModelRep> *kw;
    if ((kw = (KW<RealVector, DataModelRep>*)Binsearch(RVdmo, L))) {
	dbRep->dataModelIter->dataModelRep.get()->*kw->p = rv;
	return;
	}
  }
  else if ((L = Begins(entry_name, "variables."))) {
    if (dbRep->variablesDBLocked)
	Locked_db();
    #define P &DataVariablesRep::
    static KW<RealVector, DataVariablesRep> RVdv[] = {
      // must be sorted by string (key)
	{"beta_uncertain.alphas", P betaUncAlphas},
	{"beta_uncertain.betas", P betaUncBetas},
	{"beta_uncertain.lower_bounds", P betaUncLowerBnds},
	{"beta_uncertain.upper_bounds", P betaUncUpperBnds},
	{"binomial_uncertain.prob_per_trial", P binomialUncProbPerTrial},
	{"continuous_aleatory_uncertain.initial_point",
	 P continuousAleatoryUncVars},
	{"continuous_aleatory_uncertain.lower_bounds",
	 P continuousAleatoryUncLowerBnds},
	{"continuous_aleatory_uncertain.upper_bounds",
	 P continuousAleatoryUncUpperBnds},
	{"continuous_design.initial_point", P continuousDesignVars},
	{"continuous_design.initial_point", P continuousDesignVars},
	{"continuous_design.lower_bounds", P continuousDesignLowerBnds},
	{"continuous_design.lower_bounds", P continuousDesignLowerBnds},
	{"continuous_design.scales", P continuousDesignScales},
	{"continuous_design.upper_bounds", P continuousDesignUpperBnds},
	{"continuous_design.upper_bounds", P continuousDesignUpperBnds},
	{"continuous_epistemic_uncertain.initial_point",
	 P continuousEpistemicUncVars},
	{"continuous_epistemic_uncertain.lower_bounds",
	 P continuousEpistemicUncLowerBnds},
	{"continuous_epistemic_uncertain.upper_bounds",
	 P continuousEpistemicUncUpperBnds},
	{"continuous_state.initial_state", P continuousStateVars},
	{"continuous_state.lower_bounds", P continuousStateLowerBnds},
	{"continuous_state.upper_bounds", P continuousStateUpperBnds},
	{"discrete_aleatory_uncertain_real.initial_point",
	 P discreteRealAleatoryUncVars},
	{"discrete_aleatory_uncertain_real.lower_bounds",
	 P discreteRealAleatoryUncLowerBnds},
	{"discrete_aleatory_uncertain_real.upper_bounds",
	 P discreteRealAleatoryUncUpperBnds},
	{"discrete_design_set_real.initial_point", P discreteDesignSetRealVars},
	{"discrete_design_set_real.initial_point", P discreteDesignSetRealVars},
	{"discrete_epistemic_uncertain_real.initial_point",
	 P discreteRealEpistemicUncVars},
	{"discrete_epistemic_uncertain_real.lower_bounds",
	 P discreteRealEpistemicUncLowerBnds},
	{"discrete_epistemic_uncertain_real.upper_bounds",
	 P discreteRealEpistemicUncUpperBnds},
	{"discrete_state_set_real.initial_state", P discreteStateSetRealVars},
	{"exponential_uncertain.betas", P exponentialUncBetas},
	{"frechet_uncertain.alphas", P frechetUncAlphas},
	{"frechet_uncertain.betas", P frechetUncBetas},
	{"gamma_uncertain.alphas", P gammaUncAlphas},
	{"gamma_uncertain.betas", P gammaUncBetas},
	{"geometric_uncertain.prob_per_trial", P geometricUncProbPerTrial},
	{"gumbel_uncertain.alphas", P gumbelUncAlphas},
	{"gumbel_uncertain.betas", P gumbelUncBetas},
	{"linear_equality_constraints", P linearEqConstraintCoeffs},
	{"linear_equality_scales", P linearEqScales},
	{"linear_equality_targets", P linearEqTargets},
	{"linear_inequality_constraints", P linearIneqConstraintCoeffs},
	{"linear_inequality_lower_bounds", P linearIneqLowerBnds},
	{"linear_inequality_scales", P linearIneqScales},
	{"linear_inequality_upper_bounds", P linearIneqUpperBnds},
	{"lognormal_uncertain.error_factors", P lognormalUncErrFacts},
	{"lognormal_uncertain.lambdas", P lognormalUncLambdas},
	{"lognormal_uncertain.lower_bounds", P lognormalUncLowerBnds},
	{"lognormal_uncertain.means", P lognormalUncMeans},
	{"lognormal_uncertain.std_deviations", P lognormalUncStdDevs},
	{"lognormal_uncertain.upper_bounds", P lognormalUncUpperBnds},
	{"lognormal_uncertain.zetas", P lognormalUncZetas},
	{"loguniform_uncertain.lower_bounds", P loguniformUncLowerBnds},
	{"loguniform_uncertain.upper_bounds", P loguniformUncUpperBnds},
	{"negative_binomial_uncertain.prob_per_trial",
	 P negBinomialUncProbPerTrial},
	{"normal_uncertain.lower_bounds", P normalUncLowerBnds},
	{"normal_uncertain.means", P normalUncMeans},
	{"normal_uncertain.std_deviations", P normalUncStdDevs},
	{"normal_uncertain.upper_bounds", P normalUncUpperBnds},
	{"poisson_uncertain.lambdas", P poissonUncLambdas},
	{"triangular_uncertain.lower_bounds", P triangularUncLowerBnds},
	{"triangular_uncertain.modes", P triangularUncModes},
	{"triangular_uncertain.upper_bounds", P triangularUncUpperBnds},
	{"uniform_uncertain.lower_bounds", P uniformUncLowerBnds},
	{"uniform_uncertain.upper_bounds", P uniformUncUpperBnds},
	{"weibull_uncertain.alphas", P weibullUncAlphas},
	{"weibull_uncertain.betas", P weibullUncBetas}};
    #undef P

    KW<RealVector, DataVariablesRep> *kw;
    if ((kw = (KW<RealVector, DataVariablesRep>*)Binsearch(RVdv, L))) {
	dbRep->dataVariablesIter->dataVarsRep.get()->*kw->p = rv;
	return;
	}
  }
  else if ((L = Begins(entry_name, "responses."))) {
    if (dbRep->responsesDBLocked)
	Locked_db();
    #define P &DataResponsesRep::
    static KW<RealVector, DataResponsesRep> RVdr[] = {
      // must be sorted by string (key)
	{"nonlinear_equality_scales", P nonlinearEqScales},
	{"nonlinear_equality_targets", P nonlinearEqTargets},
	{"nonlinear_inequality_lower_bounds", P nonlinearIneqLowerBnds},
	{"nonlinear_inequality_scales", P nonlinearIneqScales},
	{"nonlinear_inequality_upper_bounds", P nonlinearIneqUpperBnds},
	{"primary_response_fn_scales", P primaryRespFnScales},
	{"primary_response_fn_weights", P primaryRespFnWeights}};
    #undef P

    KW<RealVector, DataResponsesRep> *kw;
    if ((kw = (KW<RealVector, DataResponsesRep>*)Binsearch(RVdr, L))) {
	dbRep->dataResponsesIter->dataRespRep.get()->*kw->p = rv;
	return;
	}
  }
  Bad_name(entry_name, "set(RealVector&)");
}


void ProblemDescDB::set(const String& entry_name, const IntVector& iv)
{
  const char *L;
  if (!dbRep)
	Null_rep1("set(IntVector&)");
  if ((L = Begins(entry_name, "variables."))) {
    if (dbRep->variablesDBLocked)
	Locked_db();
    #define P &DataVariablesRep::
    static KW<IntVector, DataVariablesRep> IVdv[] = {
      // must be sorted by string (key)
	{"binomial_uncertain.num_trials", P binomialUncNumTrials},
	{"discrete_aleatory_uncertain_int.initial_point",
	 P discreteIntAleatoryUncVars},
	{"discrete_aleatory_uncertain_int.lower_bounds",
	 P discreteIntAleatoryUncLowerBnds},
	{"discrete_aleatory_uncertain_int.upper_bounds",
	 P discreteIntAleatoryUncUpperBnds},
	{"discrete_design_range.initial_point", P discreteDesignRangeVars},
	{"discrete_design_range.lower_bounds", P discreteDesignRangeLowerBnds},
	{"discrete_design_range.upper_bounds", P discreteDesignRangeUpperBnds},
	{"discrete_design_set_int.initial_point", P discreteDesignSetIntVars},
	{"discrete_epistemic_uncertain_int.initial_point",
	 P discreteIntEpistemicUncVars},
	{"discrete_epistemic_uncertain_int.lower_bounds",
	 P discreteIntEpistemicUncLowerBnds},
	{"discrete_epistemic_uncertain_int.upper_bounds",
	 P discreteIntEpistemicUncUpperBnds},
	{"discrete_state_range.initial_state", P discreteStateRangeVars},
	{"discrete_state_range.lower_bounds", P discreteStateRangeLowerBnds},
	{"discrete_state_range.upper_bounds", P discreteStateRangeUpperBnds},
	{"discrete_state_set_int.initial_state", P discreteStateSetIntVars},
	{"hypergeometric_uncertain.num_drawn", P hyperGeomUncNumDrawn},
	{"hypergeometric_uncertain.selected_population",
	 P hyperGeomUncSelectedPop},
	{"hypergeometric_uncertain.total_population", P hyperGeomUncTotalPop},
	{"negative_binomial_uncertain.num_trials", P negBinomialUncNumTrials}};
    #undef P

    KW<IntVector, DataVariablesRep> *kw;
    if ((kw = (KW<IntVector, DataVariablesRep>*)Binsearch(IVdv, L))) {
	dbRep->dataVariablesIter->dataVarsRep.get()->*kw->p = iv;
	return;
	}
  }
  Bad_name(entry_name, "set(IntVector&)");
}


void ProblemDescDB::set(const String& entry_name, const BitArray& ba)
{
  const char *L;
  if (!dbRep)
	Null_rep1("set(BitArray&)");
  if ((L = Begins(entry_name, "variables."))) {
    if (dbRep->variablesDBLocked)
	Locked_db();
    #define P &DataVariablesRep::
    static KW<BitArray, DataVariablesRep> BAdv[] = {
      // must be sorted by string (key)
	{"binomial_uncertain.categorical", P binomialUncCat},
	{"discrete_design_range.categorical", P discreteDesignRangeCat},
	{"discrete_design_set_int.categorical", P discreteDesignSetIntCat},
	{"discrete_design_set_real.categorical", P discreteDesignSetRealCat},
	{"discrete_interval_uncertain.categorical", P discreteIntervalUncCat},
	{"discrete_state_range.categorical", P discreteStateRangeCat},
	{"discrete_state_set_int.categorical", P discreteStateSetIntCat},
	{"discrete_state_set_real.categorical", P discreteStateSetRealCat},
	{"discrete_uncertain_set_int.categorical", P discreteUncSetIntCat},
	{"discrete_uncertain_set_real.categorical", P discreteUncSetRealCat},
	{"geometric_uncertain.categorical", P geometricUncCat},
	{"histogram_uncertain.point_int.categorical",
         P histogramUncPointIntCat},
	{"histogram_uncertain.point_real.categorical",
         P histogramUncPointRealCat},
	{"hypergeometric_uncertain.categorical", P hyperGeomUncCat},
	{"negative_binomial_uncertain.categorical", P negBinomialUncCat},
	{"poisson_uncertain.categorical", P poissonUncCat}};
    #undef P

    KW<BitArray, DataVariablesRep> *kw;
    if ((kw = (KW<BitArray, DataVariablesRep>*)Binsearch(BAdv, L))) {
	dbRep->dataVariablesIter->dataVarsRep.get()->*kw->p = ba;
	return;
	}
  }
  Bad_name(entry_name, "set(BitArray&)");
}


void ProblemDescDB::set(const String& entry_name, const RealSymMatrix& rsm)
{
  if (!dbRep)
	Null_rep1("set(RealSymMatrix&)");
  if (strbegins(entry_name, "variables.")) {
    if (dbRep->variablesDBLocked)
	Locked_db();
    if (strends(entry_name, "uncertain.correlation_matrix")) {
	dbRep->dataVariablesIter->dataVarsRep->uncertainCorrelations = rsm;
	return;
	}
  }
  Bad_name(entry_name, "set(RealSymMatrix&)");
}


void ProblemDescDB::set(const String& entry_name, const RealVectorArray& rva)
{
  const char *L;
  if (!dbRep)
    Null_rep1("set(RealVectorArray&)");
  if ((L = Begins(entry_name, "method.nond."))) {
    if (dbRep->methodDBLocked)
      Locked_db();
    #define P &DataMethodRep::
    static KW<RealVectorArray, DataMethodRep> RVAdme[] = {
      // must be sorted by string (key)
	{"gen_reliability_levels", P genReliabilityLevels},
	{"probability_levels", P probabilityLevels},
	{"reliability_levels", P reliabilityLevels},
	{"response_levels", P responseLevels}};
    #undef P

    KW<RealVectorArray, DataMethodRep> *kw;
    if ((kw = (KW<RealVectorArray, DataMethodRep>*)Binsearch(RVAdme, L))) {
      dbRep->dataMethodIter->dataMethodRep.get()->*kw->p = rva;
      return;
    }
  }
  Bad_name(entry_name, "set(RealVectorArray&)");
}


void ProblemDescDB::set(const String& entry_name, const IntVectorArray& iva)
{
  const char *L;
  if (!dbRep)
    Null_rep1("set(IntVectorArray&)");
  // BMA: No current use cases
  Bad_name(entry_name, "set(IntVectorArray&)");
}


void ProblemDescDB::set(const String& entry_name, const IntSetArray& isa)
{
  const char *L;
  if (!dbRep)
    Null_rep1("set(IntSetArray&)");
  if ((L = Begins(entry_name, "variables."))) {
    if (dbRep->variablesDBLocked)
      Locked_db();
    #define P &DataVariablesRep::
    static KW<IntSetArray, DataVariablesRep> ISAdv[] = {
      // must be sorted by string (key)
	{"discrete_design_set_int.values", P discreteDesignSetInt},
	{"discrete_state_set_int.values",  P discreteStateSetInt}};
    #undef P

    KW<IntSetArray, DataVariablesRep> *kw;
    if ((kw = (KW<IntSetArray, DataVariablesRep>*)Binsearch(ISAdv, L))) {
      dbRep->dataVariablesIter->dataVarsRep.get()->*kw->p = isa;
      return;
    }
  }
  Bad_name(entry_name, "set(IntSetArray&)");
}


void ProblemDescDB::set(const String& entry_name, const RealSetArray& rsa)
{
  const char *L;
  if (!dbRep)
    Null_rep1("set(RealSetArray&)");
  if ((L = Begins(entry_name, "variables."))) {
    if (dbRep->variablesDBLocked)
      Locked_db();
    #define P &DataVariablesRep::
    static KW<RealSetArray, DataVariablesRep> RSAdv[] = {
      // must be sorted by string (key)
	{"discrete_design_set_real.values", P discreteDesignSetReal},
	{"discrete_state_set_real.values",  P discreteStateSetReal}};
    #undef P

    KW<RealSetArray, DataVariablesRep> *kw;
    if ((kw = (KW<RealSetArray, DataVariablesRep>*)Binsearch(RSAdv, L))) {
      dbRep->dataVariablesIter->dataVarsRep.get()->*kw->p = rsa;
      return;
    }
  }
  Bad_name(entry_name, "set(RealSetArray&)");
}


void ProblemDescDB::set(const String& entry_name, const IntRealMapArray& irma)
{
  const char *L;
  if (!dbRep)
    Null_rep1("set(IntRealMapArray&)");
  if ((L = Begins(entry_name, "variables."))) {
    if (dbRep->variablesDBLocked)
      Locked_db();
    #define P &DataVariablesRep::
    static KW<IntRealMapArray, DataVariablesRep> IRMAdv[] = {
      // must be sorted by string (key)
	{"discrete_uncertain_set_int.values_probs",
	 P discreteUncSetIntValuesProbs},
	{"histogram_uncertain.point_int_pairs", P histogramUncPointIntPairs}};
    #undef P

    KW<IntRealMapArray, DataVariablesRep> *kw;
    if ((kw = (KW<IntRealMapArray, DataVariablesRep>*)Binsearch(IRMAdv, L))) {
      dbRep->dataVariablesIter->dataVarsRep.get()->*kw->p = irma;
      return;
    }
  }
  Bad_name(entry_name, "set(IntRealMapArray&)");
}


void ProblemDescDB::set(const String& entry_name, const StringRealMapArray& srma)
{
  const char *L;
  if (!dbRep)
    Null_rep1("set(StringRealMapArray&)");
  if ((L = Begins(entry_name, "variables."))) {
    if (dbRep->variablesDBLocked)
      Locked_db();
    #define P &DataVariablesRep::
    static KW<StringRealMapArray, DataVariablesRep> SRMAdv[] = {
      // must be sorted by string (key)
	{"histogram_uncertain.point_string_pairs", P histogramUncPointStrPairs}};
    #undef P

    KW<StringRealMapArray, DataVariablesRep> *kw;
    if ((kw = (KW<StringRealMapArray, DataVariablesRep>*)Binsearch(SRMAdv, L))) {
      dbRep->dataVariablesIter->dataVarsRep.get()->*kw->p = srma;
      return;
    }
  }
  Bad_name(entry_name, "set(StringRealMapArray&)");
}


void ProblemDescDB::set(const String& entry_name, const RealRealMapArray& rrma)
{
  const char *L;
  if (!dbRep)
    Null_rep1("set(RealRealMapArray&)");
  if ((L = Begins(entry_name, "variables."))) {
    if (dbRep->variablesDBLocked)
      Locked_db();
    #define P &DataVariablesRep::
    static KW<RealRealMapArray, DataVariablesRep> RRMAdv[] = {
      // must be sorted by string (key)
	{"discrete_uncertain_set_real.values_probs",
	 P discreteUncSetRealValuesProbs}};
    #undef P

    KW<RealRealMapArray, DataVariablesRep> *kw;
    if ((kw = (KW<RealRealMapArray, DataVariablesRep>*)Binsearch(RRMAdv, L))) {
      dbRep->dataVariablesIter->dataVarsRep.get()->*kw->p = rrma;
      return;
    }
  }
  Bad_name(entry_name, "set(RealRealMapArray&)");
}

void ProblemDescDB::
set(const String& entry_name, const RealRealPairRealMapArray& rrrma)
{
  const char *L;
  if (!dbRep)
    Null_rep1("set(RealRealPairRealMapArray&)");
  if ((L = Begins(entry_name, "variables."))) {
    if (dbRep->variablesDBLocked)
      Locked_db();
    #define P &DataVariablesRep::
    static KW<RealRealPairRealMapArray, DataVariablesRep> RRRMAdv[] = {
      // must be sorted by string (key)
	{"continuous_interval_uncertain.basic_probs",
	 P continuousIntervalUncBasicProbs}};
    #undef P

    KW<RealRealPairRealMapArray, DataVariablesRep> *kw;
    if ((kw = (KW<RealRealPairRealMapArray, DataVariablesRep>*)Binsearch(RRRMAdv, L))) {
      dbRep->dataVariablesIter->dataVarsRep.get()->*kw->p = rrrma;
      return;
    }
  }
  Bad_name(entry_name, "set(RealRealPairRealMapArray&)");
}

void ProblemDescDB::
set(const String& entry_name, const IntIntPairRealMapArray& iirma)
{
  const char *L;
  if (!dbRep)
    Null_rep1("set(IntIntPairRealMapArray&)");
  if ((L = Begins(entry_name, "variables."))) {
    if (dbRep->variablesDBLocked)
      Locked_db();
    #define P &DataVariablesRep::
    static KW<IntIntPairRealMapArray, DataVariablesRep> IIRMAdv[] = {
      // must be sorted by string (key)
	{"discrete_interval_uncertain.basic_probs",
	 P discreteIntervalUncBasicProbs}};
    #undef P

    KW<IntIntPairRealMapArray, DataVariablesRep> *kw;
    if ((kw = (KW<IntIntPairRealMapArray, DataVariablesRep>*)Binsearch(IIRMAdv, L))) {
      dbRep->dataVariablesIter->dataVarsRep.get()->*kw->p = iirma;
      return;
    }
  }
  Bad_name(entry_name, "set(IntIntPairRealMapArray&)");
}


void ProblemDescDB::set(const String& entry_name, const StringArray& sa)
{
  const char *L;
  if (!dbRep)
	Null_rep1("set(StringArray&)");
  if ((L = Begins(entry_name, "model."))) {
    if (dbRep->modelDBLocked)
	Locked_db();
    #define P &DataModelRep::
    static KW<StringArray, DataModelRep> SAdmo[] = {
      // must be sorted by string (key)
	{"diagnostics", P diagMetrics},
	{"nested.primary_variable_mapping", P primaryVarMaps},
	{"nested.secondary_variable_mapping", P secondaryVarMaps}};
    #undef P

    KW<StringArray, DataModelRep> *kw;
    if ((kw = (KW<StringArray, DataModelRep>*)Binsearch(SAdmo, L))) {
	dbRep->dataModelIter->dataModelRep.get()->*kw->p = sa;
	return;
	}
  }
  else if ((L = Begins(entry_name, "variables."))) {
    if (dbRep->variablesDBLocked)
	Locked_db();
    #define P &DataVariablesRep::
    static KW<StringArray, DataVariablesRep> SAdv[] = {
      // must be sorted by string (key)
	{"continuous_aleatory_uncertain.labels", P continuousAleatoryUncLabels},
	{"continuous_design.labels", P continuousDesignLabels},
	{"continuous_design.scale_types", P continuousDesignScaleTypes},
	{"continuous_epistemic_uncertain.labels",
	 P continuousEpistemicUncLabels},
	{"continuous_state.labels", P continuousStateLabels},
	{"discrete_aleatory_uncertain_int.labels",
	 P discreteIntAleatoryUncLabels},
	{"discrete_aleatory_uncertain_real.labels",
	 P discreteRealAleatoryUncLabels},
	{"discrete_design_range.labels", P discreteDesignRangeLabels},
	{"discrete_design_set_int.labels", P discreteDesignSetIntLabels},
	{"discrete_design_set_real.labels", P discreteDesignSetRealLabels},
	{"discrete_epistemic_uncertain_int.labels",
	 P discreteIntEpistemicUncLabels},
	{"discrete_epistemic_uncertain_real.labels",
	 P discreteRealEpistemicUncLabels},
	{"discrete_state_range.labels", P discreteStateRangeLabels},
	{"discrete_state_set_int.labels", P discreteStateSetIntLabels},
	{"discrete_state_set_real.labels", P discreteStateSetRealLabels},
	{"discrete_state_set_string.labels", P discreteStateSetStrLabels},
	{"linear_equality_scale_types", P linearEqScaleTypes},
	{"linear_inequality_scale_types", P linearIneqScaleTypes}};
    #undef P

    KW<StringArray, DataVariablesRep> *kw;
    if ((kw = (KW<StringArray, DataVariablesRep>*)Binsearch(SAdv, L))) {
	dbRep->dataVariablesIter->dataVarsRep.get()->*kw->p = sa;
	return;
	}
  }
  else if ((L = Begins(entry_name, "responses."))) {
    if (dbRep->responsesDBLocked)
	Locked_db();
    #define P &DataResponsesRep::
    static KW<StringArray, DataResponsesRep> SAdr[] = {
      // must be sorted by string (key)
	{"labels", P responseLabels },
	{"nonlinear_equality_scale_types", P nonlinearEqScaleTypes },
	{"nonlinear_inequality_scale_types", P nonlinearIneqScaleTypes },
	{"primary_response_fn_scale_types", P primaryRespFnScaleTypes }};
    #undef P

    KW<StringArray, DataResponsesRep> *kw;
    if ((kw = (KW<StringArray, DataResponsesRep>*)Binsearch(SAdr, L))) {
	dbRep->dataResponsesIter->dataRespRep.get()->*kw->p = sa;
	return;
	}
  }
  Bad_name(entry_name, "set(StringArray&)");
}


void ProblemDescDB::echo_input_file(const std::string& dakota_input_file,
				    const std::string& dakota_input_string,
				    const std::string& tmpl_qualifier)
{
  if (!dakota_input_string.empty()) {
    size_t header_len = 23;
    std::string header(header_len, '-');
    Cout << header << '\n';
    Cout << "Begin DAKOTA input file" << tmpl_qualifier << "\n";
    if(dakota_input_file == "-")
      Cout << "(from standard input)\n";
    else
      Cout << "(from string)\n";
    Cout << header << std::endl;
    Cout << dakota_input_string << std::endl;
    Cout << "---------------------\n";
    Cout << "End DAKOTA input file\n";
    Cout << "---------------------\n" << std::endl;
  } else if(!dakota_input_file.empty()) {
      std::ifstream inputstream(dakota_input_file.c_str());
      if (!inputstream.good()) {
	Cerr << "\nError: Could not open input file '" << dakota_input_file
	     << "' for reading." << std::endl;
	abort_handler(IO_ERROR);
      }

      // BMA TODO: could enable this now
      // want to output FQ path, but only valid in BFS v3; need wrapper
      //boost::filesystem::path bfs_file(dakota_input_file);
      //boost::filesystem::path bfs_abs_path = bfs_file.absolute();

      // header to span the potentially long filename
      size_t header_len = std::max((size_t) 23,
				   dakota_input_file.size());
      std::string header(header_len, '-');
      Cout << header << '\n';
      Cout << "Begin DAKOTA input file" << tmpl_qualifier << "\n";
      Cout << dakota_input_file << "\n";
      Cout << header << std::endl;
      int inputchar = inputstream.get();
      while (inputstream.good()) {
	Cout << (char) inputchar;
	inputchar = inputstream.get();
      }
      Cout << "---------------------\n";
      Cout << "End DAKOTA input file\n";
      Cout << "---------------------\n" << std::endl;
  }
}

/** Require string idenfitiers id_* to be unique across all blocks of
    each type (method, model, variables, interface, responses

    For now, this allows duplicate empty ID strings. Would be better
    to require unique IDs when more than one block of a given type
    appears in the input file (instead of use-the-last-parsed)
*/
void ProblemDescDB::enforce_unique_ids()
{
  bool found_error = false;
  std::multiset<String> block_ids;

  // Lambda to detect duplicate for the passed id, issuing error
  // message for the specified block_type. Modifies set of block_ids
  // and found_error status.
  auto check_unique = [&block_ids, &found_error] (String block_type, String id) {
    if (!id.empty()) {
      block_ids.insert(id);
      // (Only warn once per unique ID name)
      if (block_ids.count(id) == 2) {
	Cerr << "Error: id_" << block_type << " '" << id
	     << "' appears more than once.\n";
	found_error = true;
      }
    }
  };

  // This could be written more generically if the member was always
  // called idString instead of a different name (idMethod, idModel,
  // etc.) for each Data* class...; then the same code could apply to
  // all data*List
  for (auto data_cont : dataMethodList)
    check_unique("method", data_cont.data_rep()->idMethod);
  block_ids.clear();

  for (auto data_cont : dataModelList)
    check_unique("model", data_cont.data_rep()->idModel);
  block_ids.clear();

  for (auto data_cont : dataVariablesList)
    check_unique("variables", data_cont.data_rep()->idVariables);
  block_ids.clear();

  for (auto data_cont : dataInterfaceList)
    check_unique("interface", data_cont.data_rep()->idInterface);
  block_ids.clear();

  for (auto data_cont : dataResponsesList)
    check_unique("responses", data_cont.data_rep()->idResponses);
  block_ids.clear();

  if (found_error)
    abort_handler(PARSE_ERROR);
}

} // namespace Dakota<|MERGE_RESOLUTION|>--- conflicted
+++ resolved
@@ -2678,12 +2678,8 @@
       // must be sorted by string (key)
 	{"iterator_scheduling", P iteratorScheduling},
 	{"nond.allocation_target", P allocationTarget},
-<<<<<<< HEAD
-        {"nond.c3function_train.uniform_refinement_type", P c3RefineType},
+  {"nond.c3function_train.advancement_type", P c3AdvanceType},
   {"nond.convergence_tolerance_type", P convergenceToleranceType},
-=======
-        {"nond.c3function_train.advancement_type", P c3AdvanceType},
->>>>>>> bae56f22
 	{"nond.correction_order", P approxCorrectionOrder},
 	{"nond.covariance_control", P covarianceControl},
 	{"nond.distribution", P distributionType},
