--- conflicted
+++ resolved
@@ -2684,11 +2684,7 @@
         {"active_subspace.bootstrap_samples", P numReplicates},
         {"active_subspace.cv.max_rank", P subspaceCVMaxRank},
         {"active_subspace.dimension", P subspaceDimension},
-<<<<<<< HEAD
-
-=======
         {"c3function_train.max_cross_iterations", P maxCrossIterations},
->>>>>>> 11182cdc
         {"initial_samples", P initialSamples},
         {"max_function_evals", P maxFunctionEvals},
         {"max_iterations", P maxIterations},
@@ -3000,11 +2996,6 @@
       // must be sorted by string (key)
 	{"c3function_train.collocation_points", P collocationPoints},
         {"c3function_train.kick_rank", P kickRank},
-<<<<<<< HEAD
-        {"c3function_train.max_cross_iterations", P crossMaxIter},
-        {"c3function_train.max_order", P maxOrder},
-=======
->>>>>>> 11182cdc
       	{"c3function_train.max_rank", P maxRank},
         {"c3function_train.start_rank", P startRank}//,
       //{"c3function_train.verbosity", P verbosity}
