--- conflicted
+++ resolved
@@ -220,11 +220,7 @@
   const int num_vars = c_vars.length();
   Eigen::Map<Eigen::RowVectorXd> eval_point(c_vars.values(), num_vars);
 
-<<<<<<< HEAD
-  return model->value1(eval_point);
-=======
   return model->value(eval_point)(0);
->>>>>>> 668c9db5
 }
     
 const RealVector& SurrogatesBaseApprox::gradient(const RealVector& c_vars)
