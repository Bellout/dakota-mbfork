/*  _______________________________________________________________________

    DAKOTA: Design Analysis Kit for Optimization and Terascale Applications
    Copyright 2014 Sandia Corporation.
    This software is distributed under the GNU Lesser General Public License.
    For more information, see the README file in the top Dakota directory.
    _______________________________________________________________________ */

//- Class:        QMEApproximation
//- Description:  Implementation of QMEA Quadratic Multipoint Exponential Approximation
//-               
//- Owner:        Robert A. Canfield, Virginia Tech
 
#include "QMEApproximation.hpp"
#include "ProblemDescDB.hpp"
#include "DakotaVariables.hpp"
#include "LinearAlgebra.hpp"
#include "dakota_linear_algebra.hpp"

#define DEBUG

namespace Dakota {

QMEApproximation::
QMEApproximation(ProblemDescDB& problem_db, const SharedApproxData& shared_data,
		 const String& approx_label):
  Approximation(BaseConstructor(), problem_db, shared_data, approx_label),
  numUsed(0), currGradIndex(_NPOS), prevGradIndex(_NPOS)
{
  // sanity checks
  if (sharedDataRep->buildDataOrder != 3) {
    Cerr << "Error: response values and gradients required in "
	 << "QMEApproximation." << std::endl;
    abort_handler(APPROX_ERROR);
  }
  pExp.sizeUninitialized(sharedDataRep->numVars);
  minX.sizeUninitialized(sharedDataRep->numVars);
}


int QMEApproximation::min_coefficients() const
{
  // QMEA requires at least two expansion points, each with a value,  
  // and at least two with gradient data.
  // However, this class requires a minimum of one expansion point, for which a
  // first-order Taylor series is employed as an interim approximation.
  return sharedDataRep->numVars + 1;
}


/*
int QMEApproximation::num_constraints() const
{
  // For the minimal first-order Taylor series interim approximation, return
  // the number of constraints within active approxData's anchor point.
  return (surrogate_data().anchor()) ? sharedDataRep->numVars+1 : 0;
}
*/


void QMEApproximation::build()
{
  // base class implementation checks data set against min required
  Approximation::build();

  // New data is appended via push_back(), so leading data (index 0) is older
  // (previous iterate) and trailing data (index 1) is newer (current iterate)
<<<<<<< HEAD

  // Sanity checking verifies 1 or 2 points with gradients (Hessians ignored)

  const Pecos::SurrogateData& approx_data = surrogate_data();
  size_t num_pts = approx_data.points(), num_v = sharedDataRep->numVars;
//if (num_pts < 1 || num_pts > 2) {
  if (num_pts < 1 ) {
    Cerr << "Error: wrong number of data points (" << num_pts
	 << ") in QMEApproximation::build." << std::endl;
=======
  size_t num_pts = approxData.points(), num_v = sharedDataRep->numVars;

  // Sanity checking:
  if (!approxData.anchor()) {
    Cerr << "Error: expansion point required in QMEApproximation::build()."
	 << std::endl;
>>>>>>> b8f0173d
    abort_handler(APPROX_ERROR);
  }
  if (approxData.anchor_response().response_gradient().length() != num_v) {
    Cerr << "Error: gradients required for expansion point in QMEApproximation"
	 << "::build()." << std::endl;
    abort_handler(APPROX_ERROR);
  }

  currGradIndex = approxData.anchor_index();
  prevGradIndex = _NPOS; // updated below, if found

  // Can't happen: already tested for anchor point above
  //if (num_pts < 1) {
  //  Cerr << "Error: insufficient data (" << num_pts << " points) in "
  //	   << "QMEApproximation::build()." << std::endl;
  //  abort_handler(APPROX_ERROR);
  //}
  if (num_pts == 1) {
    // Insufficient data for multipoint approximation.
    // Fall back to 1st-order Taylor series as interim approach.
  }
  else { // QMEA: more than 1 point, even if only a single gradient point

<<<<<<< HEAD
  if (num_pts >= 2) { // QMEA
//  const size_t k=num_pts-1, p=num_pts-2; // indices to current and previous points
    const size_t k=1,         p=0;         // indices to current and previous points
    const Pecos::SDRArray& sdr_array = approx_data.response_data();
    // Check gradients
    if (sdr_array[p].response_gradient().length() != num_v ||
        sdr_array[k].response_gradient().length() != num_v) {
      Cerr << "Error: gradients required in QMEApproximation::build."
	   << std::endl;
      abort_handler(APPROX_ERROR);
=======
    // Scan backwards from expansion point for most recent point with gradients
    const Pecos::SDRArray& sdr_array = approxData.response_data();
    int p = currGradIndex; // careful with underflow of unsigned type
    while (--p >= 0)
      if (sdr_array[p].active_bits() & 2) // gradient data is active
	{ prevGradIndex = p; break; }

    Cout << "QMEA current point index = " << currGradIndex << '\n';
    if (prevGradIndex != _NPOS) {
      Cout << "QMEA previous point index = " << prevGradIndex << '\n';
      if (sdr_array[prevGradIndex].response_gradient().length() != num_v ) {
	Cerr << "Error: insufficient gradient data or previous point in "
	     << "QMEApproximation::build()." << std::endl;
	abort_handler(APPROX_ERROR);
      }
>>>>>>> b8f0173d
    }

    // Calculate TANA3 terms
<<<<<<< HEAD
    const Pecos::SDVArray& sdv_array = approx_data.variables_data();
    const RealVector& x1 = sdv_array[p].continuous_variables();
    const RealVector& x2 = sdv_array[k].continuous_variables();
    for (size_t i=0; i<num_v; i++)
      minX[i] = std::min(x1[i], x2[i]);
    find_scaled_coefficients();
  }
  else {
    // Insufficient data accumulated for multipoint approximation.
    // Fall back to 1st-order Taylor series as interim approach,
    // for which no additional computations are needed.

    if (approx_data.num_gradient_variables() != num_v) {
      Cerr << "Error: response gradients required in QMEApproximation::build."
	   << std::endl;
      abort_handler(APPROX_ERROR);
=======
    const Pecos::SDVArray& sdv_array = approxData.variables_data();
    // TO DO: minX defined only from {curr,prev}GradIndex points as in TANA.
    // Should we include other non-gradient points for minX ?
    if (prevGradIndex == _NPOS) // no previous gradient point
      minX = sdv_array[currGradIndex].continuous_variables();
    else {
      if (minX.empty()) minX.sizeUninitialized(num_v);
      const RealVector& x1 = sdv_array[prevGradIndex].continuous_variables();
      const RealVector& x2 = sdv_array[currGradIndex].continuous_variables();
      for (size_t i=0; i<num_v; i++)
	minX[i] = std::min(x1[i], x2[i]);
>>>>>>> b8f0173d
    }
    if (pExp.empty()) pExp.sizeUninitialized(num_v);
    find_scaled_coefficients();
  }
}


void QMEApproximation::find_scaled_coefficients()
{
  // Note: x notation follows TANA references and is generic
  // (it does not imply x-space in reliability analysis).
  //
  //                                      Original     Scaled
  //                                      --------     ------
  //  Evaluation point                    x_eval       s_eval
  //  Last expansion point                x1           scX1
  //    Function value at x1              f1           N/A
  //    Function gradient at x1           grad1        N/A (for offset)
  //  Current expansion point             x2           scX2
  //    Function value at x2              f2           N/A
  //    Function gradient at x2           grad2        N/A (for offset)
  //  Lower variable bounds for scaling   l_bnds
  //  Upper variable bounds for scaling   u_bnds 

<<<<<<< HEAD
  const Pecos::SurrogateData& approx_data = surrogate_data();
  size_t num_pts = approx_data.points(), num_v = sharedDataRep->numVars;
//const size_t k=num_pts-1, p=num_pts-2; // indices to current and previous points
  const size_t k=1, p=0;                 // indices to current and previous points
=======
  const size_t num_pts = approxData.points(), num_v = sharedDataRep->numVars;
//size_t k=1, p=0;                 // indices to current and previous points
  size_t k=num_pts-1, p=num_pts-2; // indices to current and previous points
//size_t k=currGradIndex, p=prevGradIndex;
>>>>>>> b8f0173d
  Cout << "QMEA num_pts=" << num_pts << ", k=" << k << ", p=" << p << '\n';

  const Pecos::SDVArray& sdv_array = approx_data.variables_data();
  const Pecos::SDRArray& sdr_array = approx_data.response_data();

  const RealVector& x1    = sdv_array[p].continuous_variables();
  Real              f1    = sdr_array[p].response_function();
  const RealVector& grad1 = sdr_array[p].response_gradient();

  const RealVector& x2    = sdv_array[k].continuous_variables();
  Real              f2    = sdr_array[k].response_function();
  const RealVector& grad2 = sdr_array[k].response_gradient();

  const RealVector& x0    = sdv_array[k].continuous_variables();
  Real              f0    = sdr_array[k].response_function();
  const RealVector& grad0 = sdr_array[k].response_gradient();

  if ( num_pts > 2 ) {
  Cout << "\n\nQMEA inputs X0:\n" << x0 << "\nF(X0): " << f0
       << "\n\ndF/dX(X0):\n" << grad0 << '\n';
  }

#ifdef DEBUG
  Cout << "\n\nQMEA inputs X1:\n" << x1 << "\nX2:\n" << x2 << "\nF(X1): " << f1
       << " F(X2): " << f2 << "\n\ndF/dX(X1):\n" << grad1 << "\ndF/dX(X2):\n"
       << grad2 << '\n';
#endif // DEBUG

  // Numerical safeguarding must be performed since x^p is problematic for
  // x < 0 and nonintegral p.  Three approaches for this have been explored:
  // 1. scale x using a standard bounds scaling: [l,u] -> [1,2]
  //    advantage: standard scaling approach, exact p[i] (for scaled problem)
  //      can be used.
  //    disadvantage: exponents can grow to O(10^2) since scaled x's are small,
  //      safeguarding based on bounds may be applied when not strictly needed
  //      for x_eval[i], x1[i], x2[i].
  // 2. offset x using the current minimum of x_eval[i], x1[i], and x2[i].
  //    advantage: safeguarding only applied when needed, exact p[i]
  //      (for offset problem) can be used.
  //    disadvantage: exponents observed to grow moderately (e.g., 5 to 7).
  // 3. for x < 0, promote p[i] to integral value.
  //    advantage: p[i]'s for original problem tend to be small.
  //    disadvantage: approximated p[i]'s do not reproduce values/gradients,
  //      small p[i]'s -> effect of integer promotion can be severe.

  /*
  // *** Safeguarding approach 1: ***
  // scale x_eval, x1, x2 to lie within interval of [1,2] in order to avoid 
  // numerical difficulties for x <= 0.
  // s = (x-l)/(u-l) + 1  -->  x = l + (s-1)(u-l)  -->  dx/ds = u-l
  // This approach has been observed to result in large p[i]'s.
  RealVector s_eval(num_v), sgrad1(num_v), sgrad2(num_v);
  for (i=0; i<num_v; i++) {
    Real lb = l_bnds[i], bdiff = u_bnds[i] - lb;
    s_eval[i] = (x_eval[i] - lb)/bdiff + 1.;
    scX1[i]   = (x1[i]     - lb)/bdiff + 1.;
    scX2[i]   = (x2[i]     - lb)/bdiff + 1.;
    sgrad1[i] = grad1[i]*bdiff; // df/ds = df/dx * dx/ds
    sgrad2[i] = grad2[i]*bdiff; // df/ds = df/dx * dx/ds
  }
  */

  // *** Safeguarding approach 2: ***
  // offset x values to avoid numerical difficulties for x <= 0.
  // This approach avoids scaling when not needed.
  offset(x1, scX1);
  offset(x2, scX2);

  // Calculate p exponents
  size_t i;
  Real p_max = 10.; // TANA papers use either 5 or application-specific logic
  for (i=0; i<num_v; i++) {
    // A number of numerical problems are possible:
    // if grad2[i]   -> 0 or s2[i] -> 0, grad_ratio or pt_ratio -> Infinity
    // if grad_ratio <= 0, log(grad_ratio) -> -Inf (if 0), FPE (if negative)
    // if pt_ratio   <= 0, log(pt_ratio)   -> -Inf (if 0), FPE (if negative)
    // if pt_ratio   -> 1 (convergence), log(pt_ratio) -> 0 & p_val -> Infinity
    Real g2i = grad2[i], s2i = scX2[i];
    Real grad_ratio = (std::fabs(g2i) > DBL_MIN) ? grad1[i] / g2i : -1.;
    Real pt_ratio   = (std::fabs(s2i) > DBL_MIN) ?  scX1[i] / s2i : -1.;
    if ( grad_ratio < DBL_MIN || pt_ratio < DBL_MIN ||
	 std::fabs(std::log(pt_ratio)) < DBL_MIN ) {
      // Both linear (p_val = 1) and reciprocal (p_val = -1) will exactly
      // reproduce f(s1) = f1, but neither reliably reproduce grad(s1) = grad1.
      // Select the one with lower gradient error at s1.
      Real err_minus1 = std::fabs(std::pow(s2i/scX1[i],2)*g2i - grad1[i]),
           err_plus1  = std::fabs(g2i - grad1[i]);
      pExp[i] = (err_minus1 < err_plus1) ? -1. : 1.;
    }
    else {
      Real p_val = 1. + std::log(grad_ratio)/std::log(pt_ratio);
      /*
      // *** Safeguarding approach 3: ***
      minX[i] = std::min( std::min(x1[i], x2i), x_eval[i]);
      if (minX[i] < 0.) { // promote p to an integral value for negative x's
	Cout << "Promoting p_val from " << p_val;
        // round to nearest integer except 0
	if (p_val >= 0.)
	  p_val = (p_val >  1.) ? floor(p_val+.5) :  1.;
	else
	  p_val = (p_val < -1.) ?  ceil(p_val-.5) : -1.;
	Cout << " to " << p_val << '\n';
      }
      */

      if (p_val > p_max)
        pExp[i] =  p_max;
      else if (p_val < -p_max)
        pExp[i] = -p_max;
      else
	pExp[i] =  p_val;
    }
  }

  // Calculate H
  H = f1 - f2;
  for (i=0; i<num_v; i++) {
    Real s2i = scX2[i], p_i = pExp[i];
    H -= grad2[i] * std::pow(s2i,1.-p_i) / p_i *
      (std::pow(scX1[i],p_i) - std::pow(s2i,p_i));
  }
  H *= 2.;

#ifdef DEBUG
  Cout << "\nScaled QMEA inputs S1:\n" << scX1 << "\nS2:\n" << scX2
     //<< "\ndF/dS(S1): " << sgrad1 << "\ndF/dS(S2): " << sgrad2
       << "\nQMEA outputs p:\n" << pExp << "\nH: " << H << '\n';
#endif // DEBUG

// Find previous points to build QMEA surrogate (RAC)
  numUsed = std::min(num_v,num_pts-1);
  RealVector y0(num_v), y(num_v);
  RealMatrix dy(num_v,numUsed);
  beta.sizeUninitialized(numUsed);
  size_t num_prev=num_pts-1, p1=num_prev-numUsed, n=0;
  for (p=0; p<num_pts; ++p) { 
    const RealVector& xp    = sdv_array[p].continuous_variables();
    Real              fp    = sdr_array[p].response_function();
    for (i=0; i<num_v; ++i) {
      if (p==0) y0[i] = std::pow( x0[i],     pExp[i] );
      y[i]            = std::pow( xp[i], pExp[i] );
      if (p >= p1 && p<num_prev) dy(i,n) = y[i] - y0[i];
    }
    if (p >= p1 && p<num_prev) {beta[n]=0.0; ++n;}
    Real fn_val = fp;
#ifdef DEBUG
    Cout << "QMEA point = " << p << '\n';
	 Cout << "QMEA fn_val=" << fn_val << '\n';
    Cout << "     xp=" << xp << '\n'; 
    Cout << "      y=" << y  << '\n';
    Cout.flush();
#endif // DEBUG
  }
  RealVector singularValues, delta(numUsed), approx_delta(numUsed);
  RealMatrix V_transpose, D(numUsed,numUsed), D2T(numUsed,numUsed);
  G_reduced_xfm = dy;
  svd(G_reduced_xfm, singularValues, V_transpose);

#ifdef DEBUG
    Cout << "QMEA: numUsed=" << numUsed << '\n';
    Cout << "      x0=" << x0 << '\n';
    Cout << "      y0=" << y0 << '\n';
    Cout << "      dy=" << dy << '\n';
    Cout << "singularValues=" << singularValues << '\n';
    Cout << "G_reduced_xfm="  << G_reduced_xfm  << '\n';
    Cout << "V_transpose="    << V_transpose    << '\n';
    Cout.flush();
#endif // DEBUG

  D.multiply(Teuchos::TRANS, Teuchos::NO_TRANS, 1.0,
             G_reduced_xfm,  dy,                0.0);
  if ( D.numCols() != numUsed ) {
    Cerr << "Error: QMEApproximation num sing vectors=" << D.numCols()
         << "num_pts_used= " << numUsed << std::endl;
    abort_handler(-1);
  }
  dy.multiply(Teuchos::NO_TRANS, Teuchos::NO_TRANS, 1.0,
              G_reduced_xfm,     D,                 0.0);
#ifdef DEBUG
  Cout << "D="                   << D                   << '\n';
  Cout << "reproduces dy="       << dy                  << '\n';
  Cout.flush();
#endif // DEBUG


//Form RHS residual and (D.^2)^T/2
  n=0;
  for (p=p1; p<num_prev; ++p) {
    const RealVector& xp    = sdv_array[p].continuous_variables();
    Real              fp    = sdr_array[p].response_function();
    for (i=0; i<numUsed; ++i ) D2T(n,i) = D(i,n)*D(i,n)/2.0;
    delta(n) = fp - apxfn_value(xp); ++n;
  }
#ifdef DEBUG
    Cout << "before qr_solve" << '\n';
    Cout << "     delta=" << delta << '\n';
    Cout.flush();
#endif // DEBUG

  Pecos::qr_solve( D2T, delta, beta );

//Check approximate values
  approx_delta.multiply(Teuchos::NO_TRANS, Teuchos::NO_TRANS, 1.0,
                        D2T,               beta,              0.0);
#ifdef DEBUG
    Cout << "after qr_solve" << '\n';
    Cout << "     Approximate previous function delta=" << approx_delta <<'\n';
    Cout << "     beta="  << beta  << '\n';
    for (p=p1; p<num_prev; ++p) {
      const RealVector& xp    = sdv_array[p].continuous_variables();
      Real              fp    = sdr_array[p].response_function();
      Real              fapx  = apxfn_value(xp);
      Cout << "     fp=" << fp << ", fapx=" << fapx << '\n';
    }
#endif // DEBUG
}


void QMEApproximation::offset(const RealVector& x, RealVector& s)
{
  copy_data(x, s);
  size_t i, num_v = sharedDataRep->numVars;
  for (i=0; i<num_v; i++) {
    // Offset based on lower bound:
    //Real lb = l_bnds[i];
    //Real offset = (lb <= 0.) ? 1. - lb : 0.;

    // Offset based on current min for each variable:
    //minX[i] = std::min( std::min(x1[i], x2[i]), x_eval[i]);
    // offset of -2*minX is intended to preserve the magnitude of x (results
    // in a simple sign flip for the smallest x value).  A minX of 0 causes
    // problems with negative exponents and a minX less than 0 causes problems
    // with nonintegral exponents.
    if (std::fabs(minX[i]) < 1.e-10) // use different logic near zero
      s[i] += 0.1;
    else if (minX[i] < 0.)      // normal logic to preserve magnitude of x
      s[i] -= 2.*minX[i];
  }
}


Real QMEApproximation::apxfn_value(const RealVector& x)
{
  Real approx_val;
<<<<<<< HEAD
  const RealVector& x = vars.continuous_variables();
  const Pecos::SurrogateData& approx_data = surrogate_data();
  size_t i, num_v = sharedDataRep->numVars, num_pts = approx_data.points();
=======
  size_t i, num_v = sharedDataRep->numVars, num_pts = approxData.points();
>>>>>>> b8f0173d

  if (num_pts == 1) { // First-order Taylor series (interim approx)
    const Pecos::SurrogateDataVars& center_sdv
      = approx_data.variables_data()[0];
    const Pecos::SurrogateDataResp& center_sdr = approx_data.response_data()[0];
    const RealVector&    center_x = center_sdv.continuous_variables();
    approx_val                    = center_sdr.response_function();
    const RealVector& center_grad = center_sdr.response_gradient();
    for (i=0; i<num_v; i++) {
      Real dist_i = x[i] - center_x[i];
      approx_val += center_grad[i] * dist_i;
    }
  }
  else {// QMEA 
    // Check existing scaling to verify that it is sufficient for x
    RealVector s_eval;
    offset(x, s_eval);
    bool rescale_flag = false;
    for (i=0; i<num_v; i++)
      if (x[i] < minX[i] && s_eval[i] < 0.) { // *** change from old NonDRel
	minX[i] = x[i];
	rescale_flag = true;
      }
    if (rescale_flag) {
      find_scaled_coefficients();
      offset(x, s_eval);
    }

<<<<<<< HEAD
    // Calculate approx_val
    const Pecos::SurrogateDataResp& curr_sdr = approx_data.response_data()[1];
    Real f2 = curr_sdr.response_function(), sum1 = 0.,
      sum_diff1_sq = 0., sum_diff2_sq = 0.;
    const RealVector& grad2 = curr_sdr.response_gradient();
=======
    // Calculate TANA approx_val
    size_t k=num_pts-1, p=num_pts-2; // indices to current and previous points
//  size_t k=currGradIndex, p=prevGradIndex;
    const Pecos::SurrogateDataResp& curr_sdr = approxData.response_data()[k];
    const RealVector&       grad2 = curr_sdr.response_gradient();
    const Real                 f2 = curr_sdr.response_function();
          Real sum1 = 0., sum_diff1_sq = 0., sum_diff2_sq = 0., lin_val;
    RealVector dy(num_v);
>>>>>>> b8f0173d
    for (i=0; i<num_v; i++) {
      Real p_i = pExp[i], sp = std::pow(s_eval[i],p_i), s2i = scX2[i],
	               diff1 = sp - std::pow(scX1[i],p_i), 
                  diff2 = sp - std::pow(s2i,p_i);
      sum1 += grad2[i]*std::pow(s2i,1.-p_i)/p_i*diff2;
      sum_diff1_sq += diff1 * diff1;
      sum_diff2_sq += diff2 * diff2;
    }
    Real epsilon = H/(sum_diff1_sq + sum_diff2_sq);
    lin_val     = f2 + sum1;
    approx_val  = f2 + sum1 + sum_diff2_sq*epsilon/2.;
#ifdef DEBUG
    Cout << "epsilon: " << epsilon << " sum1: " << sum1 << " Lin_val: " << lin_val 
         << " TANA3 approx value: " << approx_val << '\n';
#endif // DEBUG

    // Calculate QMEA value
    RealVector d_reduced_coeff(numUsed);
    Real quad_term=0.0;
    // Project transformed design point difference from anchor onto reduced subspace
    d_reduced_coeff.multiply(Teuchos::TRANS, Teuchos::NO_TRANS, 1.0,
                             G_reduced_xfm,  dy,                0.0);
    for (i=0; i<numUsed; ++i) {
      quad_term += beta[i]*d_reduced_coeff[i]*d_reduced_coeff[i];
    }
    approx_val = lin_val + quad_term/2.0;
#ifdef DEBUG
    Cout << "QMEA quad_term: " << quad_term << '\n';
    Cout << "QMEA approx value: " << approx_val << '\n';
    Cout << "     dy=" << dy << '\n';
    Cout << "     d_reduced_coeff=" << d_reduced_coeff << '\n';
#endif // DEBUG
  }
  return approx_val;
}

Real QMEApproximation::value(const Variables& vars)
{
  const RealVector& x = vars.continuous_variables();
  Real approx_val = apxfn_value( x );
  return approx_val;
}


const RealVector& QMEApproximation::gradient(const Variables& vars)
{
  const Pecos::SurrogateData& approx_data = surrogate_data();
  size_t num_pts = approx_data.points();

  if (num_pts == 1) { // First-order Taylor series (interim approx)
    const Pecos::SurrogateDataResp& center_sdr = approx_data.response_data()[0];
    return center_sdr.response_gradient(); // can be view of DB response

    //copy_data(center_sdr.response_gradient(), approxGradient);// can be view
    //return approxGradient;
  }
  else { // QMEA 

    // Check existing scaling to verify that it is sufficient for x
    const RealVector& x = vars.continuous_variables();
    RealVector s_eval;
    offset(x, s_eval);
    size_t i, num_v = sharedDataRep->numVars; bool rescale_flag = false;
    for (i=0; i<num_v; i++)
      if (x[i] < minX[i] && s_eval[i] < 0.) {
	minX[i] = x[i];
	rescale_flag = true;
      }
    if (rescale_flag) {
      find_scaled_coefficients();
      offset(x, s_eval);
    }

    // Calculate approxGradient
    const Pecos::SurrogateDataResp& curr_sdr = approx_data.response_data()[1];
    const RealVector& grad2 = curr_sdr.response_gradient();
    Real sum_diff1_sq = 0., sum_diff2_sq = 0.;
    for (i=0; i<num_v; i++) {
      Real p_i = pExp[i], sp = std::pow(s_eval[i],p_i),
	diff1 = sp - std::pow(scX1[i],p_i), diff2 = sp - std::pow(scX2[i],p_i);
      sum_diff1_sq += diff1*diff1;
      sum_diff2_sq += diff2*diff2;
    }
    if (approxGradient.length() != num_v)
      approxGradient.sizeUninitialized(num_v);
    for (i=0; i<num_v; i++) {
      Real svi = s_eval[i], s2i = scX2[i], p_i = pExp[i],
	sp = std::pow(svi,p_i),	diff1 = sp - std::pow(scX1[i],p_i),
	diff2 = sp - std::pow(s2i,p_i), E = H*p_i*std::pow(svi,p_i-1.)
	  * (diff2*sum_diff1_sq - diff1*sum_diff2_sq)
	  / std::pow(sum_diff1_sq + sum_diff2_sq,2.);
      // df/dx = df/ds * ds/dx = df/ds for simple offsets
      approxGradient[i] = std::pow(svi/s2i,p_i-1.)*grad2[i] + E;
#ifdef DEBUG
      Cout << "E: " << E << " approxGradient[" << i << "]: "
	   << approxGradient[i] << '\n';
#endif // DEBUG
    }
    return approxGradient;
  }
}


//const RealMatrix& QMEApproximation::hessian(const Variables& vars)
//{ return approxHessian; }

} // namespace Dakota<|MERGE_RESOLUTION|>--- conflicted
+++ resolved
@@ -14,7 +14,7 @@
 #include "QMEApproximation.hpp"
 #include "ProblemDescDB.hpp"
 #include "DakotaVariables.hpp"
-#include "LinearAlgebra.hpp"
+#include "linear_algebra.hpp"
 #include "dakota_linear_algebra.hpp"
 
 #define DEBUG
@@ -65,33 +65,21 @@
 
   // New data is appended via push_back(), so leading data (index 0) is older
   // (previous iterate) and trailing data (index 1) is newer (current iterate)
-<<<<<<< HEAD
-
-  // Sanity checking verifies 1 or 2 points with gradients (Hessians ignored)
 
   const Pecos::SurrogateData& approx_data = surrogate_data();
   size_t num_pts = approx_data.points(), num_v = sharedDataRep->numVars;
-//if (num_pts < 1 || num_pts > 2) {
-  if (num_pts < 1 ) {
+  if (num_pts < 1 ) {// || num_pts > 2) {
     Cerr << "Error: wrong number of data points (" << num_pts
 	 << ") in QMEApproximation::build." << std::endl;
-=======
-  size_t num_pts = approxData.points(), num_v = sharedDataRep->numVars;
-
-  // Sanity checking:
-  if (!approxData.anchor()) {
-    Cerr << "Error: expansion point required in QMEApproximation::build()."
-	 << std::endl;
->>>>>>> b8f0173d
     abort_handler(APPROX_ERROR);
   }
-  if (approxData.anchor_response().response_gradient().length() != num_v) {
+  if (approx_data.anchor_response().response_gradient().length() != num_v) {
     Cerr << "Error: gradients required for expansion point in QMEApproximation"
 	 << "::build()." << std::endl;
     abort_handler(APPROX_ERROR);
   }
 
-  currGradIndex = approxData.anchor_index();
+  currGradIndex = approx_data.anchor_index();
   prevGradIndex = _NPOS; // updated below, if found
 
   // Can't happen: already tested for anchor point above
@@ -105,21 +93,8 @@
     // Fall back to 1st-order Taylor series as interim approach.
   }
   else { // QMEA: more than 1 point, even if only a single gradient point
-
-<<<<<<< HEAD
-  if (num_pts >= 2) { // QMEA
-//  const size_t k=num_pts-1, p=num_pts-2; // indices to current and previous points
-    const size_t k=1,         p=0;         // indices to current and previous points
+    // Scan backwards from expansion point for most recent point with gradients
     const Pecos::SDRArray& sdr_array = approx_data.response_data();
-    // Check gradients
-    if (sdr_array[p].response_gradient().length() != num_v ||
-        sdr_array[k].response_gradient().length() != num_v) {
-      Cerr << "Error: gradients required in QMEApproximation::build."
-	   << std::endl;
-      abort_handler(APPROX_ERROR);
-=======
-    // Scan backwards from expansion point for most recent point with gradients
-    const Pecos::SDRArray& sdr_array = approxData.response_data();
     int p = currGradIndex; // careful with underflow of unsigned type
     while (--p >= 0)
       if (sdr_array[p].active_bits() & 2) // gradient data is active
@@ -133,29 +108,10 @@
 	     << "QMEApproximation::build()." << std::endl;
 	abort_handler(APPROX_ERROR);
       }
->>>>>>> b8f0173d
     }
 
     // Calculate TANA3 terms
-<<<<<<< HEAD
     const Pecos::SDVArray& sdv_array = approx_data.variables_data();
-    const RealVector& x1 = sdv_array[p].continuous_variables();
-    const RealVector& x2 = sdv_array[k].continuous_variables();
-    for (size_t i=0; i<num_v; i++)
-      minX[i] = std::min(x1[i], x2[i]);
-    find_scaled_coefficients();
-  }
-  else {
-    // Insufficient data accumulated for multipoint approximation.
-    // Fall back to 1st-order Taylor series as interim approach,
-    // for which no additional computations are needed.
-
-    if (approx_data.num_gradient_variables() != num_v) {
-      Cerr << "Error: response gradients required in QMEApproximation::build."
-	   << std::endl;
-      abort_handler(APPROX_ERROR);
-=======
-    const Pecos::SDVArray& sdv_array = approxData.variables_data();
     // TO DO: minX defined only from {curr,prev}GradIndex points as in TANA.
     // Should we include other non-gradient points for minX ?
     if (prevGradIndex == _NPOS) // no previous gradient point
@@ -166,7 +122,6 @@
       const RealVector& x2 = sdv_array[currGradIndex].continuous_variables();
       for (size_t i=0; i<num_v; i++)
 	minX[i] = std::min(x1[i], x2[i]);
->>>>>>> b8f0173d
     }
     if (pExp.empty()) pExp.sizeUninitialized(num_v);
     find_scaled_coefficients();
@@ -191,17 +146,10 @@
   //  Lower variable bounds for scaling   l_bnds
   //  Upper variable bounds for scaling   u_bnds 
 
-<<<<<<< HEAD
   const Pecos::SurrogateData& approx_data = surrogate_data();
   size_t num_pts = approx_data.points(), num_v = sharedDataRep->numVars;
-//const size_t k=num_pts-1, p=num_pts-2; // indices to current and previous points
-  const size_t k=1, p=0;                 // indices to current and previous points
-=======
-  const size_t num_pts = approxData.points(), num_v = sharedDataRep->numVars;
-//size_t k=1, p=0;                 // indices to current and previous points
   size_t k=num_pts-1, p=num_pts-2; // indices to current and previous points
 //size_t k=currGradIndex, p=prevGradIndex;
->>>>>>> b8f0173d
   Cout << "QMEA num_pts=" << num_pts << ", k=" << k << ", p=" << p << '\n';
 
   const Pecos::SDVArray& sdv_array = approx_data.variables_data();
@@ -349,7 +297,7 @@
     Real fn_val = fp;
 #ifdef DEBUG
     Cout << "QMEA point = " << p << '\n';
-	 Cout << "QMEA fn_val=" << fn_val << '\n';
+    Cout << "QMEA fn_val=" << fn_val << '\n';
     Cout << "     xp=" << xp << '\n'; 
     Cout << "      y=" << y  << '\n';
     Cout.flush();
@@ -361,14 +309,14 @@
   svd(G_reduced_xfm, singularValues, V_transpose);
 
 #ifdef DEBUG
-    Cout << "QMEA: numUsed=" << numUsed << '\n';
-    Cout << "      x0=" << x0 << '\n';
-    Cout << "      y0=" << y0 << '\n';
-    Cout << "      dy=" << dy << '\n';
-    Cout << "singularValues=" << singularValues << '\n';
-    Cout << "G_reduced_xfm="  << G_reduced_xfm  << '\n';
-    Cout << "V_transpose="    << V_transpose    << '\n';
-    Cout.flush();
+  Cout << "QMEA: numUsed=" << numUsed << '\n';
+  Cout << "      x0=" << x0 << '\n';
+  Cout << "      y0=" << y0 << '\n';
+  Cout << "      dy=" << dy << '\n';
+  Cout << "singularValues=" << singularValues << '\n';
+  Cout << "G_reduced_xfm="  << G_reduced_xfm  << '\n';
+  Cout << "V_transpose="    << V_transpose    << '\n';
+  Cout.flush();
 #endif // DEBUG
 
   D.multiply(Teuchos::TRANS, Teuchos::NO_TRANS, 1.0,
@@ -396,26 +344,26 @@
     delta(n) = fp - apxfn_value(xp); ++n;
   }
 #ifdef DEBUG
-    Cout << "before qr_solve" << '\n';
-    Cout << "     delta=" << delta << '\n';
-    Cout.flush();
-#endif // DEBUG
-
-  Pecos::qr_solve( D2T, delta, beta );
+  Cout << "before qr_solve" << '\n';
+  Cout << "     delta=" << delta << '\n';
+  Cout.flush();
+#endif // DEBUG
+
+  Pecos::util::qr_solve( D2T, delta, beta );
 
 //Check approximate values
   approx_delta.multiply(Teuchos::NO_TRANS, Teuchos::NO_TRANS, 1.0,
                         D2T,               beta,              0.0);
 #ifdef DEBUG
-    Cout << "after qr_solve" << '\n';
-    Cout << "     Approximate previous function delta=" << approx_delta <<'\n';
-    Cout << "     beta="  << beta  << '\n';
-    for (p=p1; p<num_prev; ++p) {
-      const RealVector& xp    = sdv_array[p].continuous_variables();
-      Real              fp    = sdr_array[p].response_function();
-      Real              fapx  = apxfn_value(xp);
-      Cout << "     fp=" << fp << ", fapx=" << fapx << '\n';
-    }
+  Cout << "after qr_solve" << '\n';
+  Cout << "     Approximate previous function delta=" << approx_delta <<'\n';
+  Cout << "     beta="  << beta  << '\n';
+  for (p=p1; p<num_prev; ++p) {
+    const RealVector& xp    = sdv_array[p].continuous_variables();
+    Real              fp    = sdr_array[p].response_function();
+    Real              fapx  = apxfn_value(xp);
+    Cout << "     fp=" << fp << ", fapx=" << fapx << '\n';
+  }
 #endif // DEBUG
 }
 
@@ -446,13 +394,8 @@
 Real QMEApproximation::apxfn_value(const RealVector& x)
 {
   Real approx_val;
-<<<<<<< HEAD
-  const RealVector& x = vars.continuous_variables();
   const Pecos::SurrogateData& approx_data = surrogate_data();
   size_t i, num_v = sharedDataRep->numVars, num_pts = approx_data.points();
-=======
-  size_t i, num_v = sharedDataRep->numVars, num_pts = approxData.points();
->>>>>>> b8f0173d
 
   if (num_pts == 1) { // First-order Taylor series (interim approx)
     const Pecos::SurrogateDataVars& center_sdv
@@ -481,22 +424,14 @@
       offset(x, s_eval);
     }
 
-<<<<<<< HEAD
-    // Calculate approx_val
-    const Pecos::SurrogateDataResp& curr_sdr = approx_data.response_data()[1];
-    Real f2 = curr_sdr.response_function(), sum1 = 0.,
-      sum_diff1_sq = 0., sum_diff2_sq = 0.;
-    const RealVector& grad2 = curr_sdr.response_gradient();
-=======
     // Calculate TANA approx_val
     size_t k=num_pts-1, p=num_pts-2; // indices to current and previous points
 //  size_t k=currGradIndex, p=prevGradIndex;
-    const Pecos::SurrogateDataResp& curr_sdr = approxData.response_data()[k];
+    const Pecos::SurrogateDataResp& curr_sdr = approx_data.response_data()[k];
     const RealVector&       grad2 = curr_sdr.response_gradient();
     const Real                 f2 = curr_sdr.response_function();
           Real sum1 = 0., sum_diff1_sq = 0., sum_diff2_sq = 0., lin_val;
     RealVector dy(num_v);
->>>>>>> b8f0173d
     for (i=0; i<num_v; i++) {
       Real p_i = pExp[i], sp = std::pow(s_eval[i],p_i), s2i = scX2[i],
 	               diff1 = sp - std::pow(scX1[i],p_i), 
