--- conflicted
+++ resolved
@@ -161,20 +161,10 @@
 {
   s << idMethod << modelPointer << methodOutput << maxIterations
     << maxRefineIterations << maxSolverIterations << maxFunctionEvaluations
-<<<<<<< HEAD
     << speculativeFlag << methodUseDerivsFlag << convergenceTolerance
     << constraintTolerance << methodScaling << numFinalSolutions
     << methodName << subMethod << subMethodName << subModelPointer
     << subMethodPointer << lowFidModelPointer;
-=======
-    << speculativeFlag << methodUseDerivsFlag << convergenceTolerance 
-    << constraintTolerance << methodScaling << numFinalSolutions 
-    << linearIneqConstraintCoeffs << linearIneqLowerBnds << linearIneqUpperBnds 
-    << linearIneqScaleTypes << linearIneqScales << linearEqConstraintCoeffs 
-    << linearEqTargets << linearEqScaleTypes << linearEqScales << methodName 
-    << subMethod << subMethodName << subModelPointer << subMethodPointer 
-    << lowFidModelPointer;
->>>>>>> eea151f1
 
   // Meta-iterators
   s << iteratorServers << procsPerIterator << iteratorScheduling
@@ -310,22 +300,11 @@
 void DataMethodRep::read(MPIUnpackBuffer& s)
 {
   s >> idMethod >> modelPointer >> methodOutput >> maxIterations
-<<<<<<< HEAD
     >> maxRefineIterations >> maxSolverIterations >> maxFunctionEvaluations
     >> speculativeFlag >> methodUseDerivsFlag >> convergenceTolerance
     >> constraintTolerance >> methodScaling >> numFinalSolutions
     >> methodName >> subMethod >> subMethodName >> subModelPointer
     >> subMethodPointer >> lowFidModelPointer;
-=======
-    >> maxRefineIterations >> maxSolverIterations >> maxFunctionEvaluations 
-    >> speculativeFlag >> methodUseDerivsFlag >> convergenceTolerance 
-    >> constraintTolerance >> methodScaling >> numFinalSolutions 
-    >> linearIneqConstraintCoeffs >> linearIneqLowerBnds >> linearIneqUpperBnds 
-    >> linearIneqScaleTypes >> linearIneqScales >> linearEqConstraintCoeffs 
-    >> linearEqTargets >> linearEqScaleTypes >> linearEqScales >> methodName 
-    >> subMethod >> subMethodName >> subModelPointer >> subMethodPointer 
-    >> lowFidModelPointer;
->>>>>>> eea151f1
 
   // Meta-iterators
   s >> iteratorServers >> procsPerIterator >> iteratorScheduling
@@ -463,20 +442,10 @@
 {
   s << idMethod << modelPointer << methodOutput << maxIterations
     << maxRefineIterations << maxSolverIterations << maxFunctionEvaluations
-<<<<<<< HEAD
     << speculativeFlag << methodUseDerivsFlag << convergenceTolerance
     << constraintTolerance << methodScaling << numFinalSolutions
     << methodName << subMethod << subMethodName << subModelPointer
     << subMethodPointer << lowFidModelPointer;
-=======
-    << speculativeFlag << methodUseDerivsFlag << convergenceTolerance 
-    << constraintTolerance << methodScaling << numFinalSolutions 
-    << linearIneqConstraintCoeffs << linearIneqLowerBnds << linearIneqUpperBnds 
-    << linearIneqScaleTypes << linearIneqScales << linearEqConstraintCoeffs 
-    << linearEqTargets << linearEqScaleTypes << linearEqScales << methodName 
-    << subMethod << subMethodName << subModelPointer << subMethodPointer 
-    << lowFidModelPointer;
->>>>>>> eea151f1
 
   // Meta-iterators
   s << iteratorServers << procsPerIterator << iteratorScheduling
