--- conflicted
+++ resolved
@@ -1846,19 +1846,13 @@
     char lev_tag[10];
     String dist_tag = (cdfFlag) ? String("cdf") : String("ccdf");
     for (i=0; i<numFunctions; ++i) {
-<<<<<<< HEAD
       std::sprintf(resp_tag, "_r%zu", i+1);
-      stats_labels[cntr++] = String("mean")    + String(resp_tag);
-      stats_labels[cntr++] = String("std_dev") + String(resp_tag);
-=======
-      std::sprintf(resp_tag, "_r%i", i+1);
       if (finalMomentsType) {
 	stats_labels[cntr++] = String("mean") + String(resp_tag);
 	stats_labels[cntr++] = (finalMomentsType == CENTRAL_MOMENTS) ?
 	  String("variance") + String(resp_tag) :
 	  String("std_dev")  + String(resp_tag);
       }
->>>>>>> 6ebd2008
       num_levels = requestedRespLevels[i].length();
       for (j=0; j<num_levels; ++j, ++cntr) {
 	switch (respLevelTarget) {
