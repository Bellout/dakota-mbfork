--- conflicted
+++ resolved
@@ -500,11 +500,8 @@
              &sum_Q3l   = sum_Ql[3],   &sum_Q4l   = sum_Ql[4],
              &sum_Q1lm1 = sum_Qlm1[1], &sum_Q2lm1 = sum_Qlm1[2],
              &sum_Q3lm1 = sum_Qlm1[3], &sum_Q4lm1 = sum_Qlm1[4];
-<<<<<<< HEAD
   momentStats.shapeUninitialized(4, numFunctions); // TO DO: remove
-=======
   size_t Nlq, nm1, nm2, nm3; Real rm2_Yl;
->>>>>>> 2165b76d
   for (qoi=0; qoi<numFunctions; ++qoi) {
     lev = 0;
     Nlq = N_l[lev][qoi]; nm1 = Nlq - 1; nm2 = Nlq - 2; nm3 = Nlq - 3;
