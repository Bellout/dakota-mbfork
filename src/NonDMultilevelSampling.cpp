--- conflicted
+++ resolved
@@ -307,235 +307,6 @@
   SizetArray delta_N_l;
   load_pilot_sample(pilotSamples, num_steps, delta_N_l);
 
-<<<<<<< HEAD
-    // now converge on sample counts per level (N_l)
-    mlmfIter = 0;
-
-    while (Pecos::l1_norm(delta_N_l) && mlmfIter <= max_iter) {
-      for (step=0; step<num_steps; ++step) {
-
-        configure_indices(step, form, lev, seq_type);
-        lev_cost = level_cost(cost, step);
-        level_cost_vec[step] = lev_cost;
-
-        // set the number of current samples from the defined increment
-        numSamples = delta_N_l[step];
-
-        // aggregate variances across QoI for estimating N_l (justification:
-        // for independent QoI, sum of QoI variances = variance of QoI sum)
-        //Real &agg_var_l = agg_var[step]; // carried over from prev iter if no samp
-        if (numSamples) {
-          evaluate_sample_increment(step);
-
-          accumulate_sums(sum_Ql, sum_Qlm1, sum_QlQlm1, step, mu_hat, N_l);
-
-          // update raw evaluation counts
-          raw_N_l[step] += numSamples;
-
-          aggregate_variance_target_Qsum(sum_Ql, sum_Qlm1, sum_QlQlm1, N_l, step, agg_var_qoi);
-          // MSE reference is MC applied to HF
-          if (mlmfIter == 0) {
-            aggregate_mse_target_Qsum(agg_var_qoi, N_l, step, estimator_var0_qoi);
-          }
-        }
-      }
-      if (mlmfIter == 0) { // eps^2 / 2 = var * relative factor
-        set_convergence_tol(estimator_var0_qoi, cost, convergenceTolVec, eps_sq_div_2_qoi);
-      }
-
-      // update targets based on variance estimates
-      //if(target_mean){
-      if (outputLevel == DEBUG_OUTPUT) Cout << "N_target: " << std::endl;
-
-      compute_sample_allocation_target(sum_Ql, sum_Qlm1, sum_QlQlm1, eps_sq_div_2_qoi, agg_var_qoi, cost, N_l, delta_N_l);
-
-      ++mlmfIter;
-      Cout << "\nMLMC iteration " << mlmfIter << " sample increments:\n"
-	   << delta_N_l << std::endl;
-    }
-    //For testing
-    std::ofstream myfile;  
-    
-    ////
-    compute_moments(sum_Ql, sum_Qlm1, sum_QlQlm1, N_l);
-
-    // populate finalStatErrors
-    compute_error_estimates(sum_Ql, sum_Qlm1, sum_QlQlm1, N_l);
-
-    // compute the equivalent number of HF evaluations (includes any sim faults)
-    compute_equiv_HF_evals(raw_N_l, cost);
-}
-
-/** This function performs control variate MC across two combinations of 
-    model form and discretization level. */
-void NonDMultilevelSampling::
-control_variate_mc(const Pecos::ActiveKey& active_key)
-{
-  // Current implementation performs pilot + shared increment + LF increment,
-  // where these increments are targeting a prescribed MSE reduction.
-  // **********
-  // *** TO DO: should CV MC iterate (new shared + LF increments)
-  // ***        until MSE target is met?
-  // **********
-
-  aggregated_models_mode();
-  iteratedModel.active_model_key(active_key); // data group 0
-  Model& truth_model = iteratedModel.truth_model();
-  Model& surr_model  = iteratedModel.surrogate_model();
-
-  // retrieve active index
-  //size_t lf_lev_index =  surr_model.solution_level_cost_index(),
-  //       hf_lev_index = truth_model.solution_level_cost_index();
-  // retrieve cost estimates across model forms for a particular soln level
-  Real lf_cost =  surr_model.solution_level_cost(),
-       hf_cost = truth_model.solution_level_cost(),
-    cost_ratio = hf_cost / lf_cost, avg_eval_ratio, avg_mse_ratio;
-
-  IntRealVectorMap sum_L_shared, sum_L_refined, sum_H, sum_LL, sum_LH;
-  initialize_cv_sums(sum_L_shared, sum_L_refined, sum_H, sum_LL, sum_LH);
-  RealVector sum_HH(numFunctions), var_H(numFunctions, false),
-            rho2_LH(numFunctions, false);
-
-  // Initialize for pilot sample
-  SizetArray delta_N_l;
-  load_pilot_sample(pilotSamples, NLev, delta_N_l);
-
-  // NLev allocations currently enforce truncation to #HF levels (1)
-  Pecos::ActiveKey hf_key, lf_key;
-  active_key.extract_keys(hf_key, lf_key);
-  unsigned short hf_form = hf_key.retrieve_model_form(),
-                 lf_form = lf_key.retrieve_model_form();
-  SizetArray& N_lf = NLev[lf_form][0];//[lf_lev_index];
-  SizetArray& N_hf = NLev[hf_form][0];//[hf_lev_index];
-  size_t raw_N_lf = 0, raw_N_hf = 0;
-  RealVector mu_hat;
-
-  // ---------------------
-  // Compute Pilot Samples
-  // ---------------------
-
-  mlmfIter = 0;
-
-  // Initialize for pilot sample (shared sample count discarding any excess)
-  numSamples = std::min(delta_N_l[lf_form], delta_N_l[hf_form]);
-  shared_increment(mlmfIter, 0);
-  accumulate_cv_sums(sum_L_shared, sum_L_refined, sum_H, sum_LL, sum_LH,
-		     sum_HH, mu_hat, N_lf, N_hf);
-  raw_N_lf += numSamples; raw_N_hf += numSamples;
-
-  // Compute the LF/HF evaluation ratio, averaged over the QoI.
-  // This includes updating var_H and rho2_LH.
-  avg_eval_ratio = eval_ratio(sum_L_shared[1], sum_H[1], sum_LL[1], sum_LH[1],
-			      sum_HH, cost_ratio, N_hf, var_H, rho2_LH);
-  // compute the ratio of MC and CVMC mean squared errors (controls convergence)
-  avg_mse_ratio  = MSE_ratio(avg_eval_ratio, var_H, rho2_LH, mlmfIter, N_hf);
-
-  // ----------------------------------------------------------
-  // Compute shared increment targeting specified MSE reduction
-  // ----------------------------------------------------------
-
-  // bypass refinement if maxIterations == 0 or convergenceTol already
-  // satisfied by pilot sample
-  if (maxIterations && avg_mse_ratio > convergenceTol) {
-
-    // Assuming rho_AB, evaluation_ratio and var_H to be relatively invariant,
-    // we seek a relative reduction in MSE using the convergence tol spec:
-    //   convTol = CV_mse / MC^0_mse = mse_ratio * N0 / N
-    //   delta_N = mse_ratio*N0/convTol - N0 = (mse_ratio/convTol - 1) * N0
-    Real incr = (avg_mse_ratio / convergenceTol - 1.) * numSamples;
-    numSamples = (size_t)std::floor(incr + .5); // round
-
-    if (numSamples) {
-      shared_increment(++mlmfIter, 0);
-      accumulate_cv_sums(sum_L_shared, sum_L_refined, sum_H, sum_LL, sum_LH,
-			 sum_HH, mu_hat, N_lf, N_hf);
-      raw_N_lf += numSamples; raw_N_hf += numSamples;
-      // update ratios:
-      avg_eval_ratio = eval_ratio(sum_L_shared[1], sum_H[1], sum_LL[1],
-				  sum_LH[1], sum_HH, cost_ratio, N_hf,
-				  var_H, rho2_LH);
-      avg_mse_ratio  = MSE_ratio(avg_eval_ratio, var_H, rho2_LH,mlmfIter,N_hf);
-    }
-  }
-
-  // --------------------------------------------------
-  // Compute LF increment based on the evaluation ratio
-  // --------------------------------------------------
-  uncorrected_surrogate_mode(); // also needed for assignment of lf_key below
-  // Group id in lf_key is not currently important, since no SurrogateData
-  // (correlations are computed based on the paired LF/HF data group, prior
-  // to the augmentation, which could imply a future group segregation)
-  iteratedModel.active_model_key(lf_key); // sets activeKey and surrModelKey
-  if (lf_increment(avg_eval_ratio, N_lf, N_hf, ++mlmfIter, 0)) { // level 0
-    accumulate_cv_sums(sum_L_refined, mu_hat, N_lf);
-    raw_N_lf += numSamples;
-  }
-
-  // Compute/apply control variate parameter to estimate uncentered raw moments
-  RealMatrix H_raw_mom(numFunctions, 4);
-  cv_raw_moments(sum_L_shared, sum_H, sum_LL, sum_LH, N_hf, sum_L_refined, N_lf,
-		 rho2_LH, H_raw_mom);
-  // Convert uncentered raw moment estimates to final moments (central or std)
-  convert_moments(H_raw_mom, momentStats);
-
-  // compute the equivalent number of HF evaluations
-  equivHFEvals = raw_N_hf + (Real)raw_N_lf / cost_ratio;
-}
-
-
-/** This function performs "geometrical" MLMC across discretization
-    levels for the high fidelity model form where CVMC si employed
-    across two model forms to exploit correlation in the discrepancies
-    at each level (Y_l). */
-void NonDMultilevelSampling::
-multilevel_control_variate_mc_Ycorr(unsigned short lf_form,
-				    unsigned short hf_form)
-{
-  // assign model forms (solution level assignments are deferred until loop)
-  Pecos::ActiveKey active_key;
-  short seq_type = Pecos::RESOLUTION_LEVEL_SEQUENCE;
-  size_t lev = std::numeric_limits<size_t>::max(); // updated in loop below
-  active_key.form_key(0, hf_form, lev, lf_form, lev, Pecos::RAW_DATA);
-  iteratedModel.active_model_key(active_key);
-  Model& truth_model = iteratedModel.truth_model();
-  Model& surr_model  = iteratedModel.surrogate_model();
-
-  size_t qoi, num_hf_lev = truth_model.solution_levels(),
-    num_cv_lev = std::min(num_hf_lev, surr_model.solution_levels());
-
-  size_t& group = lev; // no alias switch for this algorithm
-  size_t max_iter = (maxIterations < 0) ? 25 : maxIterations; // default = -1
-
-  Real avg_eval_ratio, eps_sq_div_2, sum_sqrt_var_cost, estimator_var0 = 0.,
-    lf_lev_cost, hf_lev_cost;
-  // retrieve cost estimates across solution levels for HF model
-  RealVector hf_cost = truth_model.solution_level_costs(),
-    lf_cost = surr_model.solution_level_costs(), agg_var_hf(num_hf_lev),
-    avg_eval_ratios(num_cv_lev);
-  // For moment estimation, we accumulate telescoping sums for Q^i using
-  // discrepancies Yi = Q^i_{lev} - Q^i_{lev-1} (Y_diff_Qpow[i] for i=1:4).
-  // For computing N_l from estimator variance, we accumulate square of Y1
-  // estimator (YY[1] = (Y^i)^2 for i=1).
-  IntRealMatrixMap sum_L_refined, sum_L_shared, sum_H, sum_LL, sum_LH, sum_HH;
-  initialize_mlcv_sums(sum_L_shared, sum_L_refined, sum_H, sum_LL, sum_LH,
-		       sum_HH, num_hf_lev, num_cv_lev);
-  RealMatrix var_H(numFunctions, num_cv_lev, false),
-           rho2_LH(numFunctions, num_cv_lev, false);
-  RealVector Lambda(num_cv_lev, false), avg_rho2_LH(num_cv_lev, false);
-  
-  // Initialize for pilot sample
-  Sizet2DArray&       N_lf =      NLev[lf_form];
-  Sizet2DArray&       N_hf =      NLev[hf_form];
-  Sizet2DArray  delta_N_l;   load_pilot_sample(pilotSamples, NLev, delta_N_l);
-  //SizetArray& delta_N_lf = delta_N_l[lf_form];
-  SizetArray&   delta_N_hf = delta_N_l[hf_form]; 
-
-  // raw eval counts are accumulation of allSamples irrespective of resp faults
-  SizetArray raw_N_lf(num_cv_lev, 0), raw_N_hf(num_hf_lev, 0);
-  RealVector mu_L_hat, mu_H_hat;
-
-  // now converge on sample counts per level (N_hf)
-=======
   // raw eval counts are accumulation of allSamples irrespective of resp faults
   SizetArray raw_N_l(num_steps, 0);
   RealVectorArray mu_hat(num_steps);
@@ -550,94 +321,7 @@
   for(size_t qoi = 0; qoi < numFunctions; ++qoi)
     convergenceTolVec[qoi] = convergenceTol;
 
-  //// Cantilever
-    /*
-      Real w = iteratedModel.current_variables().all_continuous_variables()[0];
-      Real t = iteratedModel.current_variables().all_continuous_variables()[1];
-      
-      int num_resamples = 10000;
-      RealMatrix estimator_matrix;
-      estimator_matrix.shape(num_resamples, 2);
-      RealVector mean(3);
-      RealVector var(3);
-      for(int cur_resample = 0; cur_resample < num_resamples; ++cur_resample){  
-        IntRealMatrixMap sum_Ql_ref, sum_Qlm1_ref;
-        IntIntPairRealMatrixMap sum_QlQlm1_ref;
-        initialize_ml_Qsums(sum_Ql_ref, sum_Qlm1_ref, sum_QlQlm1_ref, num_steps);
-        RealVectorArray mu_hat_ref(num_steps);
-
-        numSamples = 1000;
-        Sizet2DArray num_samples_array;
-        num_samples_array.resize(num_steps);
-        for (step = 0; step < num_steps; ++step) {
-          num_samples_array[step].resize(numFunctions);
-        }
-        for (size_t qoi = 0; qoi < numFunctions; ++qoi) {
-          num_samples_array[0][qoi] = 0;
-          num_samples_array[1][qoi] = numSamples;
-        }
-        
-        for (step = 0; step < num_steps; ++step) {
-          configure_indices(step, model_form, lev, seq_index);
-
-          if (numSamples) {
-            evaluate_sample_increment(step);
-
-            accumulate_sums(sum_Ql_ref, sum_Qlm1_ref, sum_QlQlm1_ref, step, mu_hat_ref, num_samples_array);
-          }
-        }
-
-        //compute_moments(sum_Ql_ref, sum_Qlm1_ref, sum_QlQlm1_ref, num_samples_array);
-      
-        double num_samples = numSamples;
-        mean[1] = sum_Ql_ref[1](1, num_steps-1)/num_samples;
-        var[1]  = sum_Ql_ref[2](1, num_steps-1)/(num_samples-1.) - num_samples/(num_samples-1.)*mean[1]*mean[1];
-
-        mean[2] = sum_Ql_ref[1](2, num_steps-1)/num_samples;
-        var[2]  = sum_Ql_ref[2](2, num_steps-1)/(num_samples-1.) - num_samples/(num_samples-1.)*mean[2]*mean[2];
-
-        if(allocationTarget==TARGET_MEAN){
-          estimator_matrix(cur_resample, 0) = mean[1];
-          estimator_matrix(cur_resample, 1) = mean[2];
-        }
-        if(allocationTarget==TARGET_SIGMA){
-          estimator_matrix(cur_resample, 0) = 3.*std::sqrt(var[1]);
-          estimator_matrix(cur_resample, 1) = 3.*std::sqrt(var[2]);
-        }
-        if(allocationTarget==TARGET_SCALARIZATION){
-          estimator_matrix(cur_resample, 0) = mean[1] + 3.*std::sqrt(var[1]);
-          estimator_matrix(cur_resample, 1) = mean[2] + 3.*std::sqrt(var[2]);
-        }
-      }
-      RealVector estim_mean(2);
-      RealVector estim_std(2);
-      for(size_t qoi = 0; qoi < 2; ++qoi){
-        estim_mean[qoi] = 0;
-        estim_std[qoi] = 0;
-      }
-      for(int cur_resample = 0; cur_resample < num_resamples; ++cur_resample){  
-        estim_mean[0] += estimator_matrix(cur_resample, 0);
-        estim_mean[1] += estimator_matrix(cur_resample, 1);
-      }
-      estim_mean[0] /= num_resamples;
-      estim_mean[1] /= num_resamples;
-      for(int cur_resample = 0; cur_resample < num_resamples; ++cur_resample){  
-        estim_std[0] += (estimator_matrix(cur_resample, 0) - estim_mean[0])*
-                        (estimator_matrix(cur_resample, 0) - estim_mean[0]);
-        estim_std[1] += (estimator_matrix(cur_resample, 1) - estim_mean[1])*
-                       (estimator_matrix(cur_resample, 1) - estim_mean[1]);
-     }
-      estim_std[0] = (1./(num_resamples-1.)*estim_std[0]);
-      estim_std[1] = (1./(num_resamples-1.)*estim_std[1]);
-      
-      convergenceTol = std::min(estim_std[0], estim_std[1]);
-      convergenceTolVec[1] = estim_std[0];
-      convergenceTolVec[2] = estim_std[1];
-      Cout << "Convergence Tol: " << convergenceTolVec << std::endl;
-      */
-
   // now converge on sample counts per level (N_l)
->>>>>>> 99bb16d8
   mlmfIter = 0;
   while (Pecos::l1_norm(delta_N_l) && mlmfIter <= max_iter) {
     for (step=0; step<num_steps; ++step) {
@@ -686,25 +370,6 @@
   }
   // post final N_l back to NLev (needed for final eval summary)
   inflate_final_samples(N_l, multilev, secondary_index, NLev);
-
-  /* Cantilever
-  myfile.open("cantilever_sampleallocation_sigma.txt", std::ofstream::out | std::ofstream::app);                      //2                  //3                  //4
-  myfile         << w                     << "\t" << t     
-         << "\t" << N_l[0][0]             << "\t" << N_l[1][0] 
-         << "\t" << N_target_qoi(1, 0)    << "\t" << (N_target_qoi(1, 1))
-         << "\t" << N_target_qoi_FN(1, 0) << "\t" << (N_target_qoi_FN(1, 1))
-         << "\t" << N_target_qoi(2, 0)    << "\t" << (N_target_qoi(2, 1))
-         << "\t" << N_target_qoi_FN(2, 0) << "\t" << (N_target_qoi_FN(2, 1)) 
-         << "\t" << convergenceTolVec[1]  << "\t" << convergenceTolVec[2] << "\n";
-  */
-  //Problem18
-  /*std::ofstream myfile;
-  myfile.open("problem18_sampleallocation_sigma.txt", std::ofstream::out | std::ofstream::app);                      //2                  //3                  //4
-  myfile << N_l[0][0]             << "\t" << N_l[1][0] 
-         << "\t" << N_target_qoi(0, 0)    << "\t" << (N_target_qoi(0, 1))
-         << "\t" << N_target_qoi_FN(0, 0) << "\t" << (N_target_qoi_FN(0, 1)) << "\n";
-  myfile.close();
-  */
 
   // roll up moment contributions
   compute_moments(sum_Ql, sum_Qlm1, sum_QlQlm1, N_l);
