--- conflicted
+++ resolved
@@ -1480,15 +1480,9 @@
       }
       for (size_t step = 0; step < num_steps; ++step) {
         if(convergenceTolTarget == CONVERGENCE_TOLERANCE_TARGET_VARIANCE_CONSTRAINT){
-<<<<<<< HEAD
-          NTargetQoi(qoi, step) = Pecos::is_small(fact_qoi) ? 0 : std::sqrt(agg_var_qoi(qoi, step) / level_cost_vec[step]) * fact_qoi;
+          NTargetQoI(qoi, step) = Pecos::is_small(fact_qoi) ? 0 : std::sqrt(agg_var_qoi(qoi, step) / level_cost_vec[step]) * fact_qoi;
         }else if(convergenceTolTarget == CONVERGENCE_TOLERANCE_TARGET_COST_CONSTRAINT){
-          NTargetQoi(qoi, step) = Pecos::is_small(fact_qoi) ? 0 : std::sqrt(agg_var_qoi(qoi, step) / level_cost_vec[step]) * (1./fact_qoi);
-=======
-          NTargetQoI(qoi, step) = (fact_qoi <= Pecos::SMALL_NUMBER) ? 0 : std::sqrt(agg_var_qoi(qoi, step) / level_cost_vec[step]) * fact_qoi;
-        }else if(convergenceTolTarget == CONVERGENCE_TOLERANCE_TARGET_COST_CONSTRAINT){
-          NTargetQoI(qoi, step) = (fact_qoi <= Pecos::SMALL_NUMBER) ? 0 : std::sqrt(agg_var_qoi(qoi, step) / level_cost_vec[step]) / fact_qoi;
->>>>>>> acc16596
+          NTargetQoI(qoi, step) = Pecos::is_small(fact_qoi) ? 0 : std::sqrt(agg_var_qoi(qoi, step) / level_cost_vec[step]) / fact_qoi;
         }else{
           Cout << "NonDMultilevelSampling::compute_sample_allocation_target: convergenceTolTarget is not known.\n";
           abort_handler(INTERFACE_ERROR);
