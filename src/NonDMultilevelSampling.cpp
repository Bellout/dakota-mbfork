--- conflicted
+++ resolved
@@ -19,11 +19,8 @@
 #include "DakotaResponse.hpp"
 #include "NonDMultilevelSampling.hpp"
 #include "ProblemDescDB.hpp"
-<<<<<<< HEAD
+#include "DiscrepancyCalculator.hpp"
 #include "DakotaIterator.hpp"
-=======
-#include "DiscrepancyCalculator.hpp"
->>>>>>> f6deeea2
 
 #ifdef HAVE_NPSOL
 
@@ -33,399 +30,134 @@
 #include "SNLLOptimizer.hpp"
 #endif
 
-static const char rcsId[] = "@(#) $Id: NonDMultilevelSampling.cpp 7035 2010-10-22 21:45:39Z mseldre $";
+static const char rcsId[]="@(#) $Id: NonDMultilevelSampling.cpp 7035 2010-10-22 21:45:39Z mseldre $";
+
 
 namespace Dakota {
 
-/** This constructor is called for a standard letter-envelope iterator
-    instantiation.  In this case, set_db_list_nodes has been called and
+/** This constructor is called for a standard letter-envelope iterator 
+    instantiation.  In this case, set_db_list_nodes has been called and 
     probDescDB can be queried for settings from the method specification. */
-  NonDMultilevelSampling::
-  NonDMultilevelSampling(ProblemDescDB &problem_db, Model &model) :
-      NonDSampling(problem_db, model),
-      pilotSamples(probDescDB.get_sza("method.nond.pilot_samples")),
-      targetMoment(probDescDB.get_sizet("method.nond.target_moment")),
-      sampleAllocationType(probDescDB.get_short("method.nond.sample_allocation")),
-      finalCVRefinement(true),
-      exportSampleSets(probDescDB.get_bool("method.nond.export_sample_sequence")),
-      exportSamplesFormat(
-          probDescDB.get_ushort("method.nond.export_samples_format")) {
-    // Support multilevel LHS as a specification override.  The estimator variance
-    // is known/correct for MC and an assumption/approximation for LHS.  To get an
-    // accurate LHS estimator variance, one would need:
-    // (a) assumptions about separability -> analytic variance reduction by a
-    //     constant factor
-    // (b) similarly, assumptions about the form relative to MC (e.g., a constant
-    //     factor largely cancels out within the relative sample allocation.)
-    // (c) numerically-generated estimator variance (from, e.g., replicated LHS)
-    if (!sampleType) // SUBMETHOD_DEFAULT
-      sampleType = SUBMETHOD_RANDOM;
-
-    // check iteratedModel for model form hierarchy and/or discretization levels;
-    // set initial response mode for set_communicators() (precedes core_run()).
-    if (iteratedModel.surrogate_type() == "hierarchical")
-      aggregated_models_mode();
-    else {
-      Cerr << "Error: Multilevel Monte Carlo requires a hierarchical "
-           << "surrogate model specification." << std::endl;
-      abort_handler(METHOD_ERROR);
-    }
-
-    ModelList &ordered_models = iteratedModel.subordinate_models(false);
-    size_t i, j, num_mf = ordered_models.size(), num_lev,
-        prev_lev = std::numeric_limits<size_t>::max(),
-        pilot_size = pilotSamples.size();
-    ModelLRevIter ml_rit;
-    bool err_flag = false;
-    NLev.resize(num_mf);
-    for (i = num_mf - 1, ml_rit = ordered_models.rbegin();
-         ml_rit != ordered_models.rend(); --i, ++ml_rit) { // high fid to low fid
-      // for now, only SimulationModel supports solution_{levels,costs}()
-      num_lev = ml_rit->solution_levels(); // lower bound is 1 soln level
-
-      if (num_lev > prev_lev) {
-        Cerr << "\nWarning: unused solution levels in multilevel sampling for "
-             << "model " << ml_rit->model_id() << ".\n         Ignoring "
-             << num_lev - prev_lev << " of " << num_lev << " levels." << std::endl;
-        num_lev = prev_lev;
-      }
-
-      // Ensure there is consistent cost data available as SimulationModel must
-      // be allowed to have empty solnCntlCostMap (when optional solution control
-      // is not specified).  Passing false bypasses lower bound of 1.
-      if (num_lev > ml_rit->solution_levels(false)) { // default is 0 soln costs
-        Cerr << "Error: insufficient cost data provided for multilevel sampling."
-             << "\n       Please provide solution_level_cost estimates for model "
-             << ml_rit->model_id() << '.' << std::endl;
-        err_flag = true;
-      }
-
-      //Sizet2DArray& Nl_i = NLev[i];
-      NLev[i].resize(num_lev); //Nl_i.resize(num_lev);
-      //for (j=0; j<num_lev; ++j)
-      //  Nl_i[j].resize(numFunctions); // defer to pre_run()
-
-      prev_lev = num_lev;
-    }
-    if (err_flag)
-      abort_handler(METHOD_ERROR);
-
-    switch (pilot_size) {
-      case 0:
-        maxEvalConcurrency *= 100;
-        break;
-      case 1:
-        maxEvalConcurrency *= pilotSamples[0];
-        break;
-      default: {
-        size_t max_ps = 0;
-        for (i = 0; i < pilot_size; ++i)
-          if (pilotSamples[i] > max_ps)
-            max_ps = pilotSamples[i];
-        if (max_ps)
-          maxEvalConcurrency *= max_ps;
-        break;
-      }
-    }
-
-    // For testing multilevel_mc_Qsum():
-    // subIteratorFlag = true;
-  }
-
-
-  NonDMultilevelSampling::~NonDMultilevelSampling() {}
-
-
-  bool NonDMultilevelSampling::resize() {
-    bool parent_reinit_comms = NonDSampling::resize();
-
-    Cerr << "\nError: Resizing is not yet supported in method "
-         << method_enum_to_string(methodName) << "." << std::endl;
+NonDMultilevelSampling::
+NonDMultilevelSampling(ProblemDescDB& problem_db, Model& model):
+  NonDSampling(problem_db, model),
+  pilotSamples(probDescDB.get_sza("method.nond.pilot_samples")),
+  targetMoment(probDescDB.get_sizet("method.nond.target_moment")),
+  sampleAllocationType(probDescDB.get_short("method.nond.sample_allocation")),
+  finalCVRefinement(true),
+  exportSampleSets(probDescDB.get_bool("method.nond.export_sample_sequence")),
+  exportSamplesFormat(
+    probDescDB.get_ushort("method.nond.export_samples_format"))
+{
+  // Support multilevel LHS as a specification override.  The estimator variance
+  // is known/correct for MC and an assumption/approximation for LHS.  To get an
+  // accurate LHS estimator variance, one would need:
+  // (a) assumptions about separability -> analytic variance reduction by a
+  //     constant factor
+  // (b) similarly, assumptions about the form relative to MC (e.g., a constant
+  //     factor largely cancels out within the relative sample allocation.)
+  // (c) numerically-generated estimator variance (from, e.g., replicated LHS)
+  if (!sampleType) // SUBMETHOD_DEFAULT
+    sampleType = SUBMETHOD_RANDOM;
+
+  // check iteratedModel for model form hierarchy and/or discretization levels;
+  // set initial response mode for set_communicators() (precedes core_run()).
+  if (iteratedModel.surrogate_type() == "hierarchical")
+    aggregated_models_mode();
+  else {
+    Cerr << "Error: Multilevel Monte Carlo requires a hierarchical "
+	 << "surrogate model specification." << std::endl;
     abort_handler(METHOD_ERROR);
-
-    return parent_reinit_comms;
-  }
-
-
-  void NonDMultilevelSampling::pre_run() {
-    NonDSampling::pre_run();
-
-    // reset sample counters to 0
-    size_t i, j, num_mf = NLev.size(), num_lev;
-    for (i = 0; i < num_mf; ++i) {
-      Sizet2DArray &Nl_i = NLev[i];
-      num_lev = Nl_i.size();
-      for (j = 0; j < num_lev; ++j)
-        Nl_i[j].assign(numFunctions, 0);
-    }
-  }
-
-
-/** The primary run function manages the general case: a hierarchy of model
-    forms (from the ordered model fidelities within a HierarchSurrModel),
-    each of which may contain multiple discretization levels. */
-  void NonDMultilevelSampling::core_run() {
-    //model,
-    //  surrogate hierarchical
-    //    ordered_model_fidelities = 'LF' 'MF' 'HF'
-    //
-    // Future: include peer alternatives (1D list --> matrix)
-    //         For MLMC, could seek adaptive selection of most correlated
-    //         alternative (or a convex combination of alternatives).
-
-    // TO DO: hierarchy incl peers (not peers each optionally incl hierarchy)
-    //   num_mf     = iteratedModel.model_hierarchy_depth();
-    //   num_peer_i = iteratedModel.model_peer_breadth(i);
-
-    // TO DO: this initial logic is limiting:
-    // > allow MLMC and CVMC for either model forms or discretization levels
-    // > separate method specs that both map to NonDMultilevelSampling ???
-
-    // TO DO: following pilot sample across levels and fidelities in mixed case,
-    // could pair models for CVMC based on estimation of rho2_LH.
-
-    unsigned short model_form = 0;
-    size_t num_mf = NLev.size();
-    if (num_mf > 1) {
-      size_t num_hf_lev = NLev.back().size();
-      if (num_hf_lev > 1) { // ML performed on HF with CV using available LF
-        // multiple model forms + multiple solutions levels --> perform MLMC on
-        // HF model and bind 1:min(num_hf,num_lf) LF control variates starting
-        // at coarsest level (TO DO: validate case of unequal levels)
-        if (false) // original approach using 1 discrepancy correlation per level
-          multilevel_control_variate_mc_Ycorr(model_form, model_form + 1);
-        else       // reformulated approach using 1 new QoI correlation per level
-          multilevel_control_variate_mc_Qcorr(model_form, model_form + 1);
-      } else { // multiple model forms (only) --> CVMC
-        // use nominal value from user input, ignoring solution_level_control
-        UShortArray lf_key(1);
-        lf_key[0] = model_form;     // ignore soln_level
-        UShortArray hf_key(1);
-        hf_key[0] = model_form + 1; // ignore soln_level
-        control_variate_mc(lf_key, hf_key);
-      }
-    } else { // multiple solutions levels (only) --> traditional ML-MC
-      if (true) //(subIteratorFlag)
-        multilevel_mc_Qsum(model_form); // w/ error est, unbiased central moments
-      else
-        multilevel_mc_Ysum(model_form); // lighter weight
-    }
-  }
-
-
-/** This function performs "geometrical" MLMC on a single model form
-    with multiple discretization levels. */
-  void NonDMultilevelSampling::multilevel_mc_Ysum(unsigned short model_form) {
-    // Formulate as a coordinated progression towards convergence, where, e.g.,
-    // time step is inferred from the spatial discretization (NOT an additional
-    // solution control) based on stability criteria, e.g. CFL condition.  Can
-    // we reliably capture runtime estimates as part of pilot run w/i Dakota?
-    // Ultimately seems desirable to support either online or offline cost
-    // estimates, to allow more accurate resource allocation when possible
-    // or necessary (e.g., combustion processes with expense that is highly
-    // parameter dependent).
-    //   model
-    //     id_model = 'LF'
-    //     simulation
-    //       # point to state vars; ordered based on set values for h, delta-t
-    //       solution_level_control = 'dssiv1'
-    //       # relative cost estimates in same order as state set values
-    //       # --> re-sort into map keyed by increasing cost
-    //       solution_level_cost = 10 2 200
-
-    // How to manage the set of MLMC statistics:
-    // 1. Simplest: proposal is to use the mean estimator to drive the algorithm,
-    //    but carry along other estimates.
-    // 2. Later: could consider a refinement for converging the estimator of the
-    //    variance after convergence of the mean estimator.
-
-    // How to manage the vector of QoI:
-    // 1. Worst case: select N_l based only on QoI w/ highest total variance
-    //      from pilot run --> fix for all levels and don't allow switching
-    //      across major iterations (possible oscillation?  Or simple overlay
-    //      of resolution reqmts?)
-    // 2. Better: select N_l based on convergence in aggregated variance.
-
-    iteratedModel.surrogate_model_key(model_form);// soln lev not updated yet
-    iteratedModel.truth_model_key(model_form);    // soln lev not updated yet
-
-    Model &truth_model = iteratedModel.truth_model();
-    size_t lev, num_lev = truth_model.solution_levels(), // single model form
-        qoi, iter = 0;
-    size_t max_iter = (maxIterations < 0) ? 25 : maxIterations; // default = -1
-    Real eps_sq_div_2, sum_sqrt_var_cost, estimator_var0 = 0., lev_cost;
-    // retrieve cost estimates across soln levels for a particular model form
-    RealVector cost = truth_model.solution_level_costs(), agg_var(num_lev);
-    // For moment estimation, we accumulate telescoping sums for Q^i using
-    // discrepancies Yi = Q^i_{lev} - Q^i_{lev-1} (sum_Y[i] for i=1:4).
-    // For computing N_l from estimator variance, we accumulate square of Y1
-    // estimator (YY[i] = (Y^i)^2 for i=1).
-    IntRealMatrixMap sum_Y;
-    RealMatrix sum_YY(numFunctions, num_lev);
-    initialize_ml_Ysums(sum_Y, num_lev);
-
-    // Initialize for pilot sample
-    SizetArray delta_N_l;
-    load_pilot_sample(pilotSamples, NLev, delta_N_l);
-
-    // raw eval counts are accumulation of allSamples irrespective of resp faults
-    SizetArray raw_N_l(num_lev, 0);
-    RealVectorArray mu_hat(num_lev);
-    Sizet2DArray &N_l = NLev[model_form];
-
-    // now converge on sample counts per level (N_l)
-    while (Pecos::l1_norm(delta_N_l) && iter <= max_iter) {
-
-      sum_sqrt_var_cost = 0.;
-      for (lev = 0; lev < num_lev; ++lev) {
-
-        configure_indices(lev, model_form, cost, lev_cost);
-
-        // set the number of current samples from the defined increment
-        numSamples = delta_N_l[lev];
-
-        // aggregate variances across QoI for estimating N_l (justification:
-        // for independent QoI, sum of QoI variances = variance of QoI sum)
-        Real &agg_var_l = agg_var[lev]; // carried over from prev iter if no samp
-        if (numSamples) {
-
-          // generate new MC parameter sets
-          get_parameter_sets(iteratedModel);// pull dist params from any model
-
-          // export separate output files for each data set.  truth_model()
-          // has the correct data when in bypass-surrogate mode.
-          if (exportSampleSets)
-            export_all_samples("ml_", iteratedModel.truth_model(), iter, lev);
-
-          // compute allResponses from allVariables using hierarchical model
-          evaluate_parameter_sets(iteratedModel, true, false);
-
-          // process allResponses: accumulate new samples for each qoi and
-          // update number of successful samples for each QoI
-          //if (iter == 0) accumulate_offsets(mu_hat[lev]);
-          accumulate_ml_Ysums(sum_Y, sum_YY, lev, mu_hat[lev], N_l[lev]);
-          if (outputLevel == DEBUG_OUTPUT)
-            Cout << "Accumulated sums (Y1, Y2, Y3, Y4, Y1sq):\n" << sum_Y[1]
-                 << sum_Y[2] << sum_Y[3] << sum_Y[4] << sum_YY << std::endl;
-          // update raw evaluation counts
-          raw_N_l[lev] += numSamples;
-
-          // compute estimator variance from current sample accumulation:
-          if (outputLevel >= DEBUG_OUTPUT)
-            Cout << "variance of Y[" << lev << "]: ";
-          agg_var_l
-              = aggregate_variance_Ysum(sum_Y[1][lev], sum_YY[lev], N_l[lev]);
-        }
-
-        sum_sqrt_var_cost += std::sqrt(agg_var_l * lev_cost);
-        // MSE reference is MC applied to HF:
-        if (iter == 0)
-          estimator_var0
-              += aggregate_mse_Ysum(sum_Y[1][lev], sum_YY[lev], N_l[lev]);
-      }
-      // compute epsilon target based on relative tolerance: total MSE = eps^2
-      // which is equally apportioned (eps^2 / 2) among discretization MSE and
-      // estimator variance (\Sum var_Y_l / N_l).  Since we do not know the
-      // discretization error, we compute an initial estimator variance and
-      // then seek to reduce it by a relative_factor <= 1.
-      if (iter == 0) { // eps^2 / 2 = var * relative factor
-        eps_sq_div_2 = estimator_var0 * convergenceTol;
-        if (outputLevel == DEBUG_OUTPUT)
-          Cout << "Epsilon squared target = " << eps_sq_div_2 << std::endl;
-      }
-
-      // update targets based on variance estimates
-      Real fact = sum_sqrt_var_cost / eps_sq_div_2, N_target;
-      for (lev = 0; lev < num_lev; ++lev) {
-        // Equation 3.9 in CTR Annual Research Briefs:
-        // "A multifidelity control variate approach for the multilevel Monte
-        // Carlo technique," Geraci, Eldred, Iaccarino, 2015.
-        N_target = std::sqrt(agg_var[lev] / lev_cost) * fact;
-        delta_N_l[lev] = one_sided_delta(average(N_l[lev]), N_target);
-      }
-      ++iter;
-      Cout << "\nMLMC iteration " << iter << " sample increments:\n" << delta_N_l
-           << std::endl;
-    }
-
-    // aggregate expected value of estimators for Y, Y^2, Y^3, Y^4. Final expected
-    // value is sum of expected values from telescopic sum.  Note: raw moments
-    // have no bias correction (no additional variance from an estimated center).
-    RealMatrix Q_raw_mom(numFunctions, 4);
-    RealMatrix &sum_Y1 = sum_Y[1], &sum_Y2 = sum_Y[2],
-        &sum_Y3 = sum_Y[3], &sum_Y4 = sum_Y[4];
-    for (qoi = 0; qoi < numFunctions; ++qoi) {
-      for (lev = 0; lev < num_lev; ++lev) {
-        size_t Nlq = N_l[lev][qoi];
-        Q_raw_mom(qoi, 0) += sum_Y1(qoi, lev) / Nlq;
-        Q_raw_mom(qoi, 1) += sum_Y2(qoi, lev) / Nlq;
-        Q_raw_mom(qoi, 2) += sum_Y3(qoi, lev) / Nlq;
-        Q_raw_mom(qoi, 3) += sum_Y4(qoi, lev) / Nlq;
-      }
-    }
-    // Convert uncentered raw moment estimates to final moments (central or std)
-    convert_moments(Q_raw_mom, momentStats);
-
-    // compute the equivalent number of HF evaluations (includes any sim faults)
-    equivHFEvals = raw_N_l[0] * cost[0]; // first level is single eval
-    for (lev = 1; lev < num_lev; ++lev) // subsequent levels incur 2 model costs
-      equivHFEvals += raw_N_l[lev] * (cost[lev] + cost[lev - 1]);
-    equivHFEvals /= cost[num_lev - 1]; // normalize into equivalent HF evals
-  }
-
-  static RealVector *static_lev_cost(NULL);
-  static size_t *static_qoi(NULL);
-  static Real *static_eps_sq_div_2(NULL);
-  static RealVector *static_Nlq_pilot(NULL);
-
-  static IntRealMatrixMap *static_sum_Ql(NULL);
-  static IntRealMatrixMap *static_sum_Qlm1(NULL);
-  static IntIntPairRealMatrixMap *static_sum_QlQlm1(NULL);
-
-
-  void NonDMultilevelSampling::target_var_objective_eval_npsol(int &mode, int &n, double *x, double &f, double *gradf,
-                                                               int &nstate) {
-    RealVector optpp_x;
-    RealVector optpp_grad_f;
-    optpp_x.size(n);
-    optpp_grad_f.size(n);
-
-    f = -1; //Dummy value
-
-    //Cout << "Obj Mode and nstate npsol: " << mode << ", " << nstate << "\n";
-
-    for (size_t i = 0; i < n; ++i) {
-      optpp_x[i] = x[i];
-    }
-    target_var_objective_eval_optpp(mode, n, optpp_x, f, optpp_grad_f, nstate);
-
-    //Cout << "Objective val npsol: " << f << "\n";
-
-    //Cout << "grad val npsol: " << "\n";
-    for (size_t i = 0; i < n && mode; ++i) {
-      gradf[i] = optpp_grad_f[i];
-      //Cout << gradf[i] << " ";
-    }
-    //Cout << "\n";
-    //Cout << "Obj Mode after npsol: " << mode << ", " << nstate << "\n";
-
-  }
-
-  void
-  NonDMultilevelSampling::target_var_constraint_eval_npsol(int &mode, int &m, int &n, int &ldJ, int *needc, double *x,
-                                                           double *g, double *grad_g, int &nstate) {
-    RealVector optpp_x;
-    RealVector optpp_g;
-    RealMatrix optpp_grad_g(1, n);
-    optpp_x.size(n);
-    optpp_g.size(n);
-
-<<<<<<< HEAD
-    //Cout << "Cons Mode: "<< mode << ", nstate: " << nstate << ", needc: " << *needc << ", n: " << n << ", and m: " << m << "\n";
-
-    for (size_t i = 0; i < n; ++i) {
-      optpp_x[i] = x[i];
-=======
+  }
+
+  ModelList& ordered_models = iteratedModel.subordinate_models(false);
+  size_t i, j, num_mf = ordered_models.size(), num_lev,
+    prev_lev = std::numeric_limits<size_t>::max(),
+    pilot_size = pilotSamples.size();
+  ModelLRevIter ml_rit; bool err_flag = false;
+  NLev.resize(num_mf);
+  for (i=num_mf-1, ml_rit=ordered_models.rbegin();
+       ml_rit!=ordered_models.rend(); --i, ++ml_rit) { // high fid to low fid
+    // for now, only SimulationModel supports solution_{levels,costs}()
+    num_lev = ml_rit->solution_levels(); // lower bound is 1 soln level
+
+    if (num_lev > prev_lev) {
+      Cerr << "\nWarning: unused solution levels in multilevel sampling for "
+	   << "model " << ml_rit->model_id() << ".\n         Ignoring "
+	   << num_lev - prev_lev << " of " << num_lev << " levels."<< std::endl;
+      num_lev = prev_lev;
+    }
+
+    // Ensure there is consistent cost data available as SimulationModel must
+    // be allowed to have empty solnCntlCostMap (when optional solution control
+    // is not specified).  Passing false bypasses lower bound of 1.
+    if (num_lev > ml_rit->solution_levels(false)) { // default is 0 soln costs
+      Cerr << "Error: insufficient cost data provided for multilevel sampling."
+	   << "\n       Please provide solution_level_cost estimates for model "
+	   << ml_rit->model_id() << '.' << std::endl;
+      err_flag = true;
+    }
+
+    //Sizet2DArray& Nl_i = NLev[i];
+    NLev[i].resize(num_lev); //Nl_i.resize(num_lev);
+    //for (j=0; j<num_lev; ++j)
+    //  Nl_i[j].resize(numFunctions); // defer to pre_run()
+
+    prev_lev = num_lev;
+  }
+  if (err_flag)
+    abort_handler(METHOD_ERROR);
+
+  switch (pilot_size) {
+  case 0: maxEvalConcurrency *= 100;             break;
+  case 1: maxEvalConcurrency *= pilotSamples[0]; break;
+  default: {
+    size_t max_ps = 0;
+    for (i=0; i<pilot_size; ++i)
+      if (pilotSamples[i] > max_ps)
+	max_ps = pilotSamples[i];
+    if (max_ps)
+      maxEvalConcurrency *= max_ps;
+    break;
+  }
+  }
+
+  // For testing multilevel_mc_Qsum():
+  // subIteratorFlag = true;
+}
+
+
+NonDMultilevelSampling::~NonDMultilevelSampling()
+{ }
+
+
+bool NonDMultilevelSampling::resize()
+{
+  bool parent_reinit_comms = NonDSampling::resize();
+
+  Cerr << "\nError: Resizing is not yet supported in method "
+       << method_enum_to_string(methodName) << "." << std::endl;
+  abort_handler(METHOD_ERROR);
+
+  return parent_reinit_comms;
+}
+
+
+void NonDMultilevelSampling::pre_run()
+{
+  NonDSampling::pre_run();
+
+  // reset sample counters to 0
+  size_t i, j, num_mf = NLev.size(), num_lev;
+  for (i=0; i<num_mf; ++i) {
+    Sizet2DArray& Nl_i = NLev[i];
+    num_lev = Nl_i.size();
+    for (j=0; j<num_lev; ++j)
+      Nl_i[j].assign(numFunctions, 0);
+  }
+}
+
+
 /** The primary run function manages the general case: a hierarchy of model 
     forms (from the ordered model fidelities within a HierarchSurrModel), 
     each of which may contain multiple discretization levels. */
@@ -470,111 +202,8 @@
       Pecos::DiscrepancyCalculator::
 	form_key(0, hf_form, lev, lf_form, lev, hf_lf_key);
       control_variate_mc(hf_lf_key);
->>>>>>> f6deeea2
-    }
-
-    target_var_constraint_eval_optpp(mode, n, optpp_x, optpp_g, optpp_grad_g, nstate);
-
-    //Cout << "cons and grad val npsol: " << "\n";
-    g[0] = optpp_g[0];
-    //Cout << g[0] << "\n";
-    for (size_t i = 0; i < n && mode; ++i) {
-      grad_g[i] = optpp_grad_g[0][i];
-      //Cout << "(ldJ:" << ldJ << " , "<< grad_g[i] << ") ";
-    }
-    //Cout << "\n";
-    //Cout << "Cons Mode after npsol: " << mode << ", " << nstate << "\n";
-  }
-<<<<<<< HEAD
-
-
-  void NonDMultilevelSampling::target_var_constraint_eval_logscale_npsol(int& mode, int& m, int& n, int& ldJ, int* needc, double* x, double* g, double* grad_g, int& nstate){
-    RealVector optpp_x;
-    RealVector optpp_g;
-    RealMatrix optpp_grad_g(1, n);
-    optpp_x.size(n);
-    optpp_g.size(n);
-
-    //Cout << "Cons Mode: "<< mode << ", nstate: " << nstate << ", needc: " << *needc << ", n: " << n << ", and m: " << m << "\n";
-
-    for (size_t i = 0; i < n; ++i) {
-      optpp_x[i] = x[i];
-    }
-
-    target_var_constraint_eval_logscale_optpp(mode, n, optpp_x, optpp_g, optpp_grad_g, nstate);
-
-    //Cout << "cons and grad val npsol: " << "\n";
-    g[0] = optpp_g[0];
-    //Cout << g[0] << "\n";
-    for (size_t i = 0; i < n && mode; ++i) {
-      grad_g[i] = optpp_grad_g[0][i];
-      //Cout << "(ldJ:" << ldJ << " , "<< grad_g[i] << ") ";
-    }
-    //Cout << "\n";
-    //Cout << "Cons Mode after npsol: " << mode << ", " << nstate << "\n";
-
-  }
-
-  void NonDMultilevelSampling::target_var_objective_eval_optpp(int mode, int n, const RealVector &x, double &f,
-                                                               RealVector &grad_f, int &result_mode) {
-    f = 0;
-    //Cout << "###O Design val and objective: " << "\n";
-
-#ifdef HAVE_NPSOL
-#elif HAVE_OPTPP
-    if(mode & OPTPP::NLPFunction){
-        result_mode = OPTPP::NLPFunction;
-#endif
-    for (int i = 0; i < n; ++i) {
-      //Cout << x[i] << " ";
-      f += x[i] * (*static_lev_cost)[i];
-    }
-    //Cout << f << "\n";
-#ifdef HAVE_NPSOL
-#elif HAVE_OPTPP
-    }
-#endif
-
-#ifdef HAVE_NPSOL
-#elif HAVE_OPTPP
-    if(mode & OPTPP::NLPGradient){
-        result_mode = OPTPP::NLPGradient;
-#endif
-    //Cout << "grad val: " << "\n";
-    for (int i = 0; i < n; ++i) {
-      grad_f[i] = (*static_lev_cost)[i];
-      //Cout << grad_f[i] << " ";
-    }
-    //Cout << "\n";
-#ifdef HAVE_NPSOL
-#elif HAVE_OPTPP
-    }
-#endif
-
-  }
-
-  void NonDMultilevelSampling::target_var_constraint_eval_logscale_optpp(int mode, int n, const RealVector& x, RealVector& g,
-                                                        RealMatrix& grad_g, int& result_mode){
-    Real agg_estim_var = 0;
-    size_t num_lev = n;
-    target_var_constraint_eval_optpp(mode, n, x, g, grad_g, result_mode);
-    agg_estim_var = g[0];
-#ifdef HAVE_NPSOL
-#elif HAVE_OPTPP
-    if(mode & OPTPP::NLPFunction) {
-#endif
-    g[0] = std::log(g[0]); // - (*static_eps_sq_div_2);
-#ifdef HAVE_NPSOL
-#elif HAVE_OPTPP
-    }
-    if(mode & OPTPP::NLPGradient) {
-#endif
-    for (size_t lev = 0; lev < num_lev; ++lev) {
-      grad_g[0][lev] = grad_g[0][lev]/agg_estim_var;
-    }
-#ifdef HAVE_NPSOL
-#elif HAVE_OPTPP
-=======
+    }
+  }
   else { // multiple solutions levels (only) --> traditional ML-MC
     if (true) //(subIteratorFlag)
       multilevel_mc_Qsum(hf_form); // w/ error est, unbiased central moments
@@ -736,12 +365,175 @@
       Q_raw_mom(qoi,1) += sum_Y2(qoi,step) / Nlq;
       Q_raw_mom(qoi,2) += sum_Y3(qoi,step) / Nlq;
       Q_raw_mom(qoi,3) += sum_Y4(qoi,step) / Nlq;
->>>>>>> f6deeea2
-    }
+    }
+  }
+  // Convert uncentered raw moment estimates to final moments (central or std)
+  convert_moments(Q_raw_mom, momentStats);
+
+  // compute the equivalent number of HF evaluations (includes any sim faults)
+  equivHFEvals = raw_N_l[0] * cost[0]; // first level is single eval
+  for (step=1; step<num_steps; ++step) // subsequent levels incur 2 model costs
+    equivHFEvals += raw_N_l[step] * (cost[step] + cost[step-1]);
+  equivHFEvals /= cost[num_steps-1]; // normalize into equivalent HF evals
+}
+
+static RealVector *static_lev_cost_vec(NULL);
+  static size_t *static_qoi(NULL);
+  static Real *static_eps_sq_div_2(NULL);
+  static RealVector *static_Nlq_pilot(NULL);
+
+  static IntRealMatrixMap *static_sum_Ql(NULL);
+  static IntRealMatrixMap *static_sum_Qlm1(NULL);
+  static IntIntPairRealMatrixMap *static_sum_QlQlm1(NULL);
+
+
+  void NonDMultilevelSampling::target_var_objective_eval_npsol(int &mode, int &n, double *x, double &f, double *gradf,
+                                                               int &nstate) {
+    RealVector optpp_x;
+    RealVector optpp_grad_f;
+    optpp_x.size(n);
+    optpp_grad_f.size(n);
+
+    f = -1; //Dummy value
+
+    //Cout << "Obj Mode and nstate npsol: " << mode << ", " << nstate << "\n";
+
+    for (size_t i = 0; i < n; ++i) {
+      optpp_x[i] = x[i];
+    }
+    target_var_objective_eval_optpp(mode, n, optpp_x, f, optpp_grad_f, nstate);
+
+    //Cout << "Objective val npsol: " << f << "\n";
+
+    //Cout << "grad val npsol: " << "\n";
+    for (size_t i = 0; i < n && mode; ++i) {
+      gradf[i] = optpp_grad_f[i];
+      //Cout << gradf[i] << " ";
+    }
+    //Cout << "\n";
+    //Cout << "Obj Mode after npsol: " << mode << ", " << nstate << "\n";
+
+  }
+
+  void
+  NonDMultilevelSampling::target_var_constraint_eval_npsol(int &mode, int &m, int &n, int &ldJ, int *needc, double *x,
+                                                           double *g, double *grad_g, int &nstate) {
+    RealVector optpp_x;
+    RealVector optpp_g;
+    RealMatrix optpp_grad_g(1, n);
+    optpp_x.size(n);
+    optpp_g.size(n);
+
+    //Cout << "Cons Mode: "<< mode << ", nstate: " << nstate << ", needc: " << *needc << ", n: " << n << ", and m: " << m << "\n";
+
+    for (size_t i = 0; i < n; ++i) {
+      optpp_x[i] = x[i];
+    }
+
+    target_var_constraint_eval_optpp(mode, n, optpp_x, optpp_g, optpp_grad_g, nstate);
+
+    //Cout << "cons and grad val npsol: " << "\n";
+    g[0] = optpp_g[0];
+    //Cout << g[0] << "\n";
+    for (size_t i = 0; i < n && mode; ++i) {
+      grad_g[i] = optpp_grad_g[0][i];
+      //Cout << "(ldJ:" << ldJ << " , "<< grad_g[i] << ") ";
+    }
+    //Cout << "\n";
+    //Cout << "Cons Mode after npsol: " << mode << ", " << nstate << "\n";
+  }
+
+
+  void NonDMultilevelSampling::target_var_constraint_eval_logscale_npsol(int& mode, int& m, int& n, int& ldJ, int* needc, double* x, double* g, double* grad_g, int& nstate){
+    RealVector optpp_x;
+    RealVector optpp_g;
+    RealMatrix optpp_grad_g(1, n);
+    optpp_x.size(n);
+    optpp_g.size(n);
+
+    //Cout << "Cons Mode: "<< mode << ", nstate: " << nstate << ", needc: " << *needc << ", n: " << n << ", and m: " << m << "\n";
+
+    for (size_t i = 0; i < n; ++i) {
+      optpp_x[i] = x[i];
+    }
+
+    target_var_constraint_eval_logscale_optpp(mode, n, optpp_x, optpp_g, optpp_grad_g, nstate);
+
+    //Cout << "cons and grad val npsol: " << "\n";
+    g[0] = optpp_g[0];
+    //Cout << g[0] << "\n";
+    for (size_t i = 0; i < n && mode; ++i) {
+      grad_g[i] = optpp_grad_g[0][i];
+      //Cout << "(ldJ:" << ldJ << " , "<< grad_g[i] << ") ";
+    }
+    //Cout << "\n";
+    //Cout << "Cons Mode after npsol: " << mode << ", " << nstate << "\n";
+
+  }
+
+  void NonDMultilevelSampling::target_var_objective_eval_optpp(int mode, int n, const RealVector &x, double &f,
+                                                               RealVector &grad_f, int &result_mode) {
+    f = 0;
+    //Cout << "###O Design val and objective: " << "\n";
+
+#ifdef HAVE_NPSOL
+#elif HAVE_OPTPP
+    if(mode & OPTPP::NLPFunction){
+        result_mode = OPTPP::NLPFunction;
 #endif
-  }
-
-<<<<<<< HEAD
+    for (int i = 0; i < n; ++i) {
+      //Cout << x[i] << " ";
+      f += x[i] * (*static_lev_cost_vec)[i];
+    }
+    //Cout << f << "\n";
+#ifdef HAVE_NPSOL
+#elif HAVE_OPTPP
+    }
+#endif
+
+#ifdef HAVE_NPSOL
+#elif HAVE_OPTPP
+    if(mode & OPTPP::NLPGradient){
+        result_mode = OPTPP::NLPGradient;
+#endif
+    //Cout << "grad val: " << "\n";
+    for (int i = 0; i < n; ++i) {
+      grad_f[i] = (*static_lev_cost_vec)[i];
+      //Cout << grad_f[i] << " ";
+    }
+    //Cout << "\n";
+#ifdef HAVE_NPSOL
+#elif HAVE_OPTPP
+    }
+#endif
+
+  }
+
+  void NonDMultilevelSampling::target_var_constraint_eval_logscale_optpp(int mode, int n, const RealVector& x, RealVector& g,
+                                                        RealMatrix& grad_g, int& result_mode){
+    Real agg_estim_var = 0;
+    size_t num_lev = n;
+    target_var_constraint_eval_optpp(mode, n, x, g, grad_g, result_mode);
+    agg_estim_var = g[0];
+#ifdef HAVE_NPSOL
+#elif HAVE_OPTPP
+    if(mode & OPTPP::NLPFunction) {
+#endif
+    g[0] = std::log(g[0]); // - (*static_eps_sq_div_2);
+#ifdef HAVE_NPSOL
+#elif HAVE_OPTPP
+    }
+    if(mode & OPTPP::NLPGradient) {
+#endif
+    for (size_t lev = 0; lev < num_lev; ++lev) {
+      grad_g[0][lev] = grad_g[0][lev]/agg_estim_var;
+    }
+#ifdef HAVE_NPSOL
+#elif HAVE_OPTPP
+    }
+#endif
+  }
+
 
   void NonDMultilevelSampling::target_var_constraint_eval_optpp(int mode, int n, const RealVector &x, RealVector &g,
                                                                 RealMatrix &grad_g, int &result_mode) {
@@ -832,41 +624,32 @@
 #endif
 
   }
-=======
-  // compute the equivalent number of HF evaluations (includes any sim faults)
-  equivHFEvals = raw_N_l[0] * cost[0]; // first level is single eval
-  for (step=1; step<num_steps; ++step) // subsequent levels incur 2 model costs
-    equivHFEvals += raw_N_l[step] * (cost[step] + cost[step-1]);
-  equivHFEvals /= cost[num_steps-1]; // normalize into equivalent HF evals
-}
->>>>>>> f6deeea2
-
 
 /** This function performs "geometrical" MLMC on a single model form
     with multiple discretization levels. */
-<<<<<<< HEAD
   void NonDMultilevelSampling::multilevel_mc_Qsum(unsigned short model_form) {
 
-    iteratedModel.surrogate_model_key(model_form);// soln lev not updated yet
-    iteratedModel.truth_model_key(model_form);    // soln lev not updated yet
+    // assign truth model form (solution level assignment is deferred until loop)
+    UShortArray truth_key;
+    unsigned short seq_index = 2, lev = USHRT_MAX; // lev updated in loop below
+    Pecos::DiscrepancyCalculator::form_key(0, model_form, lev, truth_key);
+    iteratedModel.active_model_key(truth_key);
+    Model& truth_model = iteratedModel.truth_model();
 
     assert(targetMoment == 1 || targetMoment == 2);
 
-    Model &truth_model = iteratedModel.truth_model();
-    size_t lev, num_lev = truth_model.solution_levels(), // single model form
-        qoi, iter = 0;
-
-    Cout << "NumFunctions: " << numFunctions << ", NumLevels:" << num_lev << std::endl;
+    size_t qoi, iter = 0, num_steps = truth_model.solution_levels();//1 model form
+    unsigned short& step = (true) ? lev : model_form; // option not active
 
     size_t max_iter = (maxIterations < 0) ? 25 : maxIterations; // default = -1
     Real eps_sq_div_2, sum_sqrt_var_cost, estimator_var0 = 0., lev_cost, place_holder;
     // retrieve cost estimates across soln levels for a particular model form
-    RealVector cost = truth_model.solution_level_costs(), agg_var(num_lev), agg_var_of_var(num_lev),
+    RealVector cost = truth_model.solution_level_costs(), agg_var(num_steps), agg_var_of_var(num_steps),
       estimator_var0_qoi(numFunctions), eps_sq_div_2_qoi(numFunctions),
       sum_sqrt_var_cost_qoi(numFunctions), sum_sqrt_var_cost_var_qoi(numFunctions), sum_sqrt_var_cost_mean_qoi(numFunctions),
-      agg_var_l_qoi(numFunctions), level_cost(num_lev);
-    RealMatrix agg_var_qoi(numFunctions, num_lev), agg_var_mean_qoi(numFunctions, num_lev),
-      agg_var_var_qoi(numFunctions, num_lev), N_target_qoi(numFunctions, num_lev);
+      agg_var_l_qoi(numFunctions), level_cost_vec(num_steps);
+    RealMatrix agg_var_qoi(numFunctions, num_steps), agg_var_mean_qoi(numFunctions, num_steps),
+      agg_var_var_qoi(numFunctions, num_steps), N_target_qoi(numFunctions, num_steps);
 
 
     // For moment estimation, we accumulate telescoping sums for Q^i using
@@ -875,7 +658,7 @@
     // estimator (YY[i] = (Y^i)^2 for i=1).
     IntRealMatrixMap sum_Ql, sum_Qlm1;
     IntIntPairRealMatrixMap sum_QlQlm1;
-    initialize_ml_Qsums(sum_Ql, sum_Qlm1, sum_QlQlm1, num_lev);
+    initialize_ml_Qsums(sum_Ql, sum_Qlm1, sum_QlQlm1, num_steps);
     IntIntPair pr11(1, 1);
 
     bool have_npsol = false, have_optpp = false;
@@ -889,112 +672,32 @@
 
     // Initialize for pilot sample
     SizetArray delta_N_l;
-    IntMatrix delta_N_l_qoi(numFunctions, num_lev);
+    IntMatrix delta_N_l_qoi(numFunctions, num_steps);
     load_pilot_sample(pilotSamples, NLev, delta_N_l);
 
     // raw eval counts are accumulation of allSamples irrespective of resp faults
-    SizetArray raw_N_l(num_lev, 0);
-    RealVectorArray mu_hat(num_lev);
+    SizetArray raw_N_l(num_steps, 0);
+    RealVectorArray mu_hat(num_steps);
     Sizet2DArray &N_l = NLev[model_form];
 
     // Safe guard.
     for(qoi = 0; qoi < numFunctions; ++qoi) {
-      for (lev = 0; lev < num_lev; ++lev) {
-        N_target_qoi(qoi, lev) = -1;
-=======
-void NonDMultilevelSampling::multilevel_mc_Qsum(unsigned short model_form)
-{
-  // assign truth model form (solution level assignment is deferred until loop)
-  UShortArray truth_key;
-  unsigned short seq_index = 2, lev = USHRT_MAX; // lev updated in loop below
-  Pecos::DiscrepancyCalculator::form_key(0, model_form, lev, truth_key);
-  iteratedModel.active_model_key(truth_key);
-  Model& truth_model = iteratedModel.truth_model();
-
-  size_t qoi, iter = 0, num_steps = truth_model.solution_levels();//1 model form
-  unsigned short& step = (true) ? lev : model_form; // option not active
-  size_t max_iter = (maxIterations < 0) ? 25 : maxIterations; // default = -1
-  Real eps_sq_div_2, sum_sqrt_var_cost, estimator_var0 = 0., lev_cost;
-  // retrieve cost estimates across soln levels for a particular model form
-  RealVector cost = truth_model.solution_level_costs(), agg_var(num_steps);
-  // For moment estimation, we accumulate telescoping sums for Q^i using
-  // discrepancies Yi = Q^i_{lev} - Q^i_{lev-1} (Y_diff_Qpow[i] for i=1:4).
-  // For computing N_l from estimator variance, we accumulate square of Y1
-  // estimator (YY[i] = (Y^i)^2 for i=1).
-  IntRealMatrixMap sum_Ql, sum_Qlm1; IntIntPairRealMatrixMap sum_QlQlm1;
-  initialize_ml_Qsums(sum_Ql, sum_Qlm1, sum_QlQlm1, num_steps);
-  IntIntPair pr11(1,1);
-
-  // Initialize for pilot sample
-  SizetArray delta_N_l;
-  load_pilot_sample(pilotSamples, NLev, delta_N_l);
-
-  // raw eval counts are accumulation of allSamples irrespective of resp faults
-  SizetArray raw_N_l(num_steps, 0);
-  RealVectorArray mu_hat(num_steps);
-  Sizet2DArray& N_l = NLev[model_form];
-
-  // now converge on sample counts per level (N_l)
-  while (Pecos::l1_norm(delta_N_l) && iter <= max_iter) {
-
-    sum_sqrt_var_cost = 0.;
-    for (step=0; step<num_steps; ++step) { // step is reference to lev
-
-      configure_indices(step, model_form, lev, seq_index);
-      lev_cost = level_cost(cost, step);
-
-      // set the number of current samples from the defined increment
-      numSamples = delta_N_l[step];
-
-      // aggregate variances across QoI for estimating N_l (justification:
-      // for independent QoI, sum of QoI variances = variance of QoI sum)
-      Real& agg_var_l = agg_var[step]; // carried over from prev iter if no samp
-      if (numSamples) {
-
-	// generate new MC parameter sets
-	get_parameter_sets(iteratedModel);// pull dist params from any model
-
-	// export separate output files for each data set.  truth_model()
-	// has the correct data when in bypass-surrogate mode.
-	if (exportSampleSets)
-	  export_all_samples("ml_", iteratedModel.truth_model(), iter, step);
-
-	// compute allResponses from allVariables using hierarchical model
-	evaluate_parameter_sets(iteratedModel, true, false);
-
-	// process allResponses: accumulate new samples for each qoi and
-	// update number of successful samples for each QoI
-	//if (iter == 0) accumulate_offsets(mu_hat[step]);
-	accumulate_ml_Qsums(sum_Ql, sum_Qlm1, sum_QlQlm1, step,
-			    mu_hat[step], N_l[step]);
-	if (outputLevel == DEBUG_OUTPUT)
-	  Cout << "Accumulated sums (Ql[1,2], Qlm1[1,2]):\n" << sum_Ql[1]
-	       << sum_Ql[2] << sum_Qlm1[1] << sum_Qlm1[2] << std::endl;
-	// update raw evaluation counts
-	raw_N_l[step] += numSamples;
-
-	// compute estimator variance from current sample accumulation:
-	if (outputLevel >= DEBUG_OUTPUT)
-	  Cout << "variance of Y[" << step << "]: ";
-	agg_var_l = aggregate_variance_Qsum(sum_Ql[1][step], sum_Qlm1[1][step],
-	  sum_Ql[2][step], sum_QlQlm1[pr11][step], sum_Qlm1[2][step],
-	  N_l[step], step);
->>>>>>> f6deeea2
+      for (step = 0; step < num_steps; ++step) {
+        N_target_qoi(qoi, step) = -1;
       }
     }
 
-<<<<<<< HEAD
     ////TODO
     /*
     {
       IntRealMatrixMap sum_Ql_ref, sum_Qlm1_ref;
       IntIntPairRealMatrixMap sum_QlQlm1_ref;
-      initialize_ml_Qsums(sum_Ql_ref, sum_Qlm1_ref, sum_QlQlm1_ref, num_lev);
+      initialize_ml_Qsums(sum_Ql_ref, sum_Qlm1_ref, sum_QlQlm1_ref, num_steps);
       IntIntPair pr11_ref(1, 1);
-      RealVectorArray mu_hat_ref(num_lev);
+      RealVectorArray mu_hat_ref(num_steps);
       RealVector agg_var_mean_qoi_ref(numFunctions), agg_var_var_qoi_ref(numFunctions), agg_var_qoi_ref(numFunctions);
 
-      configure_indices(num_lev-1, model_form, cost, lev_cost);
+      configure_indices(num_steps-1, model_form, cost, lev_cost);
 
       numSamples = 10000;
 
@@ -1046,71 +749,6 @@
       }else{
         Cout << "NonDMultilevelSampling::multilevel_mc_Qsum: SampleAllocationType is not known.\n";
         abort_handler(INTERFACE_ERROR);
-=======
-      sum_sqrt_var_cost += std::sqrt(agg_var_l * lev_cost);
-      // MSE reference is MLMC with pilot sample, prior to any N_l adaptation:
-      if (iter == 0)
-	estimator_var0 += aggregate_mse_Qsum(sum_Ql[1][step], sum_Qlm1[1][step],
-	  sum_Ql[2][step], sum_QlQlm1[pr11][step], sum_Qlm1[2][step],
-	  N_l[step], step);
-    }
-    // compute epsilon target based on relative tolerance: total MSE = eps^2
-    // which is equally apportioned (eps^2 / 2) among discretization MSE and
-    // estimator variance (\Sum var_Y_l / N_l).  Since we do not know the
-    // discretization error, we compute an initial estimator variance and
-    // then seek to reduce it by a relative_factor <= 1.
-    if (iter == 0) { // eps^2 / 2 = var * relative factor
-      eps_sq_div_2 = estimator_var0 * convergenceTol;
-      if (outputLevel == DEBUG_OUTPUT)
-	Cout << "Epsilon squared target = " << eps_sq_div_2 << std::endl;
-    }
-
-    // update targets based on variance estimates
-    Real fact = sum_sqrt_var_cost / eps_sq_div_2, N_target;
-    for (step=0; step<num_steps; ++step) {
-      // Equation 3.9 in CTR Annual Research Briefs:
-      // "A multifidelity control variate approach for the multilevel Monte 
-      // Carlo technique," Geraci, Eldred, Iaccarino, 2015.
-      N_target = std::sqrt(agg_var[step] / lev_cost) * fact;
-      delta_N_l[step] = one_sided_delta(average(N_l[step]), N_target);
-    }
-    ++iter;
-    Cout << "\nMLMC iteration " << iter << " sample increments:\n" << delta_N_l
-	 << std::endl;
-  }
-
-  // Roll up expected value estimators for central moments.  Final expected
-  // value is sum of expected values from telescopic sum.  Note: raw moments
-  // have no bias correction (no additional variance from an estimated center).
-  //RealMatrix Q_raw_mom(numFunctions, 4);
-  RealMatrix &sum_Q1l   = sum_Ql[1],   &sum_Q2l   = sum_Ql[2],
-             &sum_Q3l   = sum_Ql[3],   &sum_Q4l   = sum_Ql[4],
-             &sum_Q1lm1 = sum_Qlm1[1], &sum_Q2lm1 = sum_Qlm1[2],
-             &sum_Q3lm1 = sum_Qlm1[3], &sum_Q4lm1 = sum_Qlm1[4];
-  Real cm1, cm2, cm3, cm4, cm1l, cm2l, cm3l, cm4l;
-  if (momentStats.empty())
-    momentStats.shapeUninitialized(4, numFunctions);
-  for (qoi=0; qoi<numFunctions; ++qoi) {
-    cm1 = cm2 = cm3 = cm4 = 0.;
-    for (step=0; step<num_steps; ++step) {
-      size_t Nlq = N_l[step][qoi];
-      // roll up unbiased moments centered on level mean
-      uncentered_to_centered(sum_Q1l(qoi,step)/Nlq, sum_Q2l(qoi,step)/Nlq,
-			     sum_Q3l(qoi,step)/Nlq, sum_Q4l(qoi,step)/Nlq,
-			     cm1l, cm2l, cm3l, cm4l, Nlq);
-      cm1 += cm1l; cm2 += cm2l; cm3 += cm3l; cm4 += cm4l;
-      if (outputLevel == DEBUG_OUTPUT)
-	Cout << "CM_l   for level " << step << ": "
-	     << cm1l << ' ' << cm2l << ' ' << cm3l << ' ' << cm4l << '\n';
-      if (step) {
-	uncentered_to_centered(sum_Q1lm1(qoi,step)/Nlq, sum_Q2lm1(qoi,step)/Nlq,
-			       sum_Q3lm1(qoi,step)/Nlq, sum_Q4lm1(qoi,step)/Nlq,
-			       cm1l, cm2l, cm3l, cm4l, Nlq);
-	cm1 -= cm1l; cm2 -= cm2l; cm3 -= cm3l; cm4 -= cm4l;
-	if (outputLevel == DEBUG_OUTPUT)
-	  Cout << "CM_lm1 for level " << step << ": "
-	       << cm1l << ' ' << cm2l << ' ' << cm3l << ' ' << cm4l << '\n';
->>>>>>> f6deeea2
       }
       //convergenceTol = agg_var_qoi_ref[1]/100;
       Cout << "NonDMultilevelSampling::multilevel_mc_Qsum: Convergence Tolerance.\n" << convergenceTol << std::endl;
@@ -1131,20 +769,20 @@
         sum_sqrt_var_cost_mean_qoi[qoi] = 0.;
         sum_sqrt_var_cost_var_qoi[qoi] = 0.;
       }
-      for (lev = 0; lev < num_lev; ++lev) {
-
-        configure_indices(lev, model_form, cost, lev_cost);
-
-        level_cost[lev] = lev_cost;
+      for (step=0; step<num_steps; ++step) {
+
+        configure_indices(step, model_form, lev, seq_index);
+        lev_cost = level_cost(cost, step);
+        level_cost_vec[step] = lev_cost;
 
         // set the number of current samples from the defined increment
-        numSamples = delta_N_l[lev];
-        Cout << "\nMLMC iteration " << iter << " lev, num samples increments\n" << lev << ": " << numSamples
+        numSamples = delta_N_l[step];
+        Cout << "\nMLMC iteration " << iter << " lev, num samples increments\n" << step << ": " << numSamples
              << std::endl;
 
         // aggregate variances across QoI for estimating N_l (justification:
         // for independent QoI, sum of QoI variances = variance of QoI sum)
-        Real &agg_var_l = agg_var[lev]; // carried over from prev iter if no samp
+        Real &agg_var_l = agg_var[step]; // carried over from prev iter if no samp
 
         if (numSamples) {
 
@@ -1154,40 +792,40 @@
           // export separate output files for each data set.  truth_model()
           // has the correct data when in bypass-surrogate mode.
           if (exportSampleSets)
-            export_all_samples("ml_", iteratedModel.truth_model(), iter, lev);
+            export_all_samples("ml_", iteratedModel.truth_model(), iter, step);
 
           // compute allResponses from allVariables using hierarchical model
           evaluate_parameter_sets(iteratedModel, true, false);
 
           // process allResponses: accumulate new samples for each qoi and
           // update number of successful samples for each QoI
-          //if (iter == 0) accumulate_offsets(mu_hat[lev]);
-
-          accumulate_ml_Qsums(sum_Ql, sum_Qlm1, sum_QlQlm1, lev,
-                              mu_hat[lev], N_l[lev]);
+          //if (iter == 0) accumulate_offsets(mu_hat[step]);
+
+          accumulate_ml_Qsums(sum_Ql, sum_Qlm1, sum_QlQlm1, step,
+                              mu_hat[step], N_l[step]);
           if (outputLevel == DEBUG_OUTPUT)
             Cout << "Accumulated sums (Ql[1,2], Qlm1[1,2]):\n" << sum_Ql[1]
                  << sum_Ql[2] << sum_Qlm1[1] << sum_Qlm1[2] << std::endl;
           // update raw evaluation counts
-          raw_N_l[lev] += numSamples;
+          raw_N_l[step] += numSamples;
 
           // compute estimator variance from current sample accumulation:
           if (outputLevel >= DEBUG_OUTPUT)
-            Cout << "variance of Y[" << lev << "]: ";
+            Cout << "variance of Y[" << step << "]: ";
           //if (target_mean)
           agg_var_l = 0;
           if (sampleAllocationType==AGGREGATED_VARIANCE) {
             if (targetMoment == 1) {
-              agg_var_l = aggregate_variance_Qsum(sum_Ql[1][lev], sum_Qlm1[1][lev],
-                                                  sum_Ql[2][lev], sum_QlQlm1[pr11][lev], sum_Qlm1[2][lev],
-                                                  N_l[lev], lev);
+              agg_var_l = aggregate_variance_Qsum(sum_Ql[1][step], sum_Qlm1[1][step],
+                                                  sum_Ql[2][step], sum_QlQlm1[pr11][step], sum_Qlm1[2][step],
+                                                  N_l[step], step);
             } else if (targetMoment == 2) {
               for (qoi = 0; qoi < numFunctions; ++qoi) {
-                agg_var_l += ((lev == 0) ? var_of_var_ml_l0(sum_Ql, sum_Qlm1, sum_QlQlm1, N_l[lev][qoi],
-                                                            N_l[lev][qoi], qoi, false, place_holder)
-                                         : var_of_var_ml_l(sum_Ql, sum_Qlm1, sum_QlQlm1, N_l[lev][qoi],
-                                                           N_l[lev][qoi], qoi, lev, false, place_holder)) *
-                             N_l[lev][qoi]; //As described in the paper by Krumscheid, Pisaroni, Nobile
+                agg_var_l += ((step == 0) ? var_of_var_ml_l0(sum_Ql, sum_Qlm1, sum_QlQlm1, N_l[step][qoi],
+                                                            N_l[step][qoi], qoi, false, place_holder)
+                                         : var_of_var_ml_l(sum_Ql, sum_Qlm1, sum_QlQlm1, N_l[step][qoi],
+                                                           N_l[step][qoi], qoi, step, false, place_holder)) *
+                             N_l[step][qoi]; //As described in the paper by Krumscheid, Pisaroni, Nobile
               }
             } else{
               Cout << "NonDMultilevelSampling::multilevel_mc_Qsum: TargetMoment is not implemented.\n";
@@ -1196,17 +834,17 @@
             check_negative(agg_var_l);
           }else if (sampleAllocationType==WORST_CASE) {
             for (qoi = 0; qoi < numFunctions; ++qoi) {
-              agg_var_mean_qoi(qoi, lev) = aggregate_variance_Qsum(sum_Ql[1][lev], sum_Qlm1[1][lev],
-                                                                   sum_Ql[2][lev], sum_QlQlm1[pr11][lev],
-                                                                   sum_Qlm1[2][lev],
-                                                                   N_l[lev], lev, qoi);
-              agg_var_var_qoi(qoi, lev) = ((lev == 0) ? var_of_var_ml_l0(sum_Ql, sum_Qlm1, sum_QlQlm1, N_l[lev][qoi],
-                                                                         N_l[lev][qoi], qoi, false, place_holder)
-                                                      : var_of_var_ml_l(sum_Ql, sum_Qlm1, sum_QlQlm1, N_l[lev][qoi],
-                                                                        N_l[lev][qoi], qoi, lev, false, place_holder)) *
-                                          N_l[lev][qoi]; //As described in the paper by Krumscheid, Pisaroni, Nobile
-              agg_var_qoi(qoi, lev) = (targetMoment == 1) ? agg_var_mean_qoi(qoi, lev) : agg_var_var_qoi(qoi, lev);
-              check_negative(agg_var_qoi(qoi, lev));
+              agg_var_mean_qoi(qoi, step) = aggregate_variance_Qsum(sum_Ql[1][step], sum_Qlm1[1][step],
+                                                                   sum_Ql[2][step], sum_QlQlm1[pr11][step],
+                                                                   sum_Qlm1[2][step],
+                                                                   N_l[step], step, qoi);
+              agg_var_var_qoi(qoi, step) = ((step == 0) ? var_of_var_ml_l0(sum_Ql, sum_Qlm1, sum_QlQlm1, N_l[step][qoi],
+                                                                         N_l[step][qoi], qoi, false, place_holder)
+                                                      : var_of_var_ml_l(sum_Ql, sum_Qlm1, sum_QlQlm1, N_l[step][qoi],
+                                                                        N_l[step][qoi], qoi, step, false, place_holder)) *
+                                          N_l[step][qoi]; //As described in the paper by Krumscheid, Pisaroni, Nobile
+              agg_var_qoi(qoi, step) = (targetMoment == 1) ? agg_var_mean_qoi(qoi, step) : agg_var_var_qoi(qoi, step);
+              check_negative(agg_var_qoi(qoi, step));
             }
           }else{
             Cout << "NonDMultilevelSampling::multilevel_mc_Qsum: SampleAllocationType is not known.\n";
@@ -1217,19 +855,19 @@
         //if (target_mean) {
         sum_sqrt_var_cost += std::sqrt(agg_var_l * lev_cost);
         for (qoi = 0; qoi < numFunctions && sampleAllocationType==WORST_CASE; ++qoi) {
-          //sum_sqrt_var_cost_mean_qoi[qoi] += std::sqrt(agg_var_mean_qoi[qoi][lev] * lev_cost);
-          //sum_sqrt_var_cost_var_qoi[qoi] += std::sqrt(agg_var_var_qoi[qoi][lev] * lev_cost);
-          sum_sqrt_var_cost_qoi[qoi] += std::sqrt(agg_var_qoi(qoi, lev) * lev_cost);
+          //sum_sqrt_var_cost_mean_qoi[qoi] += std::sqrt(agg_var_mean_qoi[qoi][step] * lev_cost);
+          //sum_sqrt_var_cost_var_qoi[qoi] += std::sqrt(agg_var_var_qoi[qoi][step] * lev_cost);
+          sum_sqrt_var_cost_qoi[qoi] += std::sqrt(agg_var_qoi(qoi, step) * lev_cost);
         }
         // MSE reference is MC applied to HF:
         if (iter == 0) {
-          estimator_var0 += aggregate_mse_Qsum(sum_Ql[1][lev], sum_Qlm1[1][lev],
-                                               sum_Ql[2][lev], sum_QlQlm1[pr11][lev], sum_Qlm1[2][lev],
-                                               N_l[lev], lev);
+          estimator_var0 += aggregate_mse_Qsum(sum_Ql[1][step], sum_Qlm1[1][step],
+                                               sum_Ql[2][step], sum_QlQlm1[pr11][step], sum_Qlm1[2][step],
+                                               N_l[step], step);
           for (qoi = 0; qoi < numFunctions; ++qoi) {
-            estimator_var0_qoi[qoi] += aggregate_mse_Qsum(sum_Ql[1][lev], sum_Qlm1[1][lev],
-                                                          sum_Ql[2][lev], sum_QlQlm1[pr11][lev], sum_Qlm1[2][lev],
-                                                          N_l[lev], lev, qoi);
+            estimator_var0_qoi[qoi] += aggregate_mse_Qsum(sum_Ql[1][step], sum_Qlm1[1][step],
+                                                          sum_Ql[2][step], sum_QlQlm1[pr11][step], sum_Qlm1[2][step],
+                                                          N_l[step], step, qoi);
           }
         }
         //}
@@ -1255,37 +893,28 @@
       //if(target_mean){
       Real fact = sum_sqrt_var_cost / eps_sq_div_2, fact_qoi, N_target;
       Cout << "N_target: " << std::endl;
-      for (lev = 0; lev < num_lev && (sampleAllocationType == AGGREGATED_VARIANCE); ++lev) {
+      for (step = 0; step < num_steps && (sampleAllocationType == AGGREGATED_VARIANCE); ++step) {
         // Equation 3.9 in CTR Annual Research Briefs:
         // "A multifidelity control variate approach for the multilevel Monte
         // Carlo technique," Geraci, Eldred, Iaccarino, 2015.
-        N_target = std::sqrt(agg_var[lev] / level_cost[lev]) * fact;
+        N_target = std::sqrt(agg_var[step] / level_cost_vec[step]) * fact;
         Cout << N_target << " ";
-        delta_N_l[lev] = one_sided_delta(average(N_l[lev]), N_target);
+        delta_N_l[step] = one_sided_delta(average(N_l[step]), N_target);
       }
 
-<<<<<<< HEAD
       for (qoi = 0; qoi < numFunctions && (sampleAllocationType == WORST_CASE); ++qoi) {
         fact_qoi = sum_sqrt_var_cost_qoi[qoi]/eps_sq_div_2_qoi[qoi];
         if (outputLevel == DEBUG_OUTPUT)
           Cout << "\n\tN_target for Qoi: " << qoi << ", with lagrange: " << fact_qoi << std::endl;
-        for (lev = 0; lev < num_lev; ++lev) {
-          N_target_qoi(qoi, lev) = std::sqrt(agg_var_qoi(qoi, lev) / level_cost[lev]) * fact_qoi;
+        for (step = 0; step < num_steps; ++step) {
+          N_target_qoi(qoi, step) = std::sqrt(agg_var_qoi(qoi, step) / level_cost_vec[step]) * fact_qoi;
           if (outputLevel == DEBUG_OUTPUT) {
-            Cout << "\t\tVar of target: " << agg_var_qoi(qoi, lev) << std::endl;
-            Cout << "\t\tCost: " << level_cost[lev] << "\n";
-            Cout << "\t\tN_target_qoi: " << N_target_qoi(qoi, lev) << "\n";
+            Cout << "\t\tVar of target: " << agg_var_qoi(qoi, step) << std::endl;
+            Cout << "\t\tCost: " << level_cost_vec[step] << "\n";
+            Cout << "\t\tN_target_qoi: " << N_target_qoi(qoi, step) << "\n";
           }
         }
       }
-=======
-  // compute the equivalent number of HF evaluations (includes any sim faults)
-  equivHFEvals = raw_N_l[0] * cost[0]; // first level is single eval
-  for (step=1; step<num_steps; ++step) // subsequent levels incur 2 model costs
-    equivHFEvals += raw_N_l[step] * (cost[step] + cost[step-1]);
-  equivHFEvals /= cost[num_steps-1]; // normalize into equivalent HF evals
-}
->>>>>>> f6deeea2
 
       if( targetMoment==2 && (have_npsol || have_optpp)){
         ///TODO
@@ -1311,10 +940,10 @@
           pilot_samples.size(N_l.size());
 
           Cout << "Qoi: " << qoi << ", Pilot samples: " << std::endl;
-          for (lev = 0; lev < N_l.size(); ++lev) {
-            pilot_samples[lev] = N_l[lev][qoi];
-            initial_point[lev] = 10.; //pilot_samples[lev]; //N_target_mean_qoi[lev][qoi]; //pilot_samples[lev];//N_target_qoi[qoi][lev]; //> pilot_samples[lev] ? N_target_qoi[qoi][lev] : pilot_samples[lev];
-            Cout << pilot_samples[lev] << " ";
+          for (step = 0; step < N_l.size(); ++step) {
+            pilot_samples[step] = N_l[step][qoi];
+            initial_point[step] = 10.; //pilot_samples[step]; //N_target_mean_qoi[step][qoi]; //pilot_samples[step];//N_target_qoi[qoi][step]; //> pilot_samples[step] ? N_target_qoi[qoi][step] : pilot_samples[step];
+            Cout << pilot_samples[step] << " ";
           }
           Cout << "\n";
           //initial_point[0] = 6;
@@ -1324,12 +953,12 @@
           RealMatrix lin_ineq_coeffs, lin_eq_coeffs;
 
           //Bound constraints only allowing positive values for Nlq
-          var_lower_bnds.size(num_lev); //init to 0
-          for (lev = 0; lev < N_l.size(); ++lev) {
-            var_lower_bnds[lev] = 5.; //pilot_samples[lev] > 5. ? pilot_samples[lev] : 5.;
+          var_lower_bnds.size(num_steps); //init to 0
+          for (step = 0; step < N_l.size(); ++step) {
+            var_lower_bnds[step] = 5.; //pilot_samples[step] > 5. ? pilot_samples[step] : 5.;
           }
           //var_lower_bnds.putScalar(3.); //Set to 3 to avoid NaNs
-          var_upper_bnds.size(num_lev); //init to 0
+          var_upper_bnds.size(num_steps); //init to 0
           var_upper_bnds.putScalar(1e10); //Set to high upper bound
 
           //Number of linear inequality constraints = 0
@@ -1347,7 +976,7 @@
           nonlin_eq_targets.size(1); //init to 0
           nonlin_eq_targets[0] = convergenceTol;
 
-          assign_static_member(nonlin_eq_targets[0], qoi, level_cost, sum_Ql, sum_Qlm1, sum_QlQlm1, pilot_samples);
+          assign_static_member(nonlin_eq_targets[0], qoi, level_cost_vec, sum_Ql, sum_Qlm1, sum_QlQlm1, pilot_samples);
 
           if(iter == 0 && false) {
             int mode = 1;
@@ -1450,8 +1079,8 @@
 
           if(std::abs(1. - optimizer->response_results().function_value(1)/nonlin_eq_targets[0]) > 1.0e-5){
             Cout << "Relative Constraint violation violated: Switching to log scale " << std::endl;
-            for (lev = 0; lev < N_l.size(); ++lev) {
-              initial_point[lev] = 10.; //optimizer->variables_results().continuous_variable(lev) > pilot_samples[lev] ? optimizer->variables_results().continuous_variable(lev) : pilot_samples[lev];
+            for (step = 0; step < N_l.size(); ++step) {
+              initial_point[step] = 10.; //optimizer->variables_results().continuous_variable(step) > pilot_samples[step] ? optimizer->variables_results().continuous_variable(step) : pilot_samples[step];
             }
             nonlin_eq_targets[0] = std::log(convergenceTol);
 #ifdef HAVE_NPSOL
@@ -1490,8 +1119,8 @@
             Cout << "Relative Constraint violation: " << std::abs(1 - optimizer->response_results().function_value(1)/nonlin_eq_targets[0]) << std::endl;
             Cout << "\n";
           }
-          for (lev = 0; lev < num_lev; ++lev) {
-              N_target_qoi(qoi, lev) =  optimizer->variables_results().continuous_variable(lev);
+          for (step=0; step<num_steps; ++step) {
+              N_target_qoi(qoi, step) =  optimizer->variables_results().continuous_variable(step);
           }
           //delete optimizer;
         }
@@ -1501,27 +1130,27 @@
         Cout << "\tdelta_N_l_qoi: " << "\n";
         for (qoi = 0; qoi < numFunctions; ++qoi) {
           Cout << "\t\tQoi: " << qoi << "\n\t\t\t";
-          for (lev = 0; lev < num_lev; ++lev) {
-            assert(N_target_qoi(qoi, lev) >= 0);
-            delta_N_l_qoi(qoi, lev) = one_sided_delta(N_l[lev][qoi], std::ceil(N_target_qoi(qoi, lev)));
-            Cout << delta_N_l_qoi(qoi, lev) << ", \t";
+          for (step=0; step<num_steps; ++step) {
+            assert(N_target_qoi(qoi, step) >= 0);
+            delta_N_l_qoi(qoi, step) = one_sided_delta(N_l[step][qoi], std::ceil(N_target_qoi(qoi, step)));
+            Cout << delta_N_l_qoi(qoi, step) << ", \t";
           }
           Cout << "\n";
         }
         Real max_qoi_idx = -1, max_cost = -1, cur_cost = 0;
 
         Cout << "\nMLMC iteration prev " << iter << std::endl;
-        for (lev = 0; lev < num_lev; ++lev) {
+        for (step=0; step<num_steps; ++step) {
           max_qoi_idx = 0;
           for (qoi = 1; qoi < numFunctions; ++qoi) {
-            max_qoi_idx = delta_N_l_qoi(qoi, lev) > delta_N_l_qoi(max_qoi_idx, lev) ? qoi : max_qoi_idx;
+            max_qoi_idx = delta_N_l_qoi(qoi, step) > delta_N_l_qoi(max_qoi_idx, step) ? qoi : max_qoi_idx;
           }
-          Cout << delta_N_l_qoi(max_qoi_idx, lev) << std::endl;
-          delta_N_l[lev] = delta_N_l_qoi(max_qoi_idx, lev);
-          if(static_cast<size_t>(delta_N_l_qoi(max_qoi_idx, lev) * underrelaxation_factor) == 0 && delta_N_l_qoi(max_qoi_idx, lev) != 0){
-            delta_N_l[lev] = delta_N_l_qoi(max_qoi_idx, lev);
+          Cout << delta_N_l_qoi(max_qoi_idx, step) << std::endl;
+          delta_N_l[step] = delta_N_l_qoi(max_qoi_idx, step);
+          if(static_cast<size_t>(delta_N_l_qoi(max_qoi_idx, step) * underrelaxation_factor) == 0 && delta_N_l_qoi(max_qoi_idx, step) != 0){
+            delta_N_l[step] = delta_N_l_qoi(max_qoi_idx, step);
           }else{
-            delta_N_l[lev] = static_cast<size_t>(delta_N_l_qoi(max_qoi_idx, lev) * underrelaxation_factor);
+            delta_N_l[step] = static_cast<size_t>(delta_N_l_qoi(max_qoi_idx, step) * underrelaxation_factor);
           }
         }
       }
@@ -1531,96 +1160,6 @@
            << std::endl;
       Cout << "\nUnderrelaxation: " << underrelaxation_factor << std::endl;
 
-<<<<<<< HEAD
-=======
-/** This function performs control variate MC across two combinations of 
-    model form and discretization level. */
-void NonDMultilevelSampling::
-control_variate_mc(const UShortArray& active_key)
-{
-  // Current implementation performs pilot + shared increment + LF increment,
-  // where these increments are targeting a prescribed MSE reduction.
-  // **********
-  // *** TO DO: should CV MC iterate (new shared + LF increments)
-  // ***        until MSE target is met?
-  // **********
-
-  aggregated_models_mode();
-  iteratedModel.active_model_key(active_key); // data group 0
-  Model& truth_model = iteratedModel.truth_model();
-  Model& surr_model  = iteratedModel.surrogate_model();
-
-  // retrieve active index
-  //unsigned short lf_lev_index =  surr_model.solution_level_index(),
-  //               hf_lev_index = truth_model.solution_level_index();
-  // retrieve cost estimates across model forms for a particular soln level
-  Real lf_cost =  surr_model.solution_level_cost(),
-       hf_cost = truth_model.solution_level_cost(),
-    cost_ratio = hf_cost / lf_cost, avg_eval_ratio, avg_mse_ratio;
-  size_t iter = 0;
-
-  IntRealVectorMap sum_L_shared, sum_L_refined, sum_H, sum_LL, sum_LH;
-  initialize_cv_sums(sum_L_shared, sum_L_refined, sum_H, sum_LL, sum_LH);
-  RealVector sum_HH(numFunctions), var_H(numFunctions, false),
-            rho2_LH(numFunctions, false);
-
-  // Initialize for pilot sample
-  SizetArray delta_N_l;
-  load_pilot_sample(pilotSamples, NLev, delta_N_l);
-
-  // NLev allocations currently enforce truncation to #HF levels (1)
-  UShortArray hf_key, lf_key;
-  Pecos::DiscrepancyCalculator::extract_keys(active_key, hf_key, lf_key);
-  unsigned short hf_model_form = hf_key[1], lf_model_form = lf_key[1];
-  SizetArray& N_lf = NLev[lf_model_form][0];//[lf_lev_index];
-  SizetArray& N_hf = NLev[hf_model_form][0];//[hf_lev_index];
-  size_t raw_N_lf = 0, raw_N_hf = 0;
-  RealVector mu_hat;
-
-  // ---------------------
-  // Compute Pilot Samples
-  // ---------------------
-
-  // Initialize for pilot sample (shared sample count discarding any excess)
-  numSamples = std::min(delta_N_l[lf_model_form], delta_N_l[hf_model_form]);
-  shared_increment(iter, 0);
-  accumulate_cv_sums(sum_L_shared, sum_L_refined, sum_H, sum_LL, sum_LH,
-		     sum_HH, mu_hat, N_lf, N_hf);
-  raw_N_lf += numSamples; raw_N_hf += numSamples;
-
-  // Compute the LF/HF evaluation ratio, averaged over the QoI.
-  // This includes updating var_H and rho2_LH.
-  avg_eval_ratio = eval_ratio(sum_L_shared[1], sum_H[1], sum_LL[1], sum_LH[1],
-			      sum_HH, cost_ratio, N_hf, var_H, rho2_LH);
-  // compute the ratio of MC and CVMC mean squared errors (controls convergence)
-  avg_mse_ratio  = MSE_ratio(avg_eval_ratio, var_H, rho2_LH, iter, N_hf);
-
-  // ----------------------------------------------------------
-  // Compute shared increment targeting specified MSE reduction
-  // ----------------------------------------------------------
-
-  // bypass refinement if maxIterations == 0 or convergenceTol already
-  // satisfied by pilot sample
-  if (maxIterations && avg_mse_ratio > convergenceTol) {
-
-    // Assuming rho_AB, evaluation_ratio and var_H to be relatively invariant,
-    // we seek a relative reduction in MSE using the convergence tol spec:
-    //   convTol = CV_mse / MC^0_mse = mse_ratio * N0 / N
-    //   delta_N = mse_ratio*N0/convTol - N0 = (mse_ratio/convTol - 1) * N0
-    Real incr = (avg_mse_ratio / convergenceTol - 1.) * numSamples;
-    numSamples = (size_t)std::floor(incr + .5); // round
-
-    if (numSamples) {
-      shared_increment(++iter, 0);
-      accumulate_cv_sums(sum_L_shared, sum_L_refined, sum_H, sum_LL, sum_LH,
-			 sum_HH, mu_hat, N_lf, N_hf);
-      raw_N_lf += numSamples; raw_N_hf += numSamples;
-      // update ratios:
-      avg_eval_ratio = eval_ratio(sum_L_shared[1], sum_H[1], sum_LL[1],
-				  sum_LH[1], sum_HH, cost_ratio, N_hf,
-				  var_H, rho2_LH);
-      avg_mse_ratio  = MSE_ratio(avg_eval_ratio, var_H, rho2_LH, iter, N_hf);
->>>>>>> f6deeea2
     }
     Cout << "\nMLMC final sample size\n" << N_l
          << std::endl;
@@ -1638,29 +1177,29 @@
       momentStats.shapeUninitialized(4, numFunctions);
     for (qoi = 0; qoi < numFunctions; ++qoi) {
       cm1 = cm2 = cm3 = cm4 = 0.;
-      for (lev = 0; lev < num_lev; ++lev) {
-        size_t Nlq = N_l[lev][qoi];
+      for (step=0; step<num_steps; ++step) {
+        size_t Nlq = N_l[step][qoi];
         // roll up unbiased moments centered on level mean
-        uncentered_to_centered(sum_Q1l(qoi, lev) / Nlq, sum_Q2l(qoi, lev) / Nlq,
-                               sum_Q3l(qoi, lev) / Nlq, sum_Q4l(qoi, lev) / Nlq,
+        uncentered_to_centered(sum_Q1l(qoi, step) / Nlq, sum_Q2l(qoi, step) / Nlq,
+                               sum_Q3l(qoi, step) / Nlq, sum_Q4l(qoi, step) / Nlq,
                                cm1l, cm2l, cm3l, cm4l, Nlq);
         cm1 += cm1l;
         cm2 += cm2l;
         cm3 += cm3l;
         cm4 += cm4l;
         //if (outputLevel == DEBUG_OUTPUT)
-        Cout << "CM_l   for level " << lev << ": "
+        Cout << "CM_l   for level " << step << ": "
              << cm1l << ' ' << cm2l << ' ' << cm3l << ' ' << cm4l << '\n';
-        if (lev) {
-          uncentered_to_centered(sum_Q1lm1(qoi, lev) / Nlq, sum_Q2lm1(qoi, lev) / Nlq,
-                                 sum_Q3lm1(qoi, lev) / Nlq, sum_Q4lm1(qoi, lev) / Nlq,
+        if (step) {
+          uncentered_to_centered(sum_Q1lm1(qoi, step) / Nlq, sum_Q2lm1(qoi, step) / Nlq,
+                                 sum_Q3lm1(qoi, step) / Nlq, sum_Q4lm1(qoi, step) / Nlq,
                                  cm1l, cm2l, cm3l, cm4l, Nlq);
           cm1 -= cm1l;
           cm2 -= cm2l;
           cm3 -= cm3l;
           cm4 -= cm4l;
           //if (outputLevel == DEBUG_OUTPUT)
-          Cout << "CM_lm1 for level " << lev << ": "
+          Cout << "CM_lm1 for level " << step << ": "
                << cm1l << ' ' << cm2l << ' ' << cm3l << ' ' << cm4l << '\n';
         }
       }
@@ -1682,25 +1221,116 @@
 
     // compute the equivalent number of HF evaluations (includes any sim faults)
     equivHFEvals = raw_N_l[0] * cost[0]; // first level is single eval
-    for (lev = 1; lev < num_lev; ++lev) // subsequent levels incur 2 model costs
-      equivHFEvals += raw_N_l[lev] * (cost[lev] + cost[lev - 1]);
-    equivHFEvals /= cost[num_lev - 1]; // normalize into equivalent HF evals
-
-  }
-
-<<<<<<< HEAD
-  void NonDMultilevelSampling::assign_static_member(Real &conv_tol, size_t &qoi, RealVector &level_cost,
+    for (step=1; step<num_steps; ++step)// subsequent levels incur 2 model costs
+      equivHFEvals += raw_N_l[step] * (cost[step] + cost[step - 1]);
+    equivHFEvals /= cost[num_steps - 1]; // normalize into equivalent HF evals
+
+  }
+
+  
+  void NonDMultilevelSampling::assign_static_member(Real &conv_tol, size_t &qoi, RealVector &level_cost_vec,
                                                     IntRealMatrixMap &sum_Ql, IntRealMatrixMap &sum_Qlm1,
                                                     IntIntPairRealMatrixMap &sum_QlQlm1,
                                                     RealVector &pilot_samples) const {
-    static_lev_cost = &level_cost;
+    static_lev_cost_vec= &level_cost_vec;
     static_qoi = &qoi;
     static_sum_Ql = &sum_Ql;
     static_sum_Qlm1 = &sum_Qlm1;
     static_sum_QlQlm1 = &sum_QlQlm1;
     static_eps_sq_div_2 = &conv_tol;
     static_Nlq_pilot = &pilot_samples;
-=======
+  }
+
+/** This function performs control variate MC across two combinations of 
+    model form and discretization level. */
+void NonDMultilevelSampling::
+control_variate_mc(const UShortArray& active_key)
+{
+  // Current implementation performs pilot + shared increment + LF increment,
+  // where these increments are targeting a prescribed MSE reduction.
+  // **********
+  // *** TO DO: should CV MC iterate (new shared + LF increments)
+  // ***        until MSE target is met?
+  // **********
+
+  aggregated_models_mode();
+  iteratedModel.active_model_key(active_key); // data group 0
+  Model& truth_model = iteratedModel.truth_model();
+  Model& surr_model  = iteratedModel.surrogate_model();
+
+  // retrieve active index
+  //unsigned short lf_lev_index =  surr_model.solution_level_index(),
+  //               hf_lev_index = truth_model.solution_level_index();
+  // retrieve cost estimates across model forms for a particular soln level
+  Real lf_cost =  surr_model.solution_level_cost(),
+       hf_cost = truth_model.solution_level_cost(),
+    cost_ratio = hf_cost / lf_cost, avg_eval_ratio, avg_mse_ratio;
+  size_t iter = 0;
+
+  IntRealVectorMap sum_L_shared, sum_L_refined, sum_H, sum_LL, sum_LH;
+  initialize_cv_sums(sum_L_shared, sum_L_refined, sum_H, sum_LL, sum_LH);
+  RealVector sum_HH(numFunctions), var_H(numFunctions, false),
+            rho2_LH(numFunctions, false);
+
+  // Initialize for pilot sample
+  SizetArray delta_N_l;
+  load_pilot_sample(pilotSamples, NLev, delta_N_l);
+
+  // NLev allocations currently enforce truncation to #HF levels (1)
+  UShortArray hf_key, lf_key;
+  Pecos::DiscrepancyCalculator::extract_keys(active_key, hf_key, lf_key);
+  unsigned short hf_model_form = hf_key[1], lf_model_form = lf_key[1];
+  SizetArray& N_lf = NLev[lf_model_form][0];//[lf_lev_index];
+  SizetArray& N_hf = NLev[hf_model_form][0];//[hf_lev_index];
+  size_t raw_N_lf = 0, raw_N_hf = 0;
+  RealVector mu_hat;
+
+  // ---------------------
+  // Compute Pilot Samples
+  // ---------------------
+
+  // Initialize for pilot sample (shared sample count discarding any excess)
+  numSamples = std::min(delta_N_l[lf_model_form], delta_N_l[hf_model_form]);
+  shared_increment(iter, 0);
+  accumulate_cv_sums(sum_L_shared, sum_L_refined, sum_H, sum_LL, sum_LH,
+		     sum_HH, mu_hat, N_lf, N_hf);
+  raw_N_lf += numSamples; raw_N_hf += numSamples;
+
+  // Compute the LF/HF evaluation ratio, averaged over the QoI.
+  // This includes updating var_H and rho2_LH.
+  avg_eval_ratio = eval_ratio(sum_L_shared[1], sum_H[1], sum_LL[1], sum_LH[1],
+			      sum_HH, cost_ratio, N_hf, var_H, rho2_LH);
+  // compute the ratio of MC and CVMC mean squared errors (controls convergence)
+  avg_mse_ratio  = MSE_ratio(avg_eval_ratio, var_H, rho2_LH, iter, N_hf);
+
+  // ----------------------------------------------------------
+  // Compute shared increment targeting specified MSE reduction
+  // ----------------------------------------------------------
+
+  // bypass refinement if maxIterations == 0 or convergenceTol already
+  // satisfied by pilot sample
+  if (maxIterations && avg_mse_ratio > convergenceTol) {
+
+    // Assuming rho_AB, evaluation_ratio and var_H to be relatively invariant,
+    // we seek a relative reduction in MSE using the convergence tol spec:
+    //   convTol = CV_mse / MC^0_mse = mse_ratio * N0 / N
+    //   delta_N = mse_ratio*N0/convTol - N0 = (mse_ratio/convTol - 1) * N0
+    Real incr = (avg_mse_ratio / convergenceTol - 1.) * numSamples;
+    numSamples = (size_t)std::floor(incr + .5); // round
+
+    if (numSamples) {
+      shared_increment(++iter, 0);
+      accumulate_cv_sums(sum_L_shared, sum_L_refined, sum_H, sum_LL, sum_LH,
+			 sum_HH, mu_hat, N_lf, N_hf);
+      raw_N_lf += numSamples; raw_N_hf += numSamples;
+      // update ratios:
+      avg_eval_ratio = eval_ratio(sum_L_shared[1], sum_H[1], sum_LL[1],
+				  sum_LH[1], sum_HH, cost_ratio, N_hf,
+				  var_H, rho2_LH);
+      avg_mse_ratio  = MSE_ratio(avg_eval_ratio, var_H, rho2_LH, iter, N_hf);
+    }
+  }
+
   // --------------------------------------------------
   // Compute LF increment based on the evaluation ratio
   // --------------------------------------------------
@@ -1712,280 +1342,24 @@
   if (lf_increment(avg_eval_ratio, N_lf, N_hf, ++iter, 0)) { // level 0
     accumulate_cv_sums(sum_L_refined, mu_hat, N_lf);
     raw_N_lf += numSamples;
->>>>>>> f6deeea2
-  }
-
-
-/** This function performs control variate MC across two combinations of
-    model form and discretization level. */
-  void NonDMultilevelSampling::
-  control_variate_mc(const UShortArray &lf_key, const UShortArray &hf_key) {
-    iteratedModel.surrogate_model_key(lf_key);
-    iteratedModel.truth_model_key(hf_key);
-    Model &truth_model = iteratedModel.truth_model();
-    Model &surr_model = iteratedModel.surrogate_model();
-
-    // retrieve active index
-    //unsigned short lf_lev_index =  surr_model.solution_level_index(),
-    //               hf_lev_index = truth_model.solution_level_index();
-    // retrieve cost estimates across model forms for a particular soln level
-    Real lf_cost = surr_model.solution_level_cost(),
-        hf_cost = truth_model.solution_level_cost(),
-        cost_ratio = hf_cost / lf_cost, avg_eval_ratio, avg_mse_ratio;
-    size_t iter = 0;
-
-    IntRealVectorMap sum_L_shared, sum_L_refined, sum_H, sum_LL, sum_LH;
-    initialize_cv_sums(sum_L_shared, sum_L_refined, sum_H, sum_LL, sum_LH);
-    RealVector sum_HH(numFunctions), var_H(numFunctions, false),
-        rho2_LH(numFunctions, false);
-
-    // Initialize for pilot sample
-    SizetArray delta_N_l;
-    load_pilot_sample(pilotSamples, NLev, delta_N_l);
-
-    // NLev allocations currently enforce truncation to #HF levels (1)
-    unsigned short lf_model_form = lf_key.front(), hf_model_form = hf_key.front();
-    SizetArray &N_lf = NLev[lf_model_form][0];//[lf_lev_index];
-    SizetArray &N_hf = NLev[hf_model_form][0];//[hf_lev_index];
-    size_t raw_N_lf = 0, raw_N_hf = 0;
-    RealVector mu_hat;
-
-    // ---------------------
-    // Compute Pilot Samples
-    // ---------------------
-
-    // Initialize for pilot sample (shared sample count discarding any excess)
-    numSamples = std::min(delta_N_l[lf_model_form], delta_N_l[hf_model_form]);
-    shared_increment(iter, 0);
-    accumulate_cv_sums(sum_L_shared, sum_L_refined, sum_H, sum_LL, sum_LH,
-                       sum_HH, mu_hat, N_lf, N_hf);
-    raw_N_lf += numSamples;
-    raw_N_hf += numSamples;
-
-    // Compute the LF/HF evaluation ratio, averaged over the QoI.
-    // This includes updating var_H and rho2_LH.
-    avg_eval_ratio = eval_ratio(sum_L_shared[1], sum_H[1], sum_LL[1], sum_LH[1],
-                                sum_HH, cost_ratio, N_hf, var_H, rho2_LH);
-    // compute the ratio of MC and CVMC mean squared errors (controls convergence)
-    avg_mse_ratio = MSE_ratio(avg_eval_ratio, var_H, rho2_LH, iter, N_hf);
-
-    // -----------------------------------------------------------
-    // Compute HF + LF increment targeting specified MSE reduction
-    // -----------------------------------------------------------
-
-    // bypass refinement if maxIterations == 0 or convergenceTol already
-    // satisfied by pilot sample
-    if (maxIterations && avg_mse_ratio > convergenceTol) {
-
-      // Assuming rho_AB, evaluation_ratio and var_H to be relatively invariant,
-      // we seek a relative reduction in MSE using the convergence tol spec:
-      //   convTol = CV_mse / MC^0_mse = mse_ratio * N0 / N
-      //   delta_N = mse_ratio*N0/convTol - N0 = (mse_ratio/convTol - 1) * N0
-      Real incr = (avg_mse_ratio / convergenceTol - 1.) * numSamples;
-      numSamples = (size_t) std::floor(incr + .5); // round
-
-      if (numSamples) { // small incr did not round up
-        shared_increment(++iter, 0);
-        accumulate_cv_sums(sum_L_shared, sum_L_refined, sum_H, sum_LL, sum_LH,
-                           sum_HH, mu_hat, N_lf, N_hf);
-        raw_N_lf += numSamples;
-        raw_N_hf += numSamples;
-        // update ratios:
-        avg_eval_ratio = eval_ratio(sum_L_shared[1], sum_H[1], sum_LL[1],
-                                    sum_LH[1], sum_HH, cost_ratio, N_hf,
-                                    var_H, rho2_LH);
-        avg_mse_ratio = MSE_ratio(avg_eval_ratio, var_H, rho2_LH, iter, N_hf);
-      }
-    }
-
-    // --------------------------------------------------
-    // Compute LF increment based on the evaluation ratio
-    // --------------------------------------------------
-    uncorrected_surrogate_mode();
-    if (lf_increment(avg_eval_ratio, N_lf, N_hf, ++iter, 0)) { // level 0
-      accumulate_cv_sums(sum_L_refined, mu_hat, N_lf);
-      raw_N_lf += numSamples;
-    }
-
-    // Compute/apply control variate parameter to estimate uncentered raw moments
-    RealMatrix H_raw_mom(numFunctions, 4);
-    cv_raw_moments(sum_L_shared, sum_H, sum_LL, sum_LH, N_hf, sum_L_refined, N_lf,
-                   rho2_LH, H_raw_mom);
-    // Convert uncentered raw moment estimates to final moments (central or std)
-    convert_moments(H_raw_mom, momentStats);
-
-    // compute the equivalent number of HF evaluations
-    equivHFEvals = raw_N_hf + (Real) raw_N_lf / cost_ratio;
-  }
+  }
+
+  // Compute/apply control variate parameter to estimate uncentered raw moments
+  RealMatrix H_raw_mom(numFunctions, 4);
+  cv_raw_moments(sum_L_shared, sum_H, sum_LL, sum_LH, N_hf, sum_L_refined, N_lf,
+		 rho2_LH, H_raw_mom);
+  // Convert uncentered raw moment estimates to final moments (central or std)
+  convert_moments(H_raw_mom, momentStats);
+
+  // compute the equivalent number of HF evaluations
+  equivHFEvals = raw_N_hf + (Real)raw_N_lf / cost_ratio;
+}
 
 
 /** This function performs "geometrical" MLMC across discretization
     levels for the high fidelity model form where CVMC si employed
     across two model forms to exploit correlation in the discrepancies
     at each level (Y_l). */
-<<<<<<< HEAD
-  void NonDMultilevelSampling::
-  multilevel_control_variate_mc_Ycorr(unsigned short lf_model_form,
-                                      unsigned short hf_model_form) {
-    iteratedModel.surrogate_model_key(lf_model_form); // for init levs,cost
-    iteratedModel.truth_model_key(hf_model_form);     // for init levs,cost
-
-    Model &truth_model = iteratedModel.truth_model();
-    Model &surr_model = iteratedModel.surrogate_model();
-    size_t qoi, iter = 0, lev, num_hf_lev = truth_model.solution_levels(),
-        num_cv_lev = std::min(num_hf_lev, surr_model.solution_levels());
-    size_t max_iter = (maxIterations < 0) ? 25 : maxIterations; // default = -1
-    Real avg_eval_ratio, eps_sq_div_2, sum_sqrt_var_cost, estimator_var0 = 0.,
-        lf_lev_cost, hf_lev_cost;
-    // retrieve cost estimates across solution levels for HF model
-    RealVector hf_cost = truth_model.solution_level_costs(),
-        lf_cost = surr_model.solution_level_costs(), agg_var_hf(num_hf_lev),
-        avg_eval_ratios(num_cv_lev);
-    // For moment estimation, we accumulate telescoping sums for Q^i using
-    // discrepancies Yi = Q^i_{lev} - Q^i_{lev-1} (Y_diff_Qpow[i] for i=1:4).
-    // For computing N_l from estimator variance, we accumulate square of Y1
-    // estimator (YY[1] = (Y^i)^2 for i=1).
-    IntRealMatrixMap sum_L_refined, sum_L_shared, sum_H, sum_LL, sum_LH, sum_HH;
-    initialize_mlcv_sums(sum_L_shared, sum_L_refined, sum_H, sum_LL, sum_LH,
-                         sum_HH, num_hf_lev, num_cv_lev);
-    RealMatrix var_H(numFunctions, num_cv_lev, false),
-        rho2_LH(numFunctions, num_cv_lev, false);
-    RealVector Lambda(num_cv_lev, false), avg_rho2_LH(num_cv_lev, false);
-
-    // Initialize for pilot sample
-    Sizet2DArray &N_lf = NLev[lf_model_form];
-    Sizet2DArray &N_hf = NLev[hf_model_form];
-    Sizet2DArray delta_N_l;
-    load_pilot_sample(pilotSamples, NLev, delta_N_l);
-    //SizetArray& delta_N_lf = delta_N_l[lf_model_form];
-    SizetArray &delta_N_hf = delta_N_l[hf_model_form];
-
-    // raw eval counts are accumulation of allSamples irrespective of resp faults
-    SizetArray raw_N_lf(num_cv_lev, 0), raw_N_hf(num_hf_lev, 0);
-    RealVector mu_L_hat, mu_H_hat;
-
-    // now converge on sample counts per level (N_hf)
-    while (Pecos::l1_norm(delta_N_hf) && iter <= max_iter) {
-
-      sum_sqrt_var_cost = 0.;
-      for (lev = 0; lev < num_hf_lev; ++lev) {
-
-        configure_indices(lev, hf_model_form, hf_cost, hf_lev_cost);
-
-        // set the number of current samples from the defined increment
-        numSamples = delta_N_hf[lev];
-
-        // aggregate variances across QoI for estimating N_hf (justification:
-        // for independent QoI, sum of QoI variances = variance of QoI sum)
-        Real &agg_var_hf_l = agg_var_hf[lev];//carried over from prev iter if!samp
-        if (numSamples) {
-
-          // generate new MC parameter sets
-          get_parameter_sets(iteratedModel);// pull dist params from any model
-
-          // export separate output files for each data set.  Note that
-          // truth_model() is indexed with hf_model_form at this stage for
-          // all levels.  The exported discretization level (e.g., state variable
-          // value) can't capture a level discrepancy for lev>0 and will reflect
-          // the most recent evaluation state.
-          if (exportSampleSets)
-            export_all_samples("ml_", iteratedModel.truth_model(), iter, lev);
-
-          // compute allResponses from allVariables using hierarchical model
-          evaluate_parameter_sets(iteratedModel, true, false);
-
-          // control variate betwen LF and HF for this discretization level:
-          // if unequal number of levels, loop over all HF levels for MLMC and
-          // apply CVMC when LF levels are available.  LF levels are assigned as
-          // control variates to the leading set of HF levels, since these will
-          // tend to have larger variance.
-          if (lev < num_cv_lev) {
-
-            // store allResponses used for sum_H (and sum_HH)
-            IntResponseMap hf_resp = allResponses; // shallow copy
-            // activate LF response (lev 0) or LF response discrepancy (lev > 0)
-            // within the hierarchical surrogate model.  Level indices & surrogate
-            // response mode are same as HF above, only the model form changes.
-            // However, we must pass the unchanged level index to update the
-            // corresponding variable values for the new model form.
-            configure_indices(lev, lf_model_form, lf_cost, lf_lev_cost);
-            // compute allResp w/ LF model form reusing allVars from MLMC step
-            evaluate_parameter_sets(iteratedModel, true, false);
-            // process previous and new set of allResponses for CV sums
-            accumulate_mlcv_Ysums(allResponses, hf_resp, sum_L_shared,
-                                  sum_L_refined, sum_H, sum_LL, sum_LH,
-                                  sum_HH, lev, mu_L_hat, mu_H_hat,
-                                  N_lf[lev], N_hf[lev]);
-            if (outputLevel == DEBUG_OUTPUT)
-              Cout << "Accumulated sums (L_shared[1,2], L_refined[1,2], LH[1,2])"
-                   << ":\n" << sum_L_shared[1] << sum_L_shared[2]
-                   << sum_L_refined[1] << sum_L_refined[2]
-                   << sum_LH[1] << sum_LH[2];
-            // update raw evaluation counts
-            raw_N_lf[lev] += numSamples;
-            raw_N_hf[lev] += numSamples;
-
-            // compute the average evaluation ratio and Lambda factor
-            avg_eval_ratio = avg_eval_ratios[lev] =
-                eval_ratio(sum_L_shared[1], sum_H[1], sum_LL[1], sum_LH[1],
-                           sum_HH[1], hf_lev_cost / lf_lev_cost, lev, N_hf[lev],
-                           var_H, rho2_LH);
-            avg_rho2_LH[lev] = average(rho2_LH[lev], numFunctions);
-            Lambda[lev] = 1. - avg_rho2_LH[lev]
-                               * (avg_eval_ratio - 1.) / avg_eval_ratio;
-            agg_var_hf_l = sum(var_H[lev], numFunctions);
-          } else { // no LF model for this level; accumulate only multilevel sums
-            RealMatrix &sum_HH1 = sum_HH[1];
-            accumulate_ml_Ysums(sum_H, sum_HH1, lev, mu_H_hat,
-                                N_hf[lev]); // sum_Y for lev>0
-            if (outputLevel == DEBUG_OUTPUT)
-              Cout << "Accumulated sums (H[1], H[2], HH):\n"
-                   << sum_H[1] << sum_H[2] << sum_HH1;
-            raw_N_hf[lev] += numSamples;
-            // aggregate Y variances across QoI for this level
-            if (outputLevel >= DEBUG_OUTPUT)
-              Cout << "variance of Y[" << lev << "]: ";
-            agg_var_hf_l
-                = aggregate_variance_Ysum(sum_H[1][lev], sum_HH1[lev], N_hf[lev]);
-          }
-        }
-
-        // accumulate sum of sqrt's of estimator var * cost used in N_target
-        sum_sqrt_var_cost += (lev < num_cv_lev) ?
-                             std::sqrt(agg_var_hf_l * hf_lev_cost / (1. - avg_rho2_LH[lev]))
-                             * Lambda[lev] : std::sqrt(agg_var_hf_l * hf_lev_cost);
-        // MSE reference is MC applied to HF Y aggregated across qoi & levels
-        if (iter == 0)
-          estimator_var0 += (lev < num_cv_lev) ?
-                            aggregate_mse_Yvar(var_H[lev], N_hf[lev]) :
-                            aggregate_mse_Ysum(sum_H[1][lev], sum_HH[1][lev], N_hf[lev]);
-      }
-      // compute epsilon target based on relative tolerance: total MSE = eps^2
-      // which is equally apportioned (eps^2 / 2) among discretization MSE and
-      // estimator variance (\Sum var_Y_l / N_l).  Since we do not know the
-      // discretization error, we compute an initial estimator variance and
-      // then seek to reduce it by a relative_factor <= 1.
-      if (iter == 0) { // eps^2 / 2 = var * relative factor
-        eps_sq_div_2 = estimator_var0 * convergenceTol;
-        if (outputLevel == DEBUG_OUTPUT)
-          Cout << "Epsilon squared target = " << eps_sq_div_2 << std::endl;
-      }
-
-      // All CV lf_increment() calls now follow all ML level evals:
-      for (lev = 0; lev < num_cv_lev; ++lev) {
-        if (delta_N_hf[lev]) {
-          configure_indices(lev, lf_model_form);
-
-          // execute additional LF sample increment, if needed
-          if (lf_increment(avg_eval_ratios[lev], N_lf[lev], N_hf[lev], iter, lev)) {
-            accumulate_mlcv_Ysums(sum_L_refined, lev, mu_L_hat, N_lf[lev]);
-            raw_N_lf[lev] += numSamples;
-            if (outputLevel == DEBUG_OUTPUT)
-              Cout << "Accumulated sums (L_refined[1,2]):\n"
-                   << sum_L_refined[1] << sum_L_refined[2];
-          }
-        }
-=======
 void NonDMultilevelSampling::
 multilevel_control_variate_mc_Ycorr(unsigned short lf_model_form,
 				    unsigned short hf_model_form)
@@ -2155,44 +1529,23 @@
 	    Cout << "Accumulated sums (L_refined[1,2]):\n"
 		 << sum_L_refined[1] << sum_L_refined[2];
 	}
->>>>>>> f6deeea2
       }
-
-      // update targets based on variance estimates
-      Real fact = sum_sqrt_var_cost / eps_sq_div_2, N_target;
-      for (lev = 0; lev < num_hf_lev; ++lev) {
-        hf_lev_cost = (lev) ? hf_cost[lev] + hf_cost[lev - 1] : hf_cost[lev];
-        N_target = (lev < num_cv_lev) ? fact *
-                                        std::sqrt(agg_var_hf[lev] / hf_lev_cost * (1. - avg_rho2_LH[lev])) :
-                   fact * std::sqrt(agg_var_hf[lev] / hf_lev_cost);
-        delta_N_hf[lev] = one_sided_delta(average(N_hf[lev]), N_target);
-      }
-      ++iter;
-      Cout << "\nMLCVMC iteration " << iter << " sample increments:\n"
-           << delta_N_hf << std::endl;
-    }
-
-<<<<<<< HEAD
-    // Iteration complete.  Now roll up raw moments from combining final
-    // CVMC and MLMC estimators.
-    RealMatrix Y_mlmc_mom(numFunctions, 4), Y_cvmc_mom(numFunctions, 4, false);
-    for (lev = 0; lev < num_cv_lev; ++lev) {
-      cv_raw_moments(sum_L_shared, sum_H, sum_LL, sum_LH, N_hf[lev],
-                     sum_L_refined, N_lf[lev], rho2_LH, lev, Y_cvmc_mom);
-      Y_mlmc_mom += Y_cvmc_mom;
-    }
-    if (num_hf_lev > num_cv_lev) {
-      RealMatrix &sum_H1 = sum_H[1], &sum_H2 = sum_H[2],
-          &sum_H3 = sum_H[3], &sum_H4 = sum_H[4];
-      for (qoi = 0; qoi < numFunctions; ++qoi) {
-        for (lev = num_cv_lev; lev < num_hf_lev; ++lev) {
-          size_t Nlq = N_hf[lev][qoi];
-          Y_mlmc_mom(qoi, 0) += sum_H1(qoi, lev) / Nlq;
-          Y_mlmc_mom(qoi, 1) += sum_H2(qoi, lev) / Nlq;
-          Y_mlmc_mom(qoi, 2) += sum_H3(qoi, lev) / Nlq;
-          Y_mlmc_mom(qoi, 3) += sum_H4(qoi, lev) / Nlq;
-        }
-=======
+    }
+
+    // update targets based on variance estimates
+    Real fact = sum_sqrt_var_cost / eps_sq_div_2, N_target;
+    for (lev=0; lev<num_hf_lev; ++lev) {
+      hf_lev_cost = (lev) ? hf_cost[lev] + hf_cost[lev-1] : hf_cost[lev];
+      N_target = (lev < num_cv_lev) ? fact *
+	std::sqrt(agg_var_hf[lev] / hf_lev_cost * (1. - avg_rho2_LH[lev])) :
+	fact * std::sqrt(agg_var_hf[lev] / hf_lev_cost);
+      delta_N_hf[lev] = one_sided_delta(average(N_hf[lev]), N_target);
+    }
+    ++iter;
+    Cout << "\nMLCVMC iteration " << iter << " sample increments:\n"
+	 << delta_N_hf << std::endl;
+  }
+
   // Iteration complete.  Now roll up raw moments from CVMC and MLMC estimators.
   RealMatrix Y_mlmc_mom(numFunctions, 4), Y_cvmc_mom(numFunctions, 4, false);
   for (lev=0; lev<num_cv_lev; ++lev) {
@@ -2210,20 +1563,20 @@
 	Y_mlmc_mom(qoi,1) += sum_H2(qoi,lev) / Nlq;
 	Y_mlmc_mom(qoi,2) += sum_H3(qoi,lev) / Nlq;
 	Y_mlmc_mom(qoi,3) += sum_H4(qoi,lev) / Nlq;
->>>>>>> f6deeea2
       }
     }
-    // Convert uncentered raw moment estimates to final moments (central or std)
-    convert_moments(Y_mlmc_mom, momentStats);
-
-    // compute the equivalent number of HF evaluations
-    equivHFEvals = raw_N_hf[0] * hf_cost[0] + raw_N_lf[0] * lf_cost[0]; // 1st lev
-    for (lev = 1; lev < num_hf_lev; ++lev) // subsequent levels incur 2 model costs
-      equivHFEvals += raw_N_hf[lev] * (hf_cost[lev] + hf_cost[lev - 1]);
-    for (lev = 1; lev < num_cv_lev; ++lev) // subsequent levels incur 2 model costs
-      equivHFEvals += raw_N_lf[lev] * (lf_cost[lev] + lf_cost[lev - 1]);
-    equivHFEvals /= hf_cost[num_hf_lev - 1]; // normalize into equivalent HF evals
-  }
+  }
+  // Convert uncentered raw moment estimates to final moments (central or std)
+  convert_moments(Y_mlmc_mom, momentStats);
+
+  // compute the equivalent number of HF evaluations
+  equivHFEvals = raw_N_hf[0] * hf_cost[0] + raw_N_lf[0] * lf_cost[0]; // 1st lev
+  for (lev=1; lev<num_hf_lev; ++lev) // subsequent levels incur 2 model costs
+    equivHFEvals += raw_N_hf[lev] * (hf_cost[lev] + hf_cost[lev-1]);
+  for (lev=1; lev<num_cv_lev; ++lev) // subsequent levels incur 2 model costs
+    equivHFEvals += raw_N_lf[lev] * (lf_cost[lev] + lf_cost[lev-1]);
+  equivHFEvals /= hf_cost[num_hf_lev-1]; // normalize into equivalent HF evals
+}
 
 
 /** This function performs "geometrical" MLMC across discretization
@@ -2231,194 +1584,6 @@
     across two model forms.  It generalizes the Y_l correlation case
     to separately target correlations for each QoI level embedded
     within the level discrepancies. */
-<<<<<<< HEAD
-  void NonDMultilevelSampling::
-  multilevel_control_variate_mc_Qcorr(unsigned short lf_model_form,
-                                      unsigned short hf_model_form) {
-    iteratedModel.surrogate_model_key(lf_model_form); // for init levs,cost
-    iteratedModel.truth_model_key(hf_model_form);     // for init levs,cost
-
-    Model &truth_model = iteratedModel.truth_model();
-    Model &surr_model = iteratedModel.surrogate_model();
-    size_t qoi, iter = 0, lev, num_hf_lev = truth_model.solution_levels(),
-        num_cv_lev = std::min(num_hf_lev, surr_model.solution_levels());
-    size_t max_iter = (maxIterations < 0) ? 25 : maxIterations; // default = -1
-    Real avg_eval_ratio, eps_sq_div_2, sum_sqrt_var_cost, estimator_var0 = 0.,
-        lf_lev_cost, hf_lev_cost;
-    // retrieve cost estimates across solution levels for HF model
-    RealVector hf_cost = truth_model.solution_level_costs(),
-        lf_cost = surr_model.solution_level_costs(), agg_var_hf(num_hf_lev),
-        avg_eval_ratios(num_cv_lev);
-
-    // CV requires cross-level covariance combinations in Qcorr approach
-    IntRealMatrixMap sum_Ll, sum_Llm1,
-        sum_Ll_refined, sum_Llm1_refined, sum_Hl, sum_Hlm1,
-        sum_Ll_Ll, sum_Ll_Llm1,   // for Var(Q_l^L), Covar(Q_l^L,Q_lm1^L)
-        sum_Llm1_Llm1, sum_Hl_Ll, // for Var(Q_lm1^L), Covar(Q_l^H,Q_l^L)
-        sum_Hl_Llm1, sum_Hlm1_Ll, // for Covar(Q_l^H,Q_lm1^L), Covar(Q_lm1^H,Q_l^L)
-        sum_Hlm1_Llm1,            // for Covar(Q_lm1^H,Q_lm1^L)
-        sum_Hl_Hl,                // for Var(Q_l^H)
-        sum_Hl_Hlm1,              // for Covar(Q_l^H,Q_lm1^H)
-        sum_Hlm1_Hlm1;            // for Var(Q_lm1^H)
-    // Initialize accumulators and related arrays/maps, allowing for different
-    // number of ML and CV levels (num_hf_lev & num_cv_lev, respectively).
-    initialize_mlcv_sums(sum_Ll, sum_Llm1, sum_Ll_refined, sum_Llm1_refined,
-                         sum_Hl, sum_Hlm1, sum_Ll_Ll, sum_Ll_Llm1, sum_Llm1_Llm1,
-                         sum_Hl_Ll, sum_Hl_Llm1, sum_Hlm1_Ll, sum_Hlm1_Llm1,
-                         sum_Hl_Hl, sum_Hl_Hlm1, sum_Hlm1_Hlm1, num_hf_lev,
-                         num_cv_lev);
-    RealMatrix var_Yl(numFunctions, num_cv_lev, false),
-        rho_dot2_LH(numFunctions, num_cv_lev, false);
-    RealVector Lambda(num_cv_lev, false), avg_rho_dot2_LH(num_cv_lev, false);
-
-    // Initialize for pilot sample
-    Sizet2DArray &N_lf = NLev[lf_model_form];
-    Sizet2DArray &N_hf = NLev[hf_model_form];
-    Sizet2DArray delta_N_l;
-    load_pilot_sample(pilotSamples, NLev, delta_N_l);
-    //SizetArray& delta_N_lf = delta_N_l[lf_model_form];
-    SizetArray &delta_N_hf = delta_N_l[hf_model_form];
-
-    // raw eval counts are accumulation of allSamples irrespective of resp faults
-    SizetArray raw_N_lf(num_cv_lev, 0), raw_N_hf(num_hf_lev, 0);
-    RealVector mu_L_hat, mu_H_hat;
-
-    // now converge on sample counts per level (N_hf)
-    while (Pecos::l1_norm(delta_N_hf) && iter <= max_iter) {
-
-      sum_sqrt_var_cost = 0.;
-      for (lev = 0; lev < num_hf_lev; ++lev) {
-
-        configure_indices(lev, hf_model_form, hf_cost, hf_lev_cost);
-
-        // set the number of current samples from the defined increment
-        numSamples = delta_N_hf[lev];
-
-        // aggregate variances across QoI for estimating N_hf (justification:
-        // for independent QoI, sum of QoI variances = variance of QoI sum)
-        Real &agg_var_hf_l = agg_var_hf[lev];//carried over from prev iter if!samp
-        if (numSamples) {
-
-          // generate new MC parameter sets
-          get_parameter_sets(iteratedModel);// pull dist params from any model
-
-          // export separate output files for each data set.  Note that
-          // truth_model() is indexed with hf_model_form at this stage for
-          // all levels.  The exported discretization level (e.g., state variable
-          // value) can't capture a level discrepancy for lev>0 and will reflect
-          // the most recent evaluation state.
-          if (exportSampleSets)
-            export_all_samples("ml_", iteratedModel.truth_model(), iter, lev);
-
-          // compute allResponses from allVariables using hierarchical model
-          evaluate_parameter_sets(iteratedModel, true, false);
-
-          // control variate betwen LF and HF for this discretization level:
-          // if unequal number of levels, loop over all HF levels for MLMC and
-          // apply CVMC when LF levels are available.  LF levels are assigned as
-          // control variates to the leading set of HF levels, since these will
-          // tend to have larger variance.
-          if (lev < num_cv_lev) {
-
-            // store allResponses used for sum_H (and sum_HH)
-            IntResponseMap hf_resp = allResponses; // shallow copy is sufficient
-            // activate LF response (lev 0) or LF response discrepancy (lev > 0)
-            // within the hierarchical surrogate model.  Level indices & surrogate
-            // response mode are same as HF above, only the model form changes.
-            // However, we must pass the unchanged level index to update the
-            // corresponding variable values for the new model form.
-            configure_indices(lev, lf_model_form, lf_cost, lf_lev_cost);
-            // eval allResp w/ LF model reusing allVars from ML step above
-            evaluate_parameter_sets(iteratedModel, true, false);
-            // process previous and new set of allResponses for MLCV sums;
-            accumulate_mlcv_Qsums(allResponses, hf_resp, sum_Ll, sum_Llm1,
-                                  sum_Ll_refined, sum_Llm1_refined, sum_Hl,
-                                  sum_Hlm1, sum_Ll_Ll, sum_Ll_Llm1, sum_Llm1_Llm1,
-                                  sum_Hl_Ll, sum_Hl_Llm1, sum_Hlm1_Ll,
-                                  sum_Hlm1_Llm1, sum_Hl_Hl, sum_Hl_Hlm1,
-                                  sum_Hlm1_Hlm1, lev, mu_L_hat, mu_H_hat,
-                                  N_lf[lev], N_hf[lev]);
-            if (outputLevel == DEBUG_OUTPUT)
-              Cout << "Accumulated sums (Ll[1,2], L_refined[1,2], Hl[1,2]):\n"
-                   << sum_Ll[1] << sum_Ll[2] << sum_Ll_refined[1]
-                   << sum_Ll_refined[2] << sum_Hl[1] << sum_Hl[2];
-            // update raw evaluation counts
-            raw_N_lf[lev] += numSamples;
-            raw_N_hf[lev] += numSamples;
-
-            // compute the average evaluation ratio and Lambda factor
-            avg_eval_ratio = avg_eval_ratios[lev] =
-                eval_ratio(sum_Ll[1], sum_Llm1[1], sum_Hl[1], sum_Hlm1[1],
-                           sum_Ll_Ll[1], sum_Ll_Llm1[1], sum_Llm1_Llm1[1],
-                           sum_Hl_Ll[1], sum_Hl_Llm1[1], sum_Hlm1_Ll[1],
-                           sum_Hlm1_Llm1[1], sum_Hl_Hl[1], sum_Hl_Hlm1[1],
-                           sum_Hlm1_Hlm1[1], hf_lev_cost / lf_lev_cost, lev,
-                           N_hf[lev], var_Yl, rho_dot2_LH);
-            avg_rho_dot2_LH[lev] = average(rho_dot2_LH[lev], numFunctions);
-            Lambda[lev] = 1. - avg_rho_dot2_LH[lev]
-                               * (avg_eval_ratio - 1.) / avg_eval_ratio;
-            agg_var_hf_l = sum(var_Yl[lev], numFunctions);
-          } else { // no LF model for this level; accumulate only multilevel
-            // discrepancy sums (Hl is Yl) as in standard MLMC
-            RealMatrix &sum_HH1 = sum_Hl_Hl[1];
-            accumulate_ml_Ysums(sum_Hl, sum_HH1, lev, mu_H_hat,
-                                N_hf[lev]); // sum_Y for lev>0
-            if (outputLevel == DEBUG_OUTPUT)
-              Cout << "Accumulated sums (H[1], H[2], HH[1]):\n"
-                   << sum_Hl[1] << sum_Hl[2] << sum_HH1;
-            raw_N_hf[lev] += numSamples;
-            // aggregate Y variances across QoI for this level
-            if (outputLevel >= DEBUG_OUTPUT)
-              Cout << "variance of Y[" << lev << "]: ";
-            agg_var_hf_l
-                = aggregate_variance_Ysum(sum_Hl[1][lev], sum_HH1[lev], N_hf[lev]);
-          }
-        }
-
-        // accumulate sum of sqrt's of estimator var * cost used in N_target
-        sum_sqrt_var_cost += (lev < num_cv_lev) ?
-                             std::sqrt(agg_var_hf_l * hf_lev_cost / (1. - avg_rho_dot2_LH[lev]))
-                             * Lambda[lev] : std::sqrt(agg_var_hf_l * hf_lev_cost);
-        // MSE reference is MC applied to HF Y aggregated across qoi & levels
-        if (iter == 0)
-          estimator_var0 += (lev < num_cv_lev) ?
-                            aggregate_mse_Yvar(var_Yl[lev], N_hf[lev]) :
-                            aggregate_mse_Ysum(sum_Hl[1][lev], sum_Hl_Hl[1][lev], N_hf[lev]);
-      }
-      // compute epsilon target based on relative tolerance: total MSE = eps^2
-      // which is equally apportioned (eps^2 / 2) among discretization MSE and
-      // estimator variance (\Sum var_Y_l / N_l).  Since we do not know the
-      // discretization error, we compute an initial estimator variance and
-      // then seek to reduce it by a relative_factor <= 1.
-      if (iter == 0) { // eps^2 / 2 = var * relative factor
-        eps_sq_div_2 = estimator_var0 * convergenceTol;
-        if (outputLevel == DEBUG_OUTPUT)
-          Cout << "Epsilon squared target = " << eps_sq_div_2 << std::endl;
-      }
-
-      // All CV lf_increment() calls now follow all ML level evals:
-      // > Provides separation of pilot sample from refinements (simplifying
-      //   offline execution with data importing w/o undesirable seed progression)
-      // > Improves application of max_iterations control in general: user
-      //   specification results in consistent count for ML and CV refinements
-      // > Incurs a bit more overhead: avg_eval_ratios array, mode resetting
-      // > Could potentially have parallel scheduling benefits by grouping
-      //   similar Model eval sets for aggregated scheduling
-      for (lev = 0; lev < num_cv_lev; ++lev) {
-        if (delta_N_hf[lev]) {
-          configure_indices(lev, lf_model_form);
-
-          // now execute additional LF sample increment, if needed
-          if (lf_increment(avg_eval_ratios[lev], N_lf[lev], N_hf[lev], iter, lev)) {
-            accumulate_mlcv_Qsums(sum_Ll_refined, sum_Llm1_refined, lev, mu_L_hat,
-                                  N_lf[lev]);
-            raw_N_lf[lev] += numSamples;
-            if (outputLevel == DEBUG_OUTPUT)
-              Cout << "Accumulated sums (L_refined[1,2]):\n"
-                   << sum_Ll_refined[1] << sum_Ll_refined[2];
-          }
-        }
-=======
 void NonDMultilevelSampling::
 multilevel_control_variate_mc_Qcorr(unsigned short lf_model_form,
 				    unsigned short hf_model_form)
@@ -2613,72 +1778,47 @@
 	    Cout << "Accumulated sums (L_refined[1,2]):\n"
 		 << sum_Ll_refined[1] << sum_Ll_refined[2];
 	}
->>>>>>> f6deeea2
       }
-
-      // update targets based on variance estimates
-      Real fact = sum_sqrt_var_cost / eps_sq_div_2, N_target;
-      for (lev = 0; lev < num_hf_lev; ++lev) {
-        hf_lev_cost = (lev) ? hf_cost[lev] + hf_cost[lev - 1] : hf_cost[lev];
-        N_target = (lev < num_cv_lev) ? fact *
-                                        std::sqrt(agg_var_hf[lev] / hf_lev_cost * (1. - avg_rho_dot2_LH[lev])) :
-                   fact * std::sqrt(agg_var_hf[lev] / hf_lev_cost);
-        delta_N_hf[lev] = one_sided_delta(average(N_hf[lev]), N_target);
+    }
+
+    // update targets based on variance estimates
+    Real fact = sum_sqrt_var_cost / eps_sq_div_2, N_target;
+    for (lev=0; lev<num_hf_lev; ++lev) {
+      hf_lev_cost = (lev) ? hf_cost[lev] + hf_cost[lev-1] : hf_cost[lev];
+      N_target = (lev < num_cv_lev) ? fact *
+	std::sqrt(agg_var_hf[lev] / hf_lev_cost * (1. - avg_rho_dot2_LH[lev])) :
+	fact * std::sqrt(agg_var_hf[lev] / hf_lev_cost);
+      delta_N_hf[lev] = one_sided_delta(average(N_hf[lev]), N_target);
+    }
+    ++iter;
+    Cout << "\nMLCVMC iteration " << iter << " sample increments:\n"
+	 << delta_N_hf << std::endl;
+  }
+
+  // Iteration complete. Now roll up raw moments from CVMC and MLMC estimators.
+  RealMatrix Y_mlmc_mom(numFunctions, 4), Y_cvmc_mom(numFunctions, 4, false);
+  for (lev=0; lev<num_cv_lev; ++lev) {
+    cv_raw_moments(sum_Ll, sum_Llm1, sum_Hl, sum_Hlm1, sum_Ll_Ll, sum_Ll_Llm1,
+		   sum_Llm1_Llm1, sum_Hl_Ll, sum_Hl_Llm1, sum_Hlm1_Ll,
+		   sum_Hlm1_Llm1, sum_Hl_Hl, sum_Hl_Hlm1, sum_Hlm1_Hlm1,
+		   N_hf[lev], sum_Ll_refined, sum_Llm1_refined, N_lf[lev],
+		   rho_dot2_LH, lev, Y_cvmc_mom);
+    Y_mlmc_mom += Y_cvmc_mom;
+  }
+  if (num_hf_lev > num_cv_lev) {
+    // MLMC without CV: sum_H = HF Q sums for lev = 0 and HF Y sums for lev > 0
+    RealMatrix &sum_H1 = sum_Hl[1], &sum_H2 = sum_Hl[2],
+               &sum_H3 = sum_Hl[3], &sum_H4 = sum_Hl[4];
+    for (qoi=0; qoi<numFunctions; ++qoi) {
+      for (lev=num_cv_lev; lev<num_hf_lev; ++lev) {
+	size_t Nlq = N_hf[lev][qoi];
+	Y_mlmc_mom(qoi,0) += sum_H1(qoi,lev) / Nlq;
+	Y_mlmc_mom(qoi,1) += sum_H2(qoi,lev) / Nlq;
+	Y_mlmc_mom(qoi,2) += sum_H3(qoi,lev) / Nlq;
+	Y_mlmc_mom(qoi,3) += sum_H4(qoi,lev) / Nlq;
       }
-      ++iter;
-      Cout << "\nMLCVMC iteration " << iter << " sample increments:\n"
-           << delta_N_hf << std::endl;
-    }
-
-    // Iteration complete. Now roll up raw moments from CVMC and MLMC estimators.
-    RealMatrix Y_mlmc_mom(numFunctions, 4), Y_cvmc_mom(numFunctions, 4, false);
-    for (lev = 0; lev < num_cv_lev; ++lev) {
-      cv_raw_moments(sum_Ll, sum_Llm1, sum_Hl, sum_Hlm1, sum_Ll_Ll, sum_Ll_Llm1,
-                     sum_Llm1_Llm1, sum_Hl_Ll, sum_Hl_Llm1, sum_Hlm1_Ll,
-                     sum_Hlm1_Llm1, sum_Hl_Hl, sum_Hl_Hlm1, sum_Hlm1_Hlm1,
-                     N_hf[lev], sum_Ll_refined, sum_Llm1_refined, N_lf[lev],
-                     rho_dot2_LH, lev, Y_cvmc_mom);
-      Y_mlmc_mom += Y_cvmc_mom;
-    }
-    if (num_hf_lev > num_cv_lev) {
-      // MLMC without CV: sum_H = HF Q sums for lev = 0 and HF Y sums for lev > 0
-      RealMatrix &sum_H1 = sum_Hl[1], &sum_H2 = sum_Hl[2],
-          &sum_H3 = sum_Hl[3], &sum_H4 = sum_Hl[4];
-      for (qoi = 0; qoi < numFunctions; ++qoi) {
-        for (lev = num_cv_lev; lev < num_hf_lev; ++lev) {
-          size_t Nlq = N_hf[lev][qoi];
-          Y_mlmc_mom(qoi, 0) += sum_H1(qoi, lev) / Nlq;
-          Y_mlmc_mom(qoi, 1) += sum_H2(qoi, lev) / Nlq;
-          Y_mlmc_mom(qoi, 2) += sum_H3(qoi, lev) / Nlq;
-          Y_mlmc_mom(qoi, 3) += sum_H4(qoi, lev) / Nlq;
-        }
-      }
-    }
-    // Convert uncentered raw moment estimates to final moments (central or std)
-    convert_moments(Y_mlmc_mom, momentStats);
-
-    // compute the equivalent number of HF evaluations
-    equivHFEvals = raw_N_hf[0] * hf_cost[0] + raw_N_lf[0] * lf_cost[0]; // 1st lev
-    for (lev = 1; lev < num_hf_lev; ++lev) // subsequent levels incur 2 model costs
-      equivHFEvals += raw_N_hf[lev] * (hf_cost[lev] + hf_cost[lev - 1]);
-    for (lev = 1; lev < num_cv_lev; ++lev) // subsequent levels incur 2 model costs
-      equivHFEvals += raw_N_lf[lev] * (lf_cost[lev] + lf_cost[lev - 1]);
-    equivHFEvals /= hf_cost[num_hf_lev - 1]; // normalize into equivalent HF evals
-  }
-<<<<<<< HEAD
-
-
-  void NonDMultilevelSampling::
-  initialize_ml_Ysums(IntRealMatrixMap &sum_Y, size_t num_lev) {
-    // sum_* are running sums across all increments
-    std::pair<int, RealMatrix> empty_pr;
-    for (int i = 1; i <= 4; ++i) {
-      empty_pr.first = i;
-      // std::map::insert() returns std::pair<IntRMMIter, bool>:
-      // use iterator to shape RealMatrix in place and init sums to 0
-      sum_Y.insert(empty_pr).first->second.shape(numFunctions, num_lev);
-    }
-=======
+    }
+  }
   // Convert uncentered raw moment estimates to final moments (central or std)
   convert_moments(Y_mlmc_mom, momentStats);
 
@@ -2746,1038 +1886,962 @@
     // use iterator to shape RealMatrix in place and init sums to 0
     sum_Ql.insert(empty_irm_pr).first->second.shape(numFunctions, num_lev);
     sum_Qlm1.insert(empty_irm_pr).first->second.shape(numFunctions, num_lev);
->>>>>>> f6deeea2
-  }
-
-
-  void NonDMultilevelSampling::
-  initialize_ml_Qsums(IntRealMatrixMap &sum_Ql, IntRealMatrixMap &sum_Qlm1,
-                      IntIntPairRealMatrixMap &sum_QlQlm1, size_t num_lev) {
-    // sum_* are running sums across all increments
-    std::pair<int, RealMatrix> empty_irm_pr;
-    int i, j;
-    for (i = 1; i <= 4; ++i) {
-      empty_irm_pr.first = i;
-      // std::map::insert() returns std::pair<IntRMMIter, bool>:
-      // use iterator to shape RealMatrix in place and init sums to 0
-      sum_Ql.insert(empty_irm_pr).first->second.shape(numFunctions, num_lev);
-      sum_Qlm1.insert(empty_irm_pr).first->second.shape(numFunctions, num_lev);
-    }
-    std::pair<IntIntPair, RealMatrix> empty_iirm_pr;
-    IntIntPair &ii = empty_iirm_pr.first;
-    for (i = 1; i <= 2; ++i)
-      for (j = 1; j <= 2; ++j) {
-        ii.first = i;
-        ii.second = j;
-        // std::map::insert() returns std::pair<IIPRMMap::iterator, bool>
-        sum_QlQlm1.insert(empty_iirm_pr).first->
-            second.shape(numFunctions, num_lev);
+  }
+  std::pair<IntIntPair, RealMatrix> empty_iirm_pr;
+  IntIntPair& ii = empty_iirm_pr.first;
+  for (i=1; i<=2; ++i)
+    for (j=1; j<=2; ++j) {
+      ii.first = i; ii.second = j;
+      // std::map::insert() returns std::pair<IIPRMMap::iterator, bool>
+      sum_QlQlm1.insert(empty_iirm_pr).first->
+	second.shape(numFunctions, num_lev);
+    }
+}
+
+  
+void NonDMultilevelSampling::
+initialize_cv_sums(IntRealVectorMap& sum_L_shared,
+		   IntRealVectorMap& sum_L_refined, IntRealVectorMap& sum_H,
+		   IntRealVectorMap& sum_LL,      //IntRealVectorMap& sum_HH,
+		   IntRealVectorMap& sum_LH)
+{
+  // sum_* are running sums across all increments
+  std::pair<int, RealVector> empty_pr;
+  for (int i=1; i<=4; ++i) {
+    empty_pr.first = i;
+    // std::map::insert() returns std::pair<IntRVMIter, bool>:
+    // use iterator to size RealVector in place and init sums to 0
+    sum_L_shared.insert(empty_pr).first->second.size(numFunctions);
+    sum_L_refined.insert(empty_pr).first->second.size(numFunctions);
+    sum_H.insert(empty_pr).first->second.size(numFunctions);
+    sum_LL.insert(empty_pr).first->second.size(numFunctions);
+  //sum_HH.insert(empty_pr).first->second.size(numFunctions);
+    sum_LH.insert(empty_pr).first->second.size(numFunctions);
+  }
+}
+
+
+void NonDMultilevelSampling::
+initialize_mlcv_sums(IntRealMatrixMap& sum_L_shared,
+		     IntRealMatrixMap& sum_L_refined, IntRealMatrixMap& sum_H,
+		     IntRealMatrixMap& sum_LL,        IntRealMatrixMap& sum_LH,
+		     IntRealMatrixMap& sum_HH,        size_t num_ml_lev,
+		     size_t num_cv_lev)
+{
+  // sum_* are running sums across all increments
+  std::pair<int, RealMatrix> empty_pr;
+  for (int i=1; i<=4; ++i) {
+    empty_pr.first = i;
+    // std::map::insert() returns std::pair<IntRVMIter, bool>:
+    // use iterator to shape RealMatrix in place and init sums to 0
+
+    // num_cv_lev:
+    sum_L_shared.insert(empty_pr).first->second.shape(numFunctions, num_cv_lev);
+    sum_L_refined.insert(empty_pr).first->second.shape(numFunctions,num_cv_lev);
+    sum_LL.insert(empty_pr).first->second.shape(numFunctions, num_cv_lev);
+    sum_LH.insert(empty_pr).first->second.shape(numFunctions, num_cv_lev);
+
+    // num_ml_lev:
+    sum_H.insert(empty_pr).first->second.shape(numFunctions, num_ml_lev);
+  }
+
+  // Only need order 1 accumulation for HH
+  empty_pr.first = 1;
+  sum_HH.insert(empty_pr).first->second.shape(numFunctions, num_ml_lev);
+}
+
+
+void NonDMultilevelSampling::
+initialize_mlcv_sums(IntRealMatrixMap& sum_Ll, IntRealMatrixMap& sum_Llm1,
+		     IntRealMatrixMap& sum_Ll_refined,
+		     IntRealMatrixMap& sum_Llm1_refined,
+		     IntRealMatrixMap& sum_Hl, IntRealMatrixMap& sum_Hlm1,
+		     IntRealMatrixMap& sum_Ll_Ll, IntRealMatrixMap& sum_Ll_Llm1,
+		     IntRealMatrixMap& sum_Llm1_Llm1,
+		     IntRealMatrixMap& sum_Hl_Ll, IntRealMatrixMap& sum_Hl_Llm1,
+		     IntRealMatrixMap& sum_Hlm1_Ll,
+		     IntRealMatrixMap& sum_Hlm1_Llm1,
+		     IntRealMatrixMap& sum_Hl_Hl, IntRealMatrixMap& sum_Hl_Hlm1,
+		     IntRealMatrixMap& sum_Hlm1_Hlm1, size_t num_ml_lev,
+		     size_t num_cv_lev)
+{
+  // sum_* are running sums across all increments
+  std::pair<int, RealMatrix> empty_pr;
+  for (int i=1; i<=4; ++i) {
+    empty_pr.first = i;
+    // std::map::insert() returns std::pair<IntRVMIter, bool>:
+    // use iterator to shape RealMatrix in place and init sums to 0
+
+    // num_cv_lev:
+    sum_Ll.insert(empty_pr).first->second.shape(numFunctions, num_cv_lev);
+    sum_Llm1.insert(empty_pr).first->second.shape(numFunctions, num_cv_lev);
+    sum_Ll_refined.insert(empty_pr).first->
+      second.shape(numFunctions, num_cv_lev);
+    sum_Llm1_refined.insert(empty_pr).first->
+      second.shape(numFunctions, num_cv_lev);
+    sum_Hlm1.insert(empty_pr).first->second.shape(numFunctions, num_cv_lev);
+    sum_Ll_Ll.insert(empty_pr).first->second.shape(numFunctions, num_cv_lev);
+    sum_Ll_Llm1.insert(empty_pr).first->second.shape(numFunctions, num_cv_lev);
+    sum_Llm1_Llm1.insert(empty_pr).first->second.shape(numFunctions,num_cv_lev);
+    sum_Hl_Ll.insert(empty_pr).first->second.shape(numFunctions, num_cv_lev);
+    sum_Hl_Llm1.insert(empty_pr).first->second.shape(numFunctions, num_cv_lev);
+    sum_Hlm1_Ll.insert(empty_pr).first->second.shape(numFunctions, num_cv_lev);
+    sum_Hlm1_Llm1.insert(empty_pr).first->second.shape(numFunctions,num_cv_lev);
+    // num_ml_lev:
+    sum_Hl.insert(empty_pr).first->second.shape(numFunctions, num_ml_lev);
+    sum_Hl_Hl.insert(empty_pr).first->second.shape(numFunctions, num_ml_lev);
+    sum_Hl_Hlm1.insert(empty_pr).first->second.shape(numFunctions, num_ml_lev);
+    sum_Hlm1_Hlm1.insert(empty_pr).first->second.shape(numFunctions,num_ml_lev);
+  }
+}
+
+
+void NonDMultilevelSampling::
+accumulate_ml_Qsums(IntRealMatrixMap& sum_Q, size_t lev,
+		    const RealVector& offset, SizetArray& num_Q)
+{
+  using std::isfinite;
+  Real q_l, q_l_prod;
+  int ord, active_ord; size_t qoi;
+  IntRespMCIter r_it; IntRMMIter q_it;
+  bool os = !offset.empty();
+
+  for (r_it=allResponses.begin(); r_it!=allResponses.end(); ++r_it) {
+    const RealVector& fn_vals = r_it->second.function_values();
+
+    for (qoi=0; qoi<numFunctions; ++qoi) {
+      q_l_prod = q_l = (os) ? fn_vals[qoi] - offset[qoi] : fn_vals[qoi];
+
+      if (isfinite(q_l)) { // neither NaN nor +/-Inf
+	q_it = sum_Q.begin(); ord = q_it->first;
+	active_ord = 1;
+	while (q_it!=sum_Q.end()) {
+
+	  if (ord == active_ord) {
+	    q_it->second(qoi,lev) += q_l_prod; ++q_it;
+	    ord = (q_it == sum_Q.end()) ? 0 : q_it->first;
+	  }
+
+	  q_l_prod *= q_l; ++active_ord;
+	}
+	++num_Q[qoi];
       }
-  }
-
-
-  void NonDMultilevelSampling::
-  initialize_cv_sums(IntRealVectorMap &sum_L_shared,
-                     IntRealVectorMap &sum_L_refined, IntRealVectorMap &sum_H,
-                     IntRealVectorMap &sum_LL,      //IntRealVectorMap& sum_HH,
-                     IntRealVectorMap &sum_LH) {
-    // sum_* are running sums across all increments
-    std::pair<int, RealVector> empty_pr;
-    for (int i = 1; i <= 4; ++i) {
-      empty_pr.first = i;
-      // std::map::insert() returns std::pair<IntRVMIter, bool>:
-      // use iterator to size RealVector in place and init sums to 0
-      sum_L_shared.insert(empty_pr).first->second.size(numFunctions);
-      sum_L_refined.insert(empty_pr).first->second.size(numFunctions);
-      sum_H.insert(empty_pr).first->second.size(numFunctions);
-      sum_LL.insert(empty_pr).first->second.size(numFunctions);
-      //sum_HH.insert(empty_pr).first->second.size(numFunctions);
-      sum_LH.insert(empty_pr).first->second.size(numFunctions);
-    }
-  }
-
-
-  void NonDMultilevelSampling::
-  initialize_mlcv_sums(IntRealMatrixMap &sum_L_shared,
-                       IntRealMatrixMap &sum_L_refined, IntRealMatrixMap &sum_H,
-                       IntRealMatrixMap &sum_LL, IntRealMatrixMap &sum_LH,
-                       IntRealMatrixMap &sum_HH, size_t num_ml_lev,
-                       size_t num_cv_lev) {
-    // sum_* are running sums across all increments
-    std::pair<int, RealMatrix> empty_pr;
-    for (int i = 1; i <= 4; ++i) {
-      empty_pr.first = i;
-      // std::map::insert() returns std::pair<IntRVMIter, bool>:
-      // use iterator to shape RealMatrix in place and init sums to 0
-
-      // num_cv_lev:
-      sum_L_shared.insert(empty_pr).first->second.shape(numFunctions, num_cv_lev);
-      sum_L_refined.insert(empty_pr).first->second.shape(numFunctions, num_cv_lev);
-      sum_LL.insert(empty_pr).first->second.shape(numFunctions, num_cv_lev);
-      sum_LH.insert(empty_pr).first->second.shape(numFunctions, num_cv_lev);
-
-      // num_ml_lev:
-      sum_H.insert(empty_pr).first->second.shape(numFunctions, num_ml_lev);
-    }
-
-    // Only need order 1 accumulation for HH
-    empty_pr.first = 1;
-    sum_HH.insert(empty_pr).first->second.shape(numFunctions, num_ml_lev);
-  }
-
-
-  void NonDMultilevelSampling::
-  initialize_mlcv_sums(IntRealMatrixMap &sum_Ll, IntRealMatrixMap &sum_Llm1,
-                       IntRealMatrixMap &sum_Ll_refined,
-                       IntRealMatrixMap &sum_Llm1_refined,
-                       IntRealMatrixMap &sum_Hl, IntRealMatrixMap &sum_Hlm1,
-                       IntRealMatrixMap &sum_Ll_Ll, IntRealMatrixMap &sum_Ll_Llm1,
-                       IntRealMatrixMap &sum_Llm1_Llm1,
-                       IntRealMatrixMap &sum_Hl_Ll, IntRealMatrixMap &sum_Hl_Llm1,
-                       IntRealMatrixMap &sum_Hlm1_Ll,
-                       IntRealMatrixMap &sum_Hlm1_Llm1,
-                       IntRealMatrixMap &sum_Hl_Hl, IntRealMatrixMap &sum_Hl_Hlm1,
-                       IntRealMatrixMap &sum_Hlm1_Hlm1, size_t num_ml_lev,
-                       size_t num_cv_lev) {
-    // sum_* are running sums across all increments
-    std::pair<int, RealMatrix> empty_pr;
-    for (int i = 1; i <= 4; ++i) {
-      empty_pr.first = i;
-      // std::map::insert() returns std::pair<IntRVMIter, bool>:
-      // use iterator to shape RealMatrix in place and init sums to 0
-
-      // num_cv_lev:
-      sum_Ll.insert(empty_pr).first->second.shape(numFunctions, num_cv_lev);
-      sum_Llm1.insert(empty_pr).first->second.shape(numFunctions, num_cv_lev);
-      sum_Ll_refined.insert(empty_pr).first->
-          second.shape(numFunctions, num_cv_lev);
-      sum_Llm1_refined.insert(empty_pr).first->
-          second.shape(numFunctions, num_cv_lev);
-      sum_Hlm1.insert(empty_pr).first->second.shape(numFunctions, num_cv_lev);
-      sum_Ll_Ll.insert(empty_pr).first->second.shape(numFunctions, num_cv_lev);
-      sum_Ll_Llm1.insert(empty_pr).first->second.shape(numFunctions, num_cv_lev);
-      sum_Llm1_Llm1.insert(empty_pr).first->second.shape(numFunctions, num_cv_lev);
-      sum_Hl_Ll.insert(empty_pr).first->second.shape(numFunctions, num_cv_lev);
-      sum_Hl_Llm1.insert(empty_pr).first->second.shape(numFunctions, num_cv_lev);
-      sum_Hlm1_Ll.insert(empty_pr).first->second.shape(numFunctions, num_cv_lev);
-      sum_Hlm1_Llm1.insert(empty_pr).first->second.shape(numFunctions, num_cv_lev);
-      // num_ml_lev:
-      sum_Hl.insert(empty_pr).first->second.shape(numFunctions, num_ml_lev);
-      sum_Hl_Hl.insert(empty_pr).first->second.shape(numFunctions, num_ml_lev);
-      sum_Hl_Hlm1.insert(empty_pr).first->second.shape(numFunctions, num_ml_lev);
-      sum_Hlm1_Hlm1.insert(empty_pr).first->second.shape(numFunctions, num_ml_lev);
-    }
-  }
-
-
-  void NonDMultilevelSampling::
-  accumulate_ml_Qsums(IntRealMatrixMap &sum_Q, size_t lev,
-                      const RealVector &offset, SizetArray &num_Q) {
+    }
+    //Cout << r_it->first << ": " << sum_Q[1];
+  }
+}
+
+
+void NonDMultilevelSampling::
+accumulate_ml_Qsums(IntRealMatrixMap& sum_Ql, IntRealMatrixMap& sum_Qlm1,
+		    IntIntPairRealMatrixMap& sum_QlQlm1, size_t lev,
+		    const RealVector& offset, SizetArray& num_Q)
+{
+  if (lev == 0)
+    accumulate_ml_Qsums(sum_Ql, lev, offset, num_Q);
+  else {
     using std::isfinite;
-    Real q_l, q_l_prod;
-    int ord, active_ord;
-    size_t qoi;
-    IntRespMCIter r_it;
-    IntRMMIter q_it;
+    Real q_l, q_lm1, q_l_prod, q_lm1_prod, qq_prod;
+    int l1_ord, l2_ord, active_ord; size_t qoi;
+    IntRespMCIter r_it; IntRMMIter l1_it, l2_it; IntIntPair pr;
     bool os = !offset.empty();
 
-    for (r_it = allResponses.begin(); r_it != allResponses.end(); ++r_it) {
-      const RealVector &fn_vals = r_it->second.function_values();
-      for (qoi = 0; qoi < numFunctions; ++qoi) {
-        q_l_prod = q_l = (os) ? fn_vals[qoi] - offset[qoi] : fn_vals[qoi];
-
-        if (isfinite(q_l)) { // neither NaN nor +/-Inf
-          q_it = sum_Q.begin();
-          ord = q_it->first;
-          active_ord = 1;
-          while (q_it != sum_Q.end()) {
-            if (ord == active_ord) {
-              q_it->second(qoi, lev) += q_l_prod;
-              ++q_it;
-              ord = (q_it == sum_Q.end()) ? 0 : q_it->first;
-            }
-
-            q_l_prod *= q_l;
-            ++active_ord;
-          }
-          ++num_Q[qoi];
-        }
+    for (r_it=allResponses.begin(); r_it!=allResponses.end(); ++r_it) {
+      const RealVector& fn_vals = r_it->second.function_values();
+
+      for (qoi=0; qoi<numFunctions; ++qoi) {
+	// response mode AGGREGATED_MODELS orders HF (active model key)
+	// followed by LF (previous/decremented model key)
+	q_l_prod   = q_l   = (os) ?  fn_vals[qoi] - offset[qoi] : fn_vals[qoi];
+	q_lm1_prod = q_lm1 = (os) ?
+	  fn_vals[qoi+numFunctions] - offset[qoi+numFunctions] :
+	  fn_vals[qoi+numFunctions];
+
+	// sync sample counts for Ql and Qlm1
+	if (isfinite(q_l) && isfinite(q_lm1)) { // neither NaN nor +/-Inf
+
+	  // covariance terms: products of q_l and q_lm1
+	  pr.first = pr.second = 1;
+	  qq_prod = q_l_prod * q_lm1_prod;
+	  sum_QlQlm1[pr](qoi,lev) += qq_prod;
+	  pr.second = 2;
+	  sum_QlQlm1[pr](qoi,lev) += qq_prod * q_lm1_prod;
+	  pr.first = 2; pr.second = 1;
+	  qq_prod *= q_l_prod;
+	  sum_QlQlm1[pr](qoi,lev) += qq_prod;
+	  pr.second = 2;
+	  sum_QlQlm1[pr](qoi,lev) += qq_prod * q_lm1_prod;
+
+	  // mean,variance terms: products of q_l or products of q_lm1
+	  l1_it  = sum_Ql.begin();
+	  l2_it  = sum_Qlm1.begin();
+	  l1_ord = (l1_it == sum_Ql.end())   ? 0 : l1_it->first;
+	  l2_ord = (l2_it == sum_Qlm1.end()) ? 0 : l2_it->first;
+	  active_ord = 1;
+	  while (l1_it != sum_Ql.end() || l2_it != sum_Qlm1.end()) {
+
+	    // Low: Ll, Llm1
+	    if (l1_ord == active_ord) {
+	      l1_it->second(qoi,lev) += q_l_prod; ++l1_it;
+	      l1_ord = (l1_it == sum_Ql.end()) ? 0 : l1_it->first;
+	    }
+	    if (l2_ord == active_ord) {
+	      l2_it->second(qoi,lev) += q_lm1_prod; ++l2_it;
+	      l2_ord = (l2_it == sum_Qlm1.end()) ? 0 : l2_it->first;
+	    }
+
+	    q_l_prod *= q_l; q_lm1_prod *= q_lm1; ++active_ord;
+	  }
+	  ++num_Q[qoi];
+	}
       }
-      //Cout << r_it->first << ": " << sum_Q[1];
-    }
-  }
-
-
-  void NonDMultilevelSampling::
-  accumulate_ml_Qsums(IntRealMatrixMap &sum_Ql, IntRealMatrixMap &sum_Qlm1,
-                      IntIntPairRealMatrixMap &sum_QlQlm1, size_t lev,
-                      const RealVector &offset, SizetArray &num_Q) {
-    if (lev == 0)
-      accumulate_ml_Qsums(sum_Ql, lev, offset, num_Q);
-    else {
-      using std::isfinite;
-      Real q_l, q_lm1, q_l_prod, q_lm1_prod, qq_prod;
-      int l1_ord, l2_ord, active_ord;
-      size_t qoi;
-      IntRespMCIter r_it;
-      IntRMMIter l1_it, l2_it;
-      IntIntPair pr;
-      bool os = !offset.empty();
-
-      for (r_it = allResponses.begin(); r_it != allResponses.end(); ++r_it) {
-        const RealVector &fn_vals = r_it->second.function_values();
-
-        for (qoi = 0; qoi < numFunctions; ++qoi) {
-          // response mode AGGREGATED_MODELS orders HF (active model key)
-          // followed by LF (previous/decremented model key)
-          q_l_prod = q_l = (os) ? fn_vals[qoi] - offset[qoi] : fn_vals[qoi];
-          q_lm1_prod = q_lm1 = (os) ?
-                               fn_vals[qoi + numFunctions] - offset[qoi + numFunctions] :
-                               fn_vals[qoi + numFunctions];
-
-          // sync sample counts for Ql and Qlm1
-          if (isfinite(q_l) && isfinite(q_lm1)) { // neither NaN nor +/-Inf
-
-            // covariance terms: products of q_l and q_lm1
-            pr.first = pr.second = 1;
-            qq_prod = q_l_prod * q_lm1_prod;
-            sum_QlQlm1[pr](qoi, lev) += qq_prod;
-            pr.second = 2;
-            sum_QlQlm1[pr](qoi, lev) += qq_prod * q_lm1_prod;
-            pr.first = 2;
-            pr.second = 1;
-            qq_prod *= q_l_prod;
-            sum_QlQlm1[pr](qoi, lev) += qq_prod;
-            pr.second = 2;
-            sum_QlQlm1[pr](qoi, lev) += qq_prod * q_lm1_prod;
-
-            // mean,variance terms: products of q_l or products of q_lm1
-            l1_it = sum_Ql.begin();
-            l2_it = sum_Qlm1.begin();
-            l1_ord = (l1_it == sum_Ql.end()) ? 0 : l1_it->first;
-            l2_ord = (l2_it == sum_Qlm1.end()) ? 0 : l2_it->first;
-            active_ord = 1;
-            while (l1_it != sum_Ql.end() || l2_it != sum_Qlm1.end()) {
-
-              // Low: Ll, Llm1
-              if (l1_ord == active_ord) {
-                l1_it->second(qoi, lev) += q_l_prod;
-                ++l1_it;
-                l1_ord = (l1_it == sum_Ql.end()) ? 0 : l1_it->first;
-              }
-              if (l2_ord == active_ord) {
-                l2_it->second(qoi, lev) += q_lm1_prod;
-                ++l2_it;
-                l2_ord = (l2_it == sum_Qlm1.end()) ? 0 : l2_it->first;
-              }
-
-              q_l_prod *= q_l;
-              q_lm1_prod *= q_lm1;
-              ++active_ord;
-            }
-            ++num_Q[qoi];
-          }
-        }
-        //Cout << r_it->first << ": " << sum_Ql[1] << sum_Qlm1[1];
+      //Cout << r_it->first << ": " << sum_Ql[1] << sum_Qlm1[1];
+    }
+  }
+}
+
+
+void NonDMultilevelSampling::
+accumulate_ml_Ysums(IntRealMatrixMap& sum_Y, RealMatrix& sum_YY, size_t lev,
+		    const RealVector& offset, SizetArray& num_Y)
+{
+  using std::isfinite;
+  Real lf_fn, lf_prod;
+  int y_ord, active_ord; size_t qoi;
+  IntRespMCIter r_it; IntRMMIter y_it;
+  bool os = !offset.empty();
+
+  if (lev == 0) {
+    for (r_it=allResponses.begin(); r_it!=allResponses.end(); ++r_it) {
+      const RealVector& fn_vals = r_it->second.function_values();
+      for (qoi=0; qoi<numFunctions; ++qoi) {
+
+	lf_prod = lf_fn = (os) ? fn_vals[qoi] - offset[qoi] : fn_vals[qoi];
+	if (isfinite(lf_fn)) { // neither NaN nor +/-Inf
+	  // add to sum_YY: running sums across all sample increments
+	  sum_YY(qoi,lev) += lf_prod * lf_prod;
+
+	  // add to sum_Y: running sums across all sample increments
+	  y_it = sum_Y.begin(); y_ord = y_it->first;
+	  active_ord = 1;
+	  while (y_it!=sum_Y.end() || active_ord <= 1) {
+	    if (y_ord == active_ord) {
+	      y_it->second(qoi,lev) += lf_prod; ++y_it;
+	      y_ord = (y_it == sum_Y.end()) ? 0 : y_it->first;
+	    }
+	    lf_prod *= lf_fn; ++active_ord;
+	  }
+	  ++num_Y[qoi];
+	}
       }
     }
   }
-
-
-  void NonDMultilevelSampling::
-  accumulate_ml_Ysums(IntRealMatrixMap &sum_Y, RealMatrix &sum_YY, size_t lev,
-                      const RealVector &offset, SizetArray &num_Y) {
+  else {
+    Real hf_fn, hf_prod;
+    for (r_it=allResponses.begin(); r_it!=allResponses.end(); ++r_it) {
+      const RealVector& fn_vals = r_it->second.function_values();
+      for (qoi=0; qoi<numFunctions; ++qoi) {
+
+	// response mode AGGREGATED_MODELS orders HF (active model key)
+	// followed by LF (previous/decremented model key)
+	hf_prod = hf_fn = (os) ? fn_vals[qoi] - offset[qoi] : fn_vals[qoi];
+	lf_prod = lf_fn = (os) ?
+	  fn_vals[qoi+numFunctions] - offset[qoi+numFunctions] :
+	  fn_vals[qoi+numFunctions];
+	if (isfinite(lf_fn) && isfinite(hf_fn)) { // neither NaN nor +/-Inf
+
+	  // add to sum_YY: running sums across all sample increments
+	  Real delta_prod = hf_prod - lf_prod;
+	  sum_YY(qoi,lev) += delta_prod * delta_prod; // (HF^p-LF^p)^2 for p=1
+
+	  // add to sum_Y: running sums across all sample increments
+	  y_it = sum_Y.begin();  y_ord = y_it->first;
+	  active_ord = 1;
+	  while (y_it!=sum_Y.end() || active_ord <= 1) {
+	    if (y_ord == active_ord) {
+	      y_it->second(qoi,lev) += hf_prod - lf_prod; // HF^p-LF^p
+	      ++y_it; y_ord = (y_it == sum_Y.end()) ? 0 : y_it->first;
+	    }
+	    hf_prod *= hf_fn; lf_prod *= lf_fn; ++active_ord;
+	  }
+	  ++num_Y[qoi];
+	}
+      }
+    }
+  }
+}
+
+
+void NonDMultilevelSampling::
+accumulate_cv_sums(IntRealVectorMap& sum_L, const RealVector& offset,
+		   SizetArray& num_L)
+{
+  // uses one set of allResponses in BYPASS_SURROGATE mode
+  // IntRealVectorMap is not a multilevel case --> no discrepancies
+
+  using std::isfinite;
+  Real fn_val, prod;
+  int ord, active_ord; size_t qoi;
+  IntRespMCIter r_it; IntRVMIter l_it;
+  bool os = !offset.empty();
+
+  for (r_it=allResponses.begin(); r_it!=allResponses.end(); ++r_it) {
+    const RealVector& fn_vals = r_it->second.function_values();
+
+    for (qoi=0; qoi<numFunctions; ++qoi) {
+      prod = fn_val = (os) ? fn_vals[qoi] - offset[qoi] : fn_vals[qoi];
+
+      if (isfinite(fn_val)) { // neither NaN nor +/-Inf
+	l_it = sum_L.begin(); ord = l_it->first; active_ord = 1;
+	while (l_it!=sum_L.end()) {
+    
+	  if (ord == active_ord) {
+	    l_it->second[qoi] += prod; ++l_it;
+	    ord = (l_it == sum_L.end()) ? 0 : l_it->first;
+	  }
+
+	  prod *= fn_val; ++active_ord;
+	}
+	++num_L[qoi];
+      }
+    }
+  }
+}
+
+
+void NonDMultilevelSampling::
+accumulate_cv_sums(IntRealVectorMap& sum_L_shared,
+		   IntRealVectorMap& sum_L_refined, IntRealVectorMap& sum_H,
+		   IntRealVectorMap& sum_LL, IntRealVectorMap& sum_LH,
+		   RealVector& sum_HH, const RealVector& offset,
+		   SizetArray& num_L, SizetArray& num_H)
+{
+  // uses one set of allResponses in AGGREGATED_MODELS mode
+  // IntRealVectorMap is not a multilevel case so no discrepancies
+
+  using std::isfinite;
+  Real lf_fn, hf_fn, lf_prod, hf_prod;
+  IntRespMCIter r_it; IntRVMIter ls_it, lr_it, h_it, ll_it, lh_it;
+  int ls_ord, lr_ord, h_ord, ll_ord, lh_ord, active_ord; size_t qoi;
+  bool os = !offset.empty();
+
+  for (r_it=allResponses.begin(); r_it!=allResponses.end(); ++r_it) {
+    const RealVector& fn_vals = r_it->second.function_values();
+
+    for (qoi=0; qoi<numFunctions; ++qoi) {
+
+      // response mode AGGREGATED_MODELS orders HF (active model key)
+      // followed by LF (previous/decremented model key)
+      hf_prod = hf_fn = (os) ? fn_vals[qoi] - offset[qoi] : fn_vals[qoi];
+      lf_prod = lf_fn = (os) ?
+	fn_vals[qoi+numFunctions] - offset[qoi+numFunctions] :
+	fn_vals[qoi+numFunctions];
+
+      // sync sample counts for all L and H interactions at this level
+      if (isfinite(lf_fn) && isfinite(hf_fn)) { // neither NaN nor +/-Inf
+
+	// High-High
+	sum_HH[qoi] += hf_prod * hf_prod;
+
+	ls_it = sum_L_shared.begin(); lr_it = sum_L_refined.begin();
+	h_it  = sum_H.begin(); ll_it = sum_LL.begin(); lh_it = sum_LH.begin();
+	ls_ord = /*(ls_it == sum_L_shared.end())  ? 0 :*/ ls_it->first;
+	lr_ord = /*(lr_it == sum_L_refined.end()) ? 0 :*/ lr_it->first;
+	h_ord  = /*(h_it  == sum_H.end())  ? 0 :*/  h_it->first;
+	ll_ord = /*(ll_it == sum_LL.end()) ? 0 :*/ ll_it->first;
+	lh_ord = /*(lh_it == sum_LH.end()) ? 0 :*/ lh_it->first;
+	active_ord = 1;
+	while (ls_it!=sum_L_shared.end() || lr_it!=sum_L_refined.end() ||
+	       h_it!=sum_H.end() || ll_it!=sum_LL.end() ||
+	       lh_it!=sum_LH.end() || active_ord <= 1) {
+    
+	  // Low shared
+	  if (ls_ord == active_ord) {
+	    ls_it->second[qoi] += lf_prod;
+	    ++ls_it; ls_ord = (ls_it == sum_L_shared.end())  ? 0 : ls_it->first;
+	  }
+	  // Low refined
+	  if (lr_ord == active_ord) {
+	    lr_it->second[qoi] += lf_prod;
+	    ++lr_it; lr_ord = (lr_it == sum_L_refined.end()) ? 0 : lr_it->first;
+	  }
+	  // High
+	  if (h_ord == active_ord) {
+	    h_it->second[qoi] += hf_prod;
+	    ++h_it; h_ord = (h_it == sum_H.end()) ? 0 : h_it->first;
+	  }
+	  // Low-Low
+	  if (ll_ord == active_ord) {
+	    ll_it->second[qoi] += lf_prod * lf_prod;
+	    ++ll_it; ll_ord = (ll_it == sum_LL.end()) ? 0 : ll_it->first;
+	  }
+	  // Low-High
+	  if (lh_ord == active_ord) {
+	    lh_it->second[qoi] += lf_prod * hf_prod;
+	    ++lh_it; lh_ord = (lh_it == sum_LH.end()) ? 0 : lh_it->first;
+	  }
+
+	  if (ls_ord || lr_ord || ll_ord || lh_ord) lf_prod *= lf_fn;
+	  if (h_ord  || lh_ord)                     hf_prod *= hf_fn;
+	  ++active_ord;
+	}
+	++num_L[qoi]; ++num_H[qoi];
+      }
+    }
+  }
+}
+
+
+void NonDMultilevelSampling::
+accumulate_mlcv_Qsums(IntRealMatrixMap& sum_Ql, IntRealMatrixMap& sum_Qlm1,
+		      size_t lev, const RealVector& offset, SizetArray& num_Q)
+{
+  if (lev == 0)
+    accumulate_ml_Qsums(sum_Ql, lev, offset, num_Q);
+  else {
     using std::isfinite;
-    Real lf_fn, lf_prod;
-    int y_ord, active_ord;
-    size_t qoi;
-    IntRespMCIter r_it;
-    IntRMMIter y_it;
+    Real q_l, q_l_prod, q_lm1_prod, q_lm1;
+    int l1_ord, l2_ord, active_ord; size_t qoi;
+    IntRespMCIter r_it; IntRMMIter l1_it, l2_it;
     bool os = !offset.empty();
 
-    if (lev == 0) {
-      for (r_it = allResponses.begin(); r_it != allResponses.end(); ++r_it) {
-        const RealVector &fn_vals = r_it->second.function_values();
-        for (qoi = 0; qoi < numFunctions; ++qoi) {
-
-          lf_prod = lf_fn = (os) ? fn_vals[qoi] - offset[qoi] : fn_vals[qoi];
-          if (isfinite(lf_fn)) { // neither NaN nor +/-Inf
-            // add to sum_YY: running sums across all sample increments
-            sum_YY(qoi, lev) += lf_prod * lf_prod;
-
-            // add to sum_Y: running sums across all sample increments
-            y_it = sum_Y.begin();
-            y_ord = y_it->first;
-            active_ord = 1;
-            while (y_it != sum_Y.end() || active_ord <= 1) {
-              if (y_ord == active_ord) {
-                y_it->second(qoi, lev) += lf_prod;
-                ++y_it;
-                y_ord = (y_it == sum_Y.end()) ? 0 : y_it->first;
-              }
-              lf_prod *= lf_fn;
-              ++active_ord;
-            }
-            ++num_Y[qoi];
-          }
-        }
+    for (r_it=allResponses.begin(); r_it!=allResponses.end(); ++r_it) {
+      const RealVector& fn_vals = r_it->second.function_values();
+
+      for (qoi=0; qoi<numFunctions; ++qoi) {
+	// response mode AGGREGATED_MODELS orders HF (active model key)
+	// followed by LF (previous/decremented model key)
+	q_l_prod   = q_l   = (os) ? fn_vals[qoi] - offset[qoi] : fn_vals[qoi];
+	q_lm1_prod = q_lm1 = (os) ?
+	  fn_vals[qoi+numFunctions] - offset[qoi+numFunctions] :
+	  fn_vals[qoi+numFunctions];
+
+	// sync sample counts for Ql and Qlm1
+	if (isfinite(q_l) && isfinite(q_lm1)) { // neither NaN nor +/-Inf
+	  l1_it  = sum_Ql.begin();
+	  l2_it  = sum_Qlm1.begin();
+	  l1_ord = (l1_it == sum_Ql.end())   ? 0 : l1_it->first;
+	  l2_ord = (l2_it == sum_Qlm1.end()) ? 0 : l2_it->first;
+
+	  active_ord = 1;
+	  while (l1_it != sum_Ql.end() || l2_it != sum_Qlm1.end()) {
+
+	    // Low: Ll, Llm1
+	    if (l1_ord == active_ord) {
+	      l1_it->second(qoi,lev) += q_l_prod; ++l1_it;
+	      l1_ord = (l1_it == sum_Ql.end()) ? 0 : l1_it->first;
+	    }
+	    if (l2_ord == active_ord) {
+	      l2_it->second(qoi,lev) += q_lm1_prod; ++l2_it;
+	      l2_ord = (l2_it == sum_Qlm1.end()) ? 0 : l2_it->first;
+	    }
+
+	    q_l_prod *= q_l; q_lm1_prod *= q_lm1; ++active_ord;
+	  }
+	  ++num_Q[qoi];
+	}
       }
-    } else {
-      Real hf_fn, hf_prod;
-      for (r_it = allResponses.begin(); r_it != allResponses.end(); ++r_it) {
-        const RealVector &fn_vals = r_it->second.function_values();
-        for (qoi = 0; qoi < numFunctions; ++qoi) {
-
-          // response mode AGGREGATED_MODELS orders HF (active model key)
-          // followed by LF (previous/decremented model key)
-          hf_prod = hf_fn = (os) ? fn_vals[qoi] - offset[qoi] : fn_vals[qoi];
-          lf_prod = lf_fn = (os) ?
-                            fn_vals[qoi + numFunctions] - offset[qoi + numFunctions] :
-                            fn_vals[qoi + numFunctions];
-          if (isfinite(lf_fn) && isfinite(hf_fn)) { // neither NaN nor +/-Inf
-
-            // add to sum_YY: running sums across all sample increments
-            Real delta_prod = hf_prod - lf_prod;
-            sum_YY(qoi, lev) += delta_prod * delta_prod; // (HF^p-LF^p)^2 for p=1
-
-            // add to sum_Y: running sums across all sample increments
-            y_it = sum_Y.begin();
-            y_ord = y_it->first;
-            active_ord = 1;
-            while (y_it != sum_Y.end() || active_ord <= 1) {
-              if (y_ord == active_ord) {
-                y_it->second(qoi, lev) += hf_prod - lf_prod; // HF^p-LF^p
-                ++y_it;
-                y_ord = (y_it == sum_Y.end()) ? 0 : y_it->first;
-              }
-              hf_prod *= hf_fn;
-              lf_prod *= lf_fn;
-              ++active_ord;
-            }
-            ++num_Y[qoi];
-          }
-        }
+      //Cout << r_it->first << ": " << sum_Ql[1] << sum_Qlm1[1];
+    }
+  }
+}
+
+
+void NonDMultilevelSampling::
+accumulate_mlcv_Ysums(IntRealMatrixMap& sum_Y, size_t lev,
+		      const RealVector& offset, SizetArray& num_Y)
+{
+  // uses one set of allResponses in BYPASS_SURROGATE (level 0) or
+  // AGGREGATED_MODELS (lev > 0) modes.  IntRealMatrixMap is a multilevel
+  // case with discrepancies, indexed by level.
+
+  if (lev == 0)
+    accumulate_ml_Qsums(sum_Y, lev, offset, num_Y);
+  else { // AGGREGATED_MODELS -> 2 sets of qoi per response map
+    using std::isfinite;
+    Real fn_l, prod_l, fn_lm1, prod_lm1;
+    int ord, active_ord; size_t qoi;
+    IntRespMCIter r_it; IntRMMIter y_it;
+    bool os = !offset.empty();
+
+    for (r_it=allResponses.begin(); r_it!=allResponses.end(); ++r_it) {
+      const RealVector& fn_vals = r_it->second.function_values();
+
+      for (qoi=0; qoi<numFunctions; ++qoi) {
+	// response mode AGGREGATED_MODELS orders HF (active model key)
+	// followed by LF (previous/decremented model key)
+	prod_l   = fn_l   = (os) ? fn_vals[qoi] - offset[qoi] : fn_vals[qoi];
+	prod_lm1 = fn_lm1 = (os) ?
+	  fn_vals[qoi+numFunctions] - offset[qoi+numFunctions] :
+	  fn_vals[qoi+numFunctions];
+
+	if (isfinite(fn_l) && isfinite(fn_lm1)) { // neither NaN nor +/-Inf
+	  y_it = sum_Y.begin(); ord = y_it->first; active_ord = 1;
+	  while (y_it!=sum_Y.end()) {
+    
+	    if (ord == active_ord) {
+	      y_it->second(qoi,lev) += prod_l - prod_lm1; ++y_it;
+	      ord = (y_it == sum_Y.end()) ? 0 : y_it->first;
+	    }
+
+	    prod_l *= fn_l; prod_lm1 *= fn_lm1;
+	    ++active_ord;
+	  }
+	  ++num_Y[qoi];
+	}
       }
-    }
-  }
-
-
-  void NonDMultilevelSampling::
-  accumulate_cv_sums(IntRealVectorMap &sum_L, const RealVector &offset,
-                     SizetArray &num_L) {
-    // uses one set of allResponses in BYPASS_SURROGATE mode
-    // IntRealVectorMap is not a multilevel case --> no discrepancies
-
+      //Cout << r_it->first << ": " << sum_Y[1];
+    }
+  }
+}
+
+
+void NonDMultilevelSampling::
+accumulate_mlcv_Qsums(const IntResponseMap& lf_resp_map,
+		      const IntResponseMap& hf_resp_map,
+		      IntRealMatrixMap& sum_L_shared,
+		      IntRealMatrixMap& sum_L_refined, IntRealMatrixMap& sum_H,
+		      IntRealMatrixMap& sum_LL, IntRealMatrixMap& sum_LH,
+		      IntRealMatrixMap& sum_HH, size_t lev,
+		      const RealVector& lf_offset, const RealVector& hf_offset,
+		      SizetArray& num_L, SizetArray& num_H)
+{
+  using std::isfinite;
+  Real lf_l, hf_l, lf_l_prod, hf_l_prod;
+  IntRespMCIter lf_r_it, hf_r_it;
+  IntRMMIter ls_it, lr_it, h_it, ll_it, lh_it, hh_it;
+  int ls_ord, lr_ord, h_ord, ll_ord, lh_ord, hh_ord, active_ord;
+  size_t qoi;
+  bool lfos = !lf_offset.empty(), hfos = !hf_offset.empty();
+
+  for (lf_r_it =lf_resp_map.begin(), hf_r_it =hf_resp_map.begin();
+       lf_r_it!=lf_resp_map.end() && hf_r_it!=hf_resp_map.end();
+       ++lf_r_it, ++hf_r_it) {
+    const RealVector& lf_fn_vals = lf_r_it->second.function_values();
+    const RealVector& hf_fn_vals = hf_r_it->second.function_values();
+
+    for (qoi=0; qoi<numFunctions; ++qoi) {
+
+      lf_l_prod = lf_l = (lfos) ?
+	lf_fn_vals[qoi] - lf_offset[qoi] : lf_fn_vals[qoi];
+      hf_l_prod = hf_l = (hfos) ?
+	hf_fn_vals[qoi] - hf_offset[qoi] : hf_fn_vals[qoi];
+
+      // sync sample counts for all L and H interactions at this level
+      if (isfinite(lf_l) && isfinite(hf_l)) { // neither NaN nor +/-Inf
+	ls_it = sum_L_shared.begin(); lr_it = sum_L_refined.begin();
+	h_it  = sum_H.begin();  ll_it = sum_LL.begin();
+	lh_it = sum_LH.begin(); hh_it = sum_HH.begin();
+	ls_ord = (ls_it == sum_L_shared.end())  ? 0 : ls_it->first;
+	lr_ord = (lr_it == sum_L_refined.end()) ? 0 : lr_it->first;
+	h_ord  = (h_it  == sum_H.end())         ? 0 :  h_it->first;
+	ll_ord = (ll_it == sum_LL.end())        ? 0 : ll_it->first;
+	lh_ord = (lh_it == sum_LH.end())        ? 0 : lh_it->first;
+	hh_ord = (hh_it == sum_HH.end())        ? 0 : hh_it->first;
+	active_ord = 1;
+
+	while (ls_it!=sum_L_shared.end() || lr_it!=sum_L_refined.end() ||
+	       h_it !=sum_H.end()  || ll_it!=sum_LL.end() ||
+	       lh_it!=sum_LH.end() || hh_it!=sum_HH.end()) {
+
+	  // Low shared
+	  if (ls_ord == active_ord) {
+	    ls_it->second(qoi,lev) += lf_l_prod; ++ls_it;
+	    ls_ord = (ls_it == sum_L_shared.end()) ? 0 : ls_it->first;
+	  }
+	  // Low refined
+	  if (lr_ord == active_ord) {
+	    lr_it->second(qoi,lev) += lf_l_prod; ++lr_it;
+	    lr_ord = (lr_it == sum_L_refined.end()) ? 0 : lr_it->first;
+	  }
+	  // High
+	  if (h_ord == active_ord) {
+	    h_it->second(qoi,lev) += hf_l_prod; ++h_it;
+	    h_ord = (h_it == sum_H.end()) ? 0 : h_it->first;
+	  }
+	  // Low-Low
+	  if (ll_ord == active_ord) {
+	    ll_it->second(qoi,lev) += lf_l_prod * lf_l_prod; ++ll_it;
+	    ll_ord = (ll_it == sum_LL.end()) ? 0 : ll_it->first;
+	  }
+	  // Low-High
+	  if (lh_ord == active_ord) {
+	    lh_it->second(qoi,lev) += lf_l_prod * hf_l_prod; ++lh_it;
+	    lh_ord = (lh_it == sum_LH.end()) ? 0 : lh_it->first;
+	  }
+	  // High-High (no map, only a single matrix for order 1)
+	  if (hh_ord == active_ord) {
+	    hh_it->second(qoi,lev) += hf_l_prod * hf_l_prod; ++hh_it;
+	    hh_ord = (hh_it == sum_HH.end()) ? 0 : hh_it->first;
+	  }
+
+	  if (ls_ord || lr_ord || ll_ord || lh_ord) lf_l_prod *= lf_l;
+	  if (h_ord  || lh_ord || hh_ord)           hf_l_prod *= hf_l;
+	  ++active_ord;
+	}
+	++num_L[qoi]; ++num_H[qoi];
+      }
+    }
+  }
+}
+
+
+void NonDMultilevelSampling::
+accumulate_mlcv_Ysums(const IntResponseMap& lf_resp_map,
+		      const IntResponseMap& hf_resp_map,
+		      IntRealMatrixMap& sum_L_shared,
+		      IntRealMatrixMap& sum_L_refined, IntRealMatrixMap& sum_H,
+		      IntRealMatrixMap& sum_LL,        IntRealMatrixMap& sum_LH,
+		      IntRealMatrixMap& sum_HH, size_t lev,
+		      const RealVector& lf_offset, const RealVector& hf_offset,
+		      SizetArray& num_L, SizetArray& num_H)
+{
+  // uses two sets of responses (LF & HF) in BYPASS_SURROGATE (level 0) or
+  // AGGREGATED_MODELS (lev > 0) modes.  IntRealMatrixMap are for multilevel
+  // case with discrepancies, indexed by level.
+
+  if (lev == 0) // BYPASS_SURROGATE -> 1 set of qoi per response map
+    accumulate_mlcv_Qsums(lf_resp_map, hf_resp_map, sum_L_shared,
+			  sum_L_refined, sum_H, sum_LL, sum_LH, sum_HH,
+			  lev, lf_offset, hf_offset, num_L, num_H);
+  else { // AGGREGATED_MODELS -> 2 sets of qoi per response map
     using std::isfinite;
-    Real fn_val, prod;
-    int ord, active_ord;
-    size_t qoi;
-    IntRespMCIter r_it;
-    IntRVMIter l_it;
-    bool os = !offset.empty();
-
-    for (r_it = allResponses.begin(); r_it != allResponses.end(); ++r_it) {
-      const RealVector &fn_vals = r_it->second.function_values();
-
-      for (qoi = 0; qoi < numFunctions; ++qoi) {
-        prod = fn_val = (os) ? fn_vals[qoi] - offset[qoi] : fn_vals[qoi];
-
-        if (isfinite(fn_val)) { // neither NaN nor +/-Inf
-          l_it = sum_L.begin();
-          ord = l_it->first;
-          active_ord = 1;
-          while (l_it != sum_L.end()) {
-
-            if (ord == active_ord) {
-              l_it->second[qoi] += prod;
-              ++l_it;
-              ord = (l_it == sum_L.end()) ? 0 : l_it->first;
-            }
-
-            prod *= fn_val;
-            ++active_ord;
-          }
-          ++num_L[qoi];
-        }
-      }
-    }
-  }
-
-
-  void NonDMultilevelSampling::
-  accumulate_cv_sums(IntRealVectorMap &sum_L_shared,
-                     IntRealVectorMap &sum_L_refined, IntRealVectorMap &sum_H,
-                     IntRealVectorMap &sum_LL, IntRealVectorMap &sum_LH,
-                     RealVector &sum_HH, const RealVector &offset,
-                     SizetArray &num_L, SizetArray &num_H) {
-    // uses one set of allResponses in AGGREGATED_MODELS mode
-    // IntRealVectorMap is not a multilevel case so no discrepancies
-
-    using std::isfinite;
-    Real lf_fn, hf_fn, lf_prod, hf_prod;
-    IntRespMCIter r_it;
-    IntRVMIter ls_it, lr_it, h_it, ll_it, lh_it;
-    int ls_ord, lr_ord, h_ord, ll_ord, lh_ord, active_ord;
-    size_t qoi;
-    bool os = !offset.empty();
-
-    for (r_it = allResponses.begin(); r_it != allResponses.end(); ++r_it) {
-      const RealVector &fn_vals = r_it->second.function_values();
-
-      for (qoi = 0; qoi < numFunctions; ++qoi) {
-
-        // response mode AGGREGATED_MODELS orders HF (active model key)
-        // followed by LF (previous/decremented model key)
-        hf_prod = hf_fn = (os) ? fn_vals[qoi] - offset[qoi] : fn_vals[qoi];
-        lf_prod = lf_fn = (os) ?
-                          fn_vals[qoi + numFunctions] - offset[qoi + numFunctions] :
-                          fn_vals[qoi + numFunctions];
-
-        // sync sample counts for all L and H interactions at this level
-        if (isfinite(lf_fn) && isfinite(hf_fn)) { // neither NaN nor +/-Inf
-
-          // High-High
-          sum_HH[qoi] += hf_prod * hf_prod;
-
-          ls_it = sum_L_shared.begin();
-          lr_it = sum_L_refined.begin();
-          h_it = sum_H.begin();
-          ll_it = sum_LL.begin();
-          lh_it = sum_LH.begin();
-          ls_ord = /*(ls_it == sum_L_shared.end())  ? 0 :*/ ls_it->first;
-          lr_ord = /*(lr_it == sum_L_refined.end()) ? 0 :*/ lr_it->first;
-          h_ord = /*(h_it  == sum_H.end())  ? 0 :*/  h_it->first;
-          ll_ord = /*(ll_it == sum_LL.end()) ? 0 :*/ ll_it->first;
-          lh_ord = /*(lh_it == sum_LH.end()) ? 0 :*/ lh_it->first;
-          active_ord = 1;
-          while (ls_it != sum_L_shared.end() || lr_it != sum_L_refined.end() ||
-                 h_it != sum_H.end() || ll_it != sum_LL.end() ||
-                 lh_it != sum_LH.end() || active_ord <= 1) {
-
-            // Low shared
-            if (ls_ord == active_ord) {
-              ls_it->second[qoi] += lf_prod;
-              ++ls_it;
-              ls_ord = (ls_it == sum_L_shared.end()) ? 0 : ls_it->first;
-            }
-            // Low refined
-            if (lr_ord == active_ord) {
-              lr_it->second[qoi] += lf_prod;
-              ++lr_it;
-              lr_ord = (lr_it == sum_L_refined.end()) ? 0 : lr_it->first;
-            }
-            // High
-            if (h_ord == active_ord) {
-              h_it->second[qoi] += hf_prod;
-              ++h_it;
-              h_ord = (h_it == sum_H.end()) ? 0 : h_it->first;
-            }
-            // Low-Low
-            if (ll_ord == active_ord) {
-              ll_it->second[qoi] += lf_prod * lf_prod;
-              ++ll_it;
-              ll_ord = (ll_it == sum_LL.end()) ? 0 : ll_it->first;
-            }
-            // Low-High
-            if (lh_ord == active_ord) {
-              lh_it->second[qoi] += lf_prod * hf_prod;
-              ++lh_it;
-              lh_ord = (lh_it == sum_LH.end()) ? 0 : lh_it->first;
-            }
-
-            if (ls_ord || lr_ord || ll_ord || lh_ord) lf_prod *= lf_fn;
-            if (h_ord || lh_ord) hf_prod *= hf_fn;
-            ++active_ord;
-          }
-          ++num_L[qoi];
-          ++num_H[qoi];
-        }
-      }
-    }
-  }
-
-
-  void NonDMultilevelSampling::
-  accumulate_mlcv_Qsums(IntRealMatrixMap &sum_Ql, IntRealMatrixMap &sum_Qlm1,
-                        size_t lev, const RealVector &offset, SizetArray &num_Q) {
-    if (lev == 0)
-      accumulate_ml_Qsums(sum_Ql, lev, offset, num_Q);
-    else {
-      using std::isfinite;
-      Real q_l, q_l_prod, q_lm1_prod, q_lm1;
-      int l1_ord, l2_ord, active_ord;
-      size_t qoi;
-      IntRespMCIter r_it;
-      IntRMMIter l1_it, l2_it;
-      bool os = !offset.empty();
-
-      for (r_it = allResponses.begin(); r_it != allResponses.end(); ++r_it) {
-        const RealVector &fn_vals = r_it->second.function_values();
-
-        for (qoi = 0; qoi < numFunctions; ++qoi) {
-          // response mode AGGREGATED_MODELS orders HF (active model key)
-          // followed by LF (previous/decremented model key)
-          q_l_prod = q_l = (os) ? fn_vals[qoi] - offset[qoi] : fn_vals[qoi];
-          q_lm1_prod = q_lm1 = (os) ?
-                               fn_vals[qoi + numFunctions] - offset[qoi + numFunctions] :
-                               fn_vals[qoi + numFunctions];
-
-          // sync sample counts for Ql and Qlm1
-          if (isfinite(q_l) && isfinite(q_lm1)) { // neither NaN nor +/-Inf
-            l1_it = sum_Ql.begin();
-            l2_it = sum_Qlm1.begin();
-            l1_ord = (l1_it == sum_Ql.end()) ? 0 : l1_it->first;
-            l2_ord = (l2_it == sum_Qlm1.end()) ? 0 : l2_it->first;
-
-            active_ord = 1;
-            while (l1_it != sum_Ql.end() || l2_it != sum_Qlm1.end()) {
-
-              // Low: Ll, Llm1
-              if (l1_ord == active_ord) {
-                l1_it->second(qoi, lev) += q_l_prod;
-                ++l1_it;
-                l1_ord = (l1_it == sum_Ql.end()) ? 0 : l1_it->first;
-              }
-              if (l2_ord == active_ord) {
-                l2_it->second(qoi, lev) += q_lm1_prod;
-                ++l2_it;
-                l2_ord = (l2_it == sum_Qlm1.end()) ? 0 : l2_it->first;
-              }
-
-              q_l_prod *= q_l;
-              q_lm1_prod *= q_lm1;
-              ++active_ord;
-            }
-            ++num_Q[qoi];
-          }
-        }
-        //Cout << r_it->first << ": " << sum_Ql[1] << sum_Qlm1[1];
-      }
-    }
-  }
-
-
-  void NonDMultilevelSampling::
-  accumulate_mlcv_Ysums(IntRealMatrixMap &sum_Y, size_t lev,
-                        const RealVector &offset, SizetArray &num_Y) {
-    // uses one set of allResponses in BYPASS_SURROGATE (level 0) or
-    // AGGREGATED_MODELS (lev > 0) modes.  IntRealMatrixMap is a multilevel
-    // case with discrepancies, indexed by level.
-
-    if (lev == 0)
-      accumulate_ml_Qsums(sum_Y, lev, offset, num_Y);
-    else { // AGGREGATED_MODELS -> 2 sets of qoi per response map
-      using std::isfinite;
-      Real fn_l, prod_l, fn_lm1, prod_lm1;
-      int ord, active_ord;
-      size_t qoi;
-      IntRespMCIter r_it;
-      IntRMMIter y_it;
-      bool os = !offset.empty();
-
-      for (r_it = allResponses.begin(); r_it != allResponses.end(); ++r_it) {
-        const RealVector &fn_vals = r_it->second.function_values();
-
-        for (qoi = 0; qoi < numFunctions; ++qoi) {
-          // response mode AGGREGATED_MODELS orders HF (active model key)
-          // followed by LF (previous/decremented model key)
-          prod_l = fn_l = (os) ? fn_vals[qoi] - offset[qoi] : fn_vals[qoi];
-          prod_lm1 = fn_lm1 = (os) ?
-                              fn_vals[qoi + numFunctions] - offset[qoi + numFunctions] :
-                              fn_vals[qoi + numFunctions];
-
-          if (isfinite(fn_l) && isfinite(fn_lm1)) { // neither NaN nor +/-Inf
-            y_it = sum_Y.begin();
-            ord = y_it->first;
-            active_ord = 1;
-            while (y_it != sum_Y.end()) {
-
-              if (ord == active_ord) {
-                y_it->second(qoi, lev) += prod_l - prod_lm1;
-                ++y_it;
-                ord = (y_it == sum_Y.end()) ? 0 : y_it->first;
-              }
-
-              prod_l *= fn_l;
-              prod_lm1 *= fn_lm1;
-              ++active_ord;
-            }
-            ++num_Y[qoi];
-          }
-        }
-        //Cout << r_it->first << ": " << sum_Y[1];
-      }
-    }
-  }
-
-
-  void NonDMultilevelSampling::
-  accumulate_mlcv_Qsums(const IntResponseMap &lf_resp_map,
-                        const IntResponseMap &hf_resp_map,
-                        IntRealMatrixMap &sum_L_shared,
-                        IntRealMatrixMap &sum_L_refined, IntRealMatrixMap &sum_H,
-                        IntRealMatrixMap &sum_LL, IntRealMatrixMap &sum_LH,
-                        IntRealMatrixMap &sum_HH, size_t lev,
-                        const RealVector &lf_offset, const RealVector &hf_offset,
-                        SizetArray &num_L, SizetArray &num_H) {
-    using std::isfinite;
-    Real lf_l, hf_l, lf_l_prod, hf_l_prod;
+    Real lf_l, lf_l_prod, lf_lm1, lf_lm1_prod,
+         hf_l, hf_l_prod, hf_lm1, hf_lm1_prod;
     IntRespMCIter lf_r_it, hf_r_it;
     IntRMMIter ls_it, lr_it, h_it, ll_it, lh_it, hh_it;
     int ls_ord, lr_ord, h_ord, ll_ord, lh_ord, hh_ord, active_ord;
     size_t qoi;
     bool lfos = !lf_offset.empty(), hfos = !hf_offset.empty();
 
-    for (lf_r_it = lf_resp_map.begin(), hf_r_it = hf_resp_map.begin();
-         lf_r_it != lf_resp_map.end() && hf_r_it != hf_resp_map.end();
-         ++lf_r_it, ++hf_r_it) {
-      const RealVector &lf_fn_vals = lf_r_it->second.function_values();
-      const RealVector &hf_fn_vals = hf_r_it->second.function_values();
-
-      for (qoi = 0; qoi < numFunctions; ++qoi) {
-
-        lf_l_prod = lf_l = (lfos) ?
-                           lf_fn_vals[qoi] - lf_offset[qoi] : lf_fn_vals[qoi];
-        hf_l_prod = hf_l = (hfos) ?
-                           hf_fn_vals[qoi] - hf_offset[qoi] : hf_fn_vals[qoi];
-
-        // sync sample counts for all L and H interactions at this level
-        if (isfinite(lf_l) && isfinite(hf_l)) { // neither NaN nor +/-Inf
-          ls_it = sum_L_shared.begin();
-          lr_it = sum_L_refined.begin();
-          h_it = sum_H.begin();
-          ll_it = sum_LL.begin();
-          lh_it = sum_LH.begin();
-          hh_it = sum_HH.begin();
-          ls_ord = (ls_it == sum_L_shared.end()) ? 0 : ls_it->first;
-          lr_ord = (lr_it == sum_L_refined.end()) ? 0 : lr_it->first;
-          h_ord = (h_it == sum_H.end()) ? 0 : h_it->first;
-          ll_ord = (ll_it == sum_LL.end()) ? 0 : ll_it->first;
-          lh_ord = (lh_it == sum_LH.end()) ? 0 : lh_it->first;
-          hh_ord = (hh_it == sum_HH.end()) ? 0 : hh_it->first;
-          active_ord = 1;
-
-          while (ls_it != sum_L_shared.end() || lr_it != sum_L_refined.end() ||
-                 h_it != sum_H.end() || ll_it != sum_LL.end() ||
-                 lh_it != sum_LH.end() || hh_it != sum_HH.end()) {
-
-            // Low shared
-            if (ls_ord == active_ord) {
-              ls_it->second(qoi, lev) += lf_l_prod;
-              ++ls_it;
-              ls_ord = (ls_it == sum_L_shared.end()) ? 0 : ls_it->first;
-            }
-            // Low refined
-            if (lr_ord == active_ord) {
-              lr_it->second(qoi, lev) += lf_l_prod;
-              ++lr_it;
-              lr_ord = (lr_it == sum_L_refined.end()) ? 0 : lr_it->first;
-            }
-            // High
-            if (h_ord == active_ord) {
-              h_it->second(qoi, lev) += hf_l_prod;
-              ++h_it;
-              h_ord = (h_it == sum_H.end()) ? 0 : h_it->first;
-            }
-            // Low-Low
-            if (ll_ord == active_ord) {
-              ll_it->second(qoi, lev) += lf_l_prod * lf_l_prod;
-              ++ll_it;
-              ll_ord = (ll_it == sum_LL.end()) ? 0 : ll_it->first;
-            }
-            // Low-High
-            if (lh_ord == active_ord) {
-              lh_it->second(qoi, lev) += lf_l_prod * hf_l_prod;
-              ++lh_it;
-              lh_ord = (lh_it == sum_LH.end()) ? 0 : lh_it->first;
-            }
-            // High-High (no map, only a single matrix for order 1)
-            if (hh_ord == active_ord) {
-              hh_it->second(qoi, lev) += hf_l_prod * hf_l_prod;
-              ++hh_it;
-              hh_ord = (hh_it == sum_HH.end()) ? 0 : hh_it->first;
-            }
-
-            if (ls_ord || lr_ord || ll_ord || lh_ord) lf_l_prod *= lf_l;
-            if (h_ord || lh_ord || hh_ord) hf_l_prod *= hf_l;
-            ++active_ord;
-          }
-          ++num_L[qoi];
-          ++num_H[qoi];
-        }
+    for (lf_r_it =lf_resp_map.begin(), hf_r_it =hf_resp_map.begin();
+	 lf_r_it!=lf_resp_map.end() && hf_r_it!=hf_resp_map.end();
+	 ++lf_r_it, ++hf_r_it) {
+      const RealVector& lf_fn_vals = lf_r_it->second.function_values();
+      const RealVector& hf_fn_vals = hf_r_it->second.function_values();
+
+      for (qoi=0; qoi<numFunctions; ++qoi) {
+
+	// response mode AGGREGATED_MODELS orders level l (active model key)
+	// followed by level l-1 (previous/decremented model key)
+	lf_l_prod   = lf_l   = (lfos) ?
+	  lf_fn_vals[qoi] - lf_offset[qoi] : lf_fn_vals[qoi];
+	lf_lm1_prod = lf_lm1 = (lfos) ?
+	  lf_fn_vals[qoi+numFunctions] - lf_offset[qoi+numFunctions] :
+	  lf_fn_vals[qoi+numFunctions];
+	hf_l_prod   = hf_l   = (hfos) ?
+	  hf_fn_vals[qoi] - hf_offset[qoi] : hf_fn_vals[qoi];
+	hf_lm1_prod = hf_lm1 = (hfos) ?
+	  hf_fn_vals[qoi+numFunctions] - hf_offset[qoi+numFunctions] :
+	  hf_fn_vals[qoi+numFunctions];
+
+	// sync sample counts for all L and H interactions at this level
+	if (isfinite(lf_l) && isfinite(lf_lm1) &&
+	    isfinite(hf_l) && isfinite(hf_lm1)) { // neither NaN nor +/-Inf
+	  ls_it  = sum_L_shared.begin(); lr_it = sum_L_refined.begin();
+	  h_it   = sum_H.begin();  ll_it = sum_LL.begin();
+	  lh_it  = sum_LH.begin(); hh_it = sum_HH.begin();
+	  ls_ord = (ls_it == sum_L_shared.end())  ? 0 : ls_it->first;
+	  lr_ord = (lr_it == sum_L_refined.end()) ? 0 : lr_it->first;
+	  h_ord  = (h_it  == sum_H.end())         ? 0 :  h_it->first;
+	  ll_ord = (ll_it == sum_LL.end())        ? 0 : ll_it->first;
+	  lh_ord = (lh_it == sum_LH.end())        ? 0 : lh_it->first;
+	  hh_ord = (hh_it == sum_HH.end())        ? 0 : hh_it->first;
+	  active_ord = 1;
+
+	  while (ls_it!=sum_L_shared.end() || lr_it!=sum_L_refined.end() ||
+		 h_it !=sum_H.end()  || ll_it!=sum_LL.end() ||
+		 lh_it!=sum_LH.end() || hh_it!=sum_HH.end()) {
+
+	    // Low shared
+	    if (ls_ord == active_ord) {
+	      ls_it->second(qoi,lev) += lf_l_prod - lf_lm1_prod; ++ls_it;
+	      ls_ord = (ls_it == sum_L_shared.end()) ? 0 : ls_it->first;
+	    }
+	    // Low refined
+	    if (lr_ord == active_ord) {
+	      lr_it->second(qoi,lev) += lf_l_prod - lf_lm1_prod; ++lr_it;
+	      lr_ord = (lr_it == sum_L_refined.end()) ? 0 : lr_it->first;
+	    }
+	    // High
+	    if (h_ord == active_ord) {
+	      h_it->second(qoi,lev) += hf_l_prod - hf_lm1_prod; ++h_it;
+	      h_ord = (h_it == sum_H.end()) ? 0 : h_it->first;
+	    }
+	    // Low-Low
+	    if (ll_ord == active_ord) {
+	      Real delta_prod = lf_l_prod - lf_lm1_prod;
+	      ll_it->second(qoi,lev) += delta_prod * delta_prod;
+	      ++ll_it; ll_ord = (ll_it == sum_LL.end()) ? 0 : ll_it->first;
+	    }
+	    // Low-High
+	    if (lh_ord == active_ord) {
+	      lh_it->second(qoi,lev) += (lf_l_prod - lf_lm1_prod)
+		*  (hf_l_prod - hf_lm1_prod);
+	      ++lh_it; lh_ord = (lh_it == sum_LH.end()) ? 0 : lh_it->first;
+	    }
+	    // High-High (map only contains order 1 in some contexts)
+	    if (hh_ord == active_ord) {
+	      Real delta_prod = hf_l_prod - hf_lm1_prod;
+	      hh_it->second(qoi,lev) += delta_prod * delta_prod;
+	      ++hh_it; hh_ord = (hh_it == sum_HH.end()) ? 0 : hh_it->first;
+	    }
+
+	    if (ls_ord || lr_ord || ll_ord || lh_ord)
+	      { lf_l_prod *= lf_l; lf_lm1_prod *= lf_lm1; }
+	    if (h_ord || lh_ord || hh_ord)
+	      { hf_l_prod *= hf_l; hf_lm1_prod *= hf_lm1; }
+	    ++active_ord;
+	  }
+	  ++num_L[qoi]; ++num_H[qoi];
+	}
       }
     }
   }
-
-<<<<<<< HEAD
-=======
+}
+
+
+void NonDMultilevelSampling::
+accumulate_mlcv_Qsums(const IntResponseMap& lf_resp_map,
+		      const IntResponseMap& hf_resp_map,
+		      IntRealMatrixMap& sum_Ll, IntRealMatrixMap& sum_Llm1,
+		      IntRealMatrixMap& sum_Ll_refined,
+		      IntRealMatrixMap& sum_Llm1_refined,
+		      IntRealMatrixMap& sum_Hl, IntRealMatrixMap& sum_Hlm1,
+		      IntRealMatrixMap& sum_Ll_Ll,
+		      IntRealMatrixMap& sum_Ll_Llm1,
+		      IntRealMatrixMap& sum_Llm1_Llm1,
+		      IntRealMatrixMap& sum_Hl_Ll,
+		      IntRealMatrixMap& sum_Hl_Llm1,
+		      IntRealMatrixMap& sum_Hlm1_Ll,
+		      IntRealMatrixMap& sum_Hlm1_Llm1,
+		      IntRealMatrixMap& sum_Hl_Hl,
+		      IntRealMatrixMap& sum_Hl_Hlm1,
+		      IntRealMatrixMap& sum_Hlm1_Hlm1, size_t lev,
+		      const RealVector& lf_offset, const RealVector& hf_offset,
+		      SizetArray& num_L, SizetArray& num_H)
+{
+  // uses two sets of responses (LF & HF) in BYPASS_SURROGATE (level 0) or
+  // AGGREGATED_MODELS (lev > 0) modes.  IntRealMatrixMap are for multilevel
+  // case with discrepancies, indexed by level.
+
+  if (lev == 0) // level lm1 not available; accumulate only level l
+    accumulate_mlcv_Qsums(lf_resp_map, hf_resp_map, sum_Ll, sum_Ll_refined,
+			  sum_Hl, sum_Ll_Ll, sum_Hl_Ll, sum_Hl_Hl, lev,
+			  lf_offset, hf_offset, num_L, num_H);
+  else {
+    using std::isfinite;
+    Real lf_l_prod, lf_l, lf_lm1_prod, lf_lm1,
+      hf_l_prod, hf_l, hf_lm1_prod, hf_lm1;
+    IntRespMCIter lf_r_it, hf_r_it;
+    IntRMMIter l1_it, l2_it, lr1_it, lr2_it, h1_it, h2_it, ll1_it, ll2_it,
+      ll3_it, lh1_it, lh2_it, lh3_it, lh4_it, hh1_it, hh2_it, hh3_it;
+    int active_ord, l1_ord, l2_ord, lr1_ord, lr2_ord, h1_ord, h2_ord,
+      ll1_ord, ll2_ord, ll3_ord, lh1_ord, lh2_ord, lh3_ord, lh4_ord,
+      hh1_ord, hh2_ord, hh3_ord;
+    size_t qoi;
+    bool lfos = !lf_offset.empty(), hfos = !hf_offset.empty();
+
+    for (lf_r_it =lf_resp_map.begin(), hf_r_it =hf_resp_map.begin();
+	 lf_r_it!=lf_resp_map.end() && hf_r_it!=hf_resp_map.end();
+	 ++lf_r_it, ++hf_r_it) {
+      const RealVector& lf_fn_vals = lf_r_it->second.function_values();
+      const RealVector& hf_fn_vals = hf_r_it->second.function_values();
+
+      for (qoi=0; qoi<numFunctions; ++qoi) {
+
+	// response mode AGGREGATED_MODELS orders level l (active model key)
+	// followed by level l-1 (previous/decremented model key)
+	lf_l_prod   = lf_l   = (lfos) ?
+	  lf_fn_vals[qoi] - lf_offset[qoi] : lf_fn_vals[qoi];
+	lf_lm1_prod = lf_lm1 = (lfos) ?
+	  lf_fn_vals[qoi+numFunctions] - lf_offset[qoi+numFunctions] :
+	  lf_fn_vals[qoi+numFunctions];
+	hf_l_prod   = hf_l   = (hfos) ?
+	  hf_fn_vals[qoi] - hf_offset[qoi] : hf_fn_vals[qoi];
+	hf_lm1_prod = hf_lm1 = (hfos) ?
+	  hf_fn_vals[qoi+numFunctions] - hf_offset[qoi+numFunctions] :
+	  hf_fn_vals[qoi+numFunctions];
+
+	// sync sample counts for all L and H interactions at this level
+	if (isfinite(lf_l) && isfinite(lf_lm1) &&
+	    isfinite(hf_l) && isfinite(hf_lm1)) { // neither NaN nor +/-Inf
+	  // Low: Ll, Llm1, Ll_refined, Llm1_refined
+	  l1_it   = sum_Ll.begin();         l2_it  = sum_Llm1.begin();
+	  lr1_it  = sum_Ll_refined.begin(); lr2_it = sum_Llm1_refined.begin();
+	  l1_ord  = (l1_it == sum_Ll.end())            ? 0 : l1_it->first;
+	  l2_ord  = (l2_it == sum_Llm1.end())          ? 0 : l2_it->first;
+	  lr1_ord = (lr1_it == sum_Ll_refined.end())   ? 0 : lr1_it->first;
+	  lr2_ord = (lr2_it == sum_Llm1_refined.end()) ? 0 : lr2_it->first;
+	  // High: Hl, Hlm1
+	  h1_it  = sum_Hl.begin();
+	  h2_it  = sum_Hlm1.begin();
+	  h1_ord = (h1_it == sum_Hl.end())   ? 0 : h1_it->first;
+	  h2_ord = (h2_it == sum_Hlm1.end()) ? 0 : h2_it->first;
+	  // Low-Low: Ll_Ll, Ll_Llm1, Llm1_Llm1
+	  ll1_it = sum_Ll_Ll.begin(); ll2_it = sum_Ll_Llm1.begin();
+	  ll3_it = sum_Llm1_Llm1.begin();
+	  ll1_ord = (ll1_it == sum_Ll_Ll.end())     ? 0 : ll1_it->first;
+	  ll2_ord = (ll2_it == sum_Ll_Llm1.end())   ? 0 : ll2_it->first;
+	  ll3_ord = (ll3_it == sum_Llm1_Llm1.end()) ? 0 : ll3_it->first;
+	  // Low-High: Hl_Ll, Hl_Llm1, Hlm1_Ll, Hlm1_Llm1
+	  lh1_it = sum_Hl_Ll.begin();   lh2_it = sum_Hl_Llm1.begin();
+	  lh3_it = sum_Hlm1_Ll.begin(); lh4_it = sum_Hlm1_Llm1.begin();
+	  lh1_ord = (lh1_it == sum_Hl_Ll.end())     ? 0 : lh1_it->first;
+	  lh2_ord = (lh2_it == sum_Hl_Llm1.end())   ? 0 : lh2_it->first;
+	  lh3_ord = (lh3_it == sum_Hlm1_Ll.end())   ? 0 : lh3_it->first;
+	  lh4_ord = (lh4_it == sum_Hlm1_Llm1.end()) ? 0 : lh4_it->first;
+	  // High-High: Hl_Hl, Hl_Hlm1, Hlm1_Hlm1
+	  hh1_it = sum_Hl_Hl.begin();   hh2_it = sum_Hl_Hlm1.begin();
+	  hh3_it = sum_Hlm1_Hlm1.begin();
+	  hh1_ord = (hh1_it == sum_Hl_Hl.end())     ? 0 : hh1_it->first;
+	  hh2_ord = (hh2_it == sum_Hl_Hlm1.end())   ? 0 : hh2_it->first;
+	  hh3_ord = (hh3_it == sum_Hlm1_Hlm1.end()) ? 0 : hh3_it->first;
+
+	  active_ord = 1;
+
+	  while (l1_it !=sum_Ll.end()         || l2_it !=sum_Llm1.end()      ||
+		 lr1_it!=sum_Ll_refined.end() ||
+		 lr2_it!=sum_Llm1_refined.end() || h1_it !=sum_Hl.end()      ||
+		 h2_it !=sum_Hlm1.end()       || ll1_it!=sum_Ll_Ll.end()     ||
+		 ll2_it!=sum_Ll_Llm1.end()    || ll3_it!=sum_Llm1_Llm1.end() ||
+		 lh1_it!=sum_Hl_Ll.end()      || lh2_it!=sum_Hl_Llm1.end()   ||
+		 lh3_it!=sum_Hlm1_Ll.end()    || lh4_it!=sum_Hlm1_Llm1.end() ||
+		 hh1_it!=sum_Hl_Hl.end()      || hh2_it!=sum_Hl_Hlm1.end()   ||
+		 hh3_it!=sum_Hlm1_Hlm1.end()) {
+
+	    // Low: Ll, Llm1, Ll_refined, Llm1_refined
+	    if (l1_ord == active_ord) {
+	      l1_it->second(qoi,lev) += lf_l_prod; ++l1_it;
+	      l1_ord = (l1_it == sum_Ll.end()) ? 0 : l1_it->first;
+	    }
+	    if (l2_ord == active_ord) {
+	      l2_it->second(qoi,lev) += lf_lm1_prod; ++l2_it;
+	      l2_ord = (l2_it == sum_Llm1.end()) ? 0 : l2_it->first;
+	    }
+	    if (lr1_ord == active_ord) {
+	      lr1_it->second(qoi,lev) += lf_l_prod; ++lr1_it;
+	      lr1_ord = (lr1_it == sum_Ll_refined.end()) ? 0 : lr1_it->first;
+	    }
+	    if (lr2_ord == active_ord) {
+	      lr2_it->second(qoi,lev) += lf_lm1_prod; ++lr2_it;
+	      lr2_ord = (lr2_it == sum_Llm1_refined.end()) ? 0 : lr2_it->first;
+	    }
+	    // High: Hl, Hlm1
+	    if (h1_ord == active_ord) {
+	      h1_it->second(qoi,lev) += hf_l_prod; ++h1_it;
+	      h1_ord = (h1_it == sum_Hl.end()) ? 0 : h1_it->first;
+	    }
+	    if (h2_ord == active_ord) {
+	      h2_it->second(qoi,lev) += hf_lm1_prod; ++h2_it;
+	      h2_ord = (h2_it == sum_Hlm1.end()) ? 0 : h2_it->first;
+	    }
+	    // Low-Low: Ll_Ll, Ll_Llm1, Llm1_Llm1
+	    if (ll1_ord == active_ord) {
+	      ll1_it->second(qoi,lev) += lf_l_prod * lf_l_prod; ++ll1_it;
+	      ll1_ord = (ll1_it == sum_Ll_Ll.end()) ? 0 : ll1_it->first;
+	    }
+	    if (ll2_ord == active_ord) {
+	      ll2_it->second(qoi,lev) += lf_l_prod * lf_lm1_prod; ++ll2_it;
+	      ll2_ord = (ll2_it == sum_Ll_Llm1.end()) ? 0 : ll2_it->first;
+	    }
+	    if (ll3_ord == active_ord) {
+	      ll3_it->second(qoi,lev) += lf_lm1_prod * lf_lm1_prod; ++ll3_it;
+	      ll3_ord = (ll3_it == sum_Llm1_Llm1.end()) ? 0 : ll3_it->first;
+	    }
+	    // Low-High: Hl_Ll, Hl_Llm1, Hlm1_Ll, Hlm1_Llm1
+	    if (lh1_ord == active_ord) {
+	      lh1_it->second(qoi,lev) += hf_l_prod * lf_l_prod; ++lh1_it;
+	      lh1_ord = (lh1_it == sum_Hl_Ll.end()) ? 0 : lh1_it->first;
+	    }
+	    if (lh2_ord == active_ord) {
+	      lh2_it->second(qoi,lev) += hf_l_prod * lf_lm1_prod; ++lh2_it;
+	      lh2_ord = (lh2_it == sum_Hl_Llm1.end()) ? 0 : lh2_it->first;
+	    }
+	    if (lh3_ord == active_ord) {
+	      lh3_it->second(qoi,lev) += hf_lm1_prod * lf_l_prod; ++lh3_it;
+	      lh3_ord = (lh3_it == sum_Hlm1_Ll.end()) ? 0 : lh3_it->first;
+	    }
+	    if (lh4_ord == active_ord) {
+	      lh4_it->second(qoi,lev) += hf_lm1_prod * lf_lm1_prod; ++lh4_it;
+	      lh4_ord = (lh4_it == sum_Hlm1_Llm1.end()) ? 0 : lh4_it->first;
+	    }
+	    // High-High: Hl_Hl, Hl_Hlm1, Hlm1_Hlm1
+	    if (hh1_ord == active_ord) {
+	      hh1_it->second(qoi,lev) += hf_l_prod * hf_l_prod; ++hh1_it;
+	      hh1_ord = (hh1_it == sum_Hl_Hl.end()) ? 0 : hh1_it->first;
+	    }
+	    if (hh2_ord == active_ord) {
+	      hh2_it->second(qoi,lev) += hf_l_prod * hf_lm1_prod; ++hh2_it;
+	      hh2_ord = (hh2_it == sum_Hl_Hlm1.end()) ? 0 : hh2_it->first;
+	    }
+	    if (hh3_ord == active_ord) {
+	      hh3_it->second(qoi,lev) += hf_lm1_prod * hf_lm1_prod; ++hh3_it;
+	      hh3_ord = (hh3_it == sum_Hlm1_Hlm1.end()) ? 0 : hh3_it->first;
+	    }
+
+	    if (l1_ord || lr1_ord || ll1_ord || ll2_ord || lh1_ord || lh3_ord)
+	      lf_l_prod   *= lf_l;
+	    if (l2_ord || lr2_ord || ll2_ord || ll3_ord || lh2_ord || lh4_ord)
+	      lf_lm1_prod *= lf_lm1;
+	    if (h1_ord || lh1_ord || lh2_ord || hh1_ord || hh2_ord)
+	      hf_l_prod   *= hf_l;
+	    if (h2_ord || lh3_ord || lh4_ord || hh2_ord || hh3_ord)
+	      hf_lm1_prod *= hf_lm1;
+	    ++active_ord;
+	  }
+	  ++num_L[qoi]; ++num_H[qoi];
+	}
+      }
+    }
+  }
+}
+
+
+void NonDMultilevelSampling::shared_increment(size_t iter, size_t lev)
+{
+  if (iter == _NPOS)  Cout << "\nCVMC sample increments: ";
+  else if (iter == 0) Cout << "\nCVMC pilot sample: ";
+  else Cout << "\nCVMC iteration " << iter << " sample increments: ";
+  Cout << "LF = " << numSamples << " HF = " << numSamples << '\n';
+
   //aggregated_models_mode(); // set at calling level for CV
->>>>>>> f6deeea2
-
-  void NonDMultilevelSampling::
-  accumulate_mlcv_Ysums(const IntResponseMap &lf_resp_map,
-                        const IntResponseMap &hf_resp_map,
-                        IntRealMatrixMap &sum_L_shared,
-                        IntRealMatrixMap &sum_L_refined, IntRealMatrixMap &sum_H,
-                        IntRealMatrixMap &sum_LL, IntRealMatrixMap &sum_LH,
-                        IntRealMatrixMap &sum_HH, size_t lev,
-                        const RealVector &lf_offset, const RealVector &hf_offset,
-                        SizetArray &num_L, SizetArray &num_H) {
-    // uses two sets of responses (LF & HF) in BYPASS_SURROGATE (level 0) or
-    // AGGREGATED_MODELS (lev > 0) modes.  IntRealMatrixMap are for multilevel
-    // case with discrepancies, indexed by level.
-
-    if (lev == 0) // BYPASS_SURROGATE -> 1 set of qoi per response map
-      accumulate_mlcv_Qsums(lf_resp_map, hf_resp_map, sum_L_shared,
-                            sum_L_refined, sum_H, sum_LL, sum_LH, sum_HH,
-                            lev, lf_offset, hf_offset, num_L, num_H);
-    else { // AGGREGATED_MODELS -> 2 sets of qoi per response map
-      using std::isfinite;
-      Real lf_l, lf_l_prod, lf_lm1, lf_lm1_prod,
-          hf_l, hf_l_prod, hf_lm1, hf_lm1_prod;
-      IntRespMCIter lf_r_it, hf_r_it;
-      IntRMMIter ls_it, lr_it, h_it, ll_it, lh_it, hh_it;
-      int ls_ord, lr_ord, h_ord, ll_ord, lh_ord, hh_ord, active_ord;
-      size_t qoi;
-      bool lfos = !lf_offset.empty(), hfos = !hf_offset.empty();
-
-      for (lf_r_it = lf_resp_map.begin(), hf_r_it = hf_resp_map.begin();
-           lf_r_it != lf_resp_map.end() && hf_r_it != hf_resp_map.end();
-           ++lf_r_it, ++hf_r_it) {
-        const RealVector &lf_fn_vals = lf_r_it->second.function_values();
-        const RealVector &hf_fn_vals = hf_r_it->second.function_values();
-
-        for (qoi = 0; qoi < numFunctions; ++qoi) {
-
-          // response mode AGGREGATED_MODELS orders level l (active model key)
-          // followed by level l-1 (previous/decremented model key)
-          lf_l_prod = lf_l = (lfos) ?
-                             lf_fn_vals[qoi] - lf_offset[qoi] : lf_fn_vals[qoi];
-          lf_lm1_prod = lf_lm1 = (lfos) ?
-                                 lf_fn_vals[qoi + numFunctions] - lf_offset[qoi + numFunctions] :
-                                 lf_fn_vals[qoi + numFunctions];
-          hf_l_prod = hf_l = (hfos) ?
-                             hf_fn_vals[qoi] - hf_offset[qoi] : hf_fn_vals[qoi];
-          hf_lm1_prod = hf_lm1 = (hfos) ?
-                                 hf_fn_vals[qoi + numFunctions] - hf_offset[qoi + numFunctions] :
-                                 hf_fn_vals[qoi + numFunctions];
-
-          // sync sample counts for all L and H interactions at this level
-          if (isfinite(lf_l) && isfinite(lf_lm1) &&
-              isfinite(hf_l) && isfinite(hf_lm1)) { // neither NaN nor +/-Inf
-            ls_it = sum_L_shared.begin();
-            lr_it = sum_L_refined.begin();
-            h_it = sum_H.begin();
-            ll_it = sum_LL.begin();
-            lh_it = sum_LH.begin();
-            hh_it = sum_HH.begin();
-            ls_ord = (ls_it == sum_L_shared.end()) ? 0 : ls_it->first;
-            lr_ord = (lr_it == sum_L_refined.end()) ? 0 : lr_it->first;
-            h_ord = (h_it == sum_H.end()) ? 0 : h_it->first;
-            ll_ord = (ll_it == sum_LL.end()) ? 0 : ll_it->first;
-            lh_ord = (lh_it == sum_LH.end()) ? 0 : lh_it->first;
-            hh_ord = (hh_it == sum_HH.end()) ? 0 : hh_it->first;
-            active_ord = 1;
-
-            while (ls_it != sum_L_shared.end() || lr_it != sum_L_refined.end() ||
-                   h_it != sum_H.end() || ll_it != sum_LL.end() ||
-                   lh_it != sum_LH.end() || hh_it != sum_HH.end()) {
-
-              // Low shared
-              if (ls_ord == active_ord) {
-                ls_it->second(qoi, lev) += lf_l_prod - lf_lm1_prod;
-                ++ls_it;
-                ls_ord = (ls_it == sum_L_shared.end()) ? 0 : ls_it->first;
-              }
-              // Low refined
-              if (lr_ord == active_ord) {
-                lr_it->second(qoi, lev) += lf_l_prod - lf_lm1_prod;
-                ++lr_it;
-                lr_ord = (lr_it == sum_L_refined.end()) ? 0 : lr_it->first;
-              }
-              // High
-              if (h_ord == active_ord) {
-                h_it->second(qoi, lev) += hf_l_prod - hf_lm1_prod;
-                ++h_it;
-                h_ord = (h_it == sum_H.end()) ? 0 : h_it->first;
-              }
-              // Low-Low
-              if (ll_ord == active_ord) {
-                Real delta_prod = lf_l_prod - lf_lm1_prod;
-                ll_it->second(qoi, lev) += delta_prod * delta_prod;
-                ++ll_it;
-                ll_ord = (ll_it == sum_LL.end()) ? 0 : ll_it->first;
-              }
-              // Low-High
-              if (lh_ord == active_ord) {
-                lh_it->second(qoi, lev) += (lf_l_prod - lf_lm1_prod)
-                                           * (hf_l_prod - hf_lm1_prod);
-                ++lh_it;
-                lh_ord = (lh_it == sum_LH.end()) ? 0 : lh_it->first;
-              }
-              // High-High (map only contains order 1 in some contexts)
-              if (hh_ord == active_ord) {
-                Real delta_prod = hf_l_prod - hf_lm1_prod;
-                hh_it->second(qoi, lev) += delta_prod * delta_prod;
-                ++hh_it;
-                hh_ord = (hh_it == sum_HH.end()) ? 0 : hh_it->first;
-              }
-
-              if (ls_ord || lr_ord || ll_ord || lh_ord) {
-                lf_l_prod *= lf_l;
-                lf_lm1_prod *= lf_lm1;
-              }
-              if (h_ord || lh_ord || hh_ord) {
-                hf_l_prod *= hf_l;
-                hf_lm1_prod *= hf_lm1;
-              }
-              ++active_ord;
-            }
-            ++num_L[qoi];
-            ++num_H[qoi];
-          }
-        }
-      }
-    }
-  }
-
-
-  void NonDMultilevelSampling::
-  accumulate_mlcv_Qsums(const IntResponseMap &lf_resp_map,
-                        const IntResponseMap &hf_resp_map,
-                        IntRealMatrixMap &sum_Ll, IntRealMatrixMap &sum_Llm1,
-                        IntRealMatrixMap &sum_Ll_refined,
-                        IntRealMatrixMap &sum_Llm1_refined,
-                        IntRealMatrixMap &sum_Hl, IntRealMatrixMap &sum_Hlm1,
-                        IntRealMatrixMap &sum_Ll_Ll,
-                        IntRealMatrixMap &sum_Ll_Llm1,
-                        IntRealMatrixMap &sum_Llm1_Llm1,
-                        IntRealMatrixMap &sum_Hl_Ll,
-                        IntRealMatrixMap &sum_Hl_Llm1,
-                        IntRealMatrixMap &sum_Hlm1_Ll,
-                        IntRealMatrixMap &sum_Hlm1_Llm1,
-                        IntRealMatrixMap &sum_Hl_Hl,
-                        IntRealMatrixMap &sum_Hl_Hlm1,
-                        IntRealMatrixMap &sum_Hlm1_Hlm1, size_t lev,
-                        const RealVector &lf_offset, const RealVector &hf_offset,
-                        SizetArray &num_L, SizetArray &num_H) {
-    // uses two sets of responses (LF & HF) in BYPASS_SURROGATE (level 0) or
-    // AGGREGATED_MODELS (lev > 0) modes.  IntRealMatrixMap are for multilevel
-    // case with discrepancies, indexed by level.
-
-    if (lev == 0) // level lm1 not available; accumulate only level l
-      accumulate_mlcv_Qsums(lf_resp_map, hf_resp_map, sum_Ll, sum_Ll_refined,
-                            sum_Hl, sum_Ll_Ll, sum_Hl_Ll, sum_Hl_Hl, lev,
-                            lf_offset, hf_offset, num_L, num_H);
-    else {
-      using std::isfinite;
-      Real lf_l_prod, lf_l, lf_lm1_prod, lf_lm1,
-          hf_l_prod, hf_l, hf_lm1_prod, hf_lm1;
-      IntRespMCIter lf_r_it, hf_r_it;
-      IntRMMIter l1_it, l2_it, lr1_it, lr2_it, h1_it, h2_it, ll1_it, ll2_it,
-          ll3_it, lh1_it, lh2_it, lh3_it, lh4_it, hh1_it, hh2_it, hh3_it;
-      int active_ord, l1_ord, l2_ord, lr1_ord, lr2_ord, h1_ord, h2_ord,
-          ll1_ord, ll2_ord, ll3_ord, lh1_ord, lh2_ord, lh3_ord, lh4_ord,
-          hh1_ord, hh2_ord, hh3_ord;
-      size_t qoi;
-      bool lfos = !lf_offset.empty(), hfos = !hf_offset.empty();
-
-      for (lf_r_it = lf_resp_map.begin(), hf_r_it = hf_resp_map.begin();
-           lf_r_it != lf_resp_map.end() && hf_r_it != hf_resp_map.end();
-           ++lf_r_it, ++hf_r_it) {
-        const RealVector &lf_fn_vals = lf_r_it->second.function_values();
-        const RealVector &hf_fn_vals = hf_r_it->second.function_values();
-
-        for (qoi = 0; qoi < numFunctions; ++qoi) {
-
-          // response mode AGGREGATED_MODELS orders level l (active model key)
-          // followed by level l-1 (previous/decremented model key)
-          lf_l_prod = lf_l = (lfos) ?
-                             lf_fn_vals[qoi] - lf_offset[qoi] : lf_fn_vals[qoi];
-          lf_lm1_prod = lf_lm1 = (lfos) ?
-                                 lf_fn_vals[qoi + numFunctions] - lf_offset[qoi + numFunctions] :
-                                 lf_fn_vals[qoi + numFunctions];
-          hf_l_prod = hf_l = (hfos) ?
-                             hf_fn_vals[qoi] - hf_offset[qoi] : hf_fn_vals[qoi];
-          hf_lm1_prod = hf_lm1 = (hfos) ?
-                                 hf_fn_vals[qoi + numFunctions] - hf_offset[qoi + numFunctions] :
-                                 hf_fn_vals[qoi + numFunctions];
-
-          // sync sample counts for all L and H interactions at this level
-          if (isfinite(lf_l) && isfinite(lf_lm1) &&
-              isfinite(hf_l) && isfinite(hf_lm1)) { // neither NaN nor +/-Inf
-            // Low: Ll, Llm1, Ll_refined, Llm1_refined
-            l1_it = sum_Ll.begin();
-            l2_it = sum_Llm1.begin();
-            lr1_it = sum_Ll_refined.begin();
-            lr2_it = sum_Llm1_refined.begin();
-            l1_ord = (l1_it == sum_Ll.end()) ? 0 : l1_it->first;
-            l2_ord = (l2_it == sum_Llm1.end()) ? 0 : l2_it->first;
-            lr1_ord = (lr1_it == sum_Ll_refined.end()) ? 0 : lr1_it->first;
-            lr2_ord = (lr2_it == sum_Llm1_refined.end()) ? 0 : lr2_it->first;
-            // High: Hl, Hlm1
-            h1_it = sum_Hl.begin();
-            h2_it = sum_Hlm1.begin();
-            h1_ord = (h1_it == sum_Hl.end()) ? 0 : h1_it->first;
-            h2_ord = (h2_it == sum_Hlm1.end()) ? 0 : h2_it->first;
-            // Low-Low: Ll_Ll, Ll_Llm1, Llm1_Llm1
-            ll1_it = sum_Ll_Ll.begin();
-            ll2_it = sum_Ll_Llm1.begin();
-            ll3_it = sum_Llm1_Llm1.begin();
-            ll1_ord = (ll1_it == sum_Ll_Ll.end()) ? 0 : ll1_it->first;
-            ll2_ord = (ll2_it == sum_Ll_Llm1.end()) ? 0 : ll2_it->first;
-            ll3_ord = (ll3_it == sum_Llm1_Llm1.end()) ? 0 : ll3_it->first;
-            // Low-High: Hl_Ll, Hl_Llm1, Hlm1_Ll, Hlm1_Llm1
-            lh1_it = sum_Hl_Ll.begin();
-            lh2_it = sum_Hl_Llm1.begin();
-            lh3_it = sum_Hlm1_Ll.begin();
-            lh4_it = sum_Hlm1_Llm1.begin();
-            lh1_ord = (lh1_it == sum_Hl_Ll.end()) ? 0 : lh1_it->first;
-            lh2_ord = (lh2_it == sum_Hl_Llm1.end()) ? 0 : lh2_it->first;
-            lh3_ord = (lh3_it == sum_Hlm1_Ll.end()) ? 0 : lh3_it->first;
-            lh4_ord = (lh4_it == sum_Hlm1_Llm1.end()) ? 0 : lh4_it->first;
-            // High-High: Hl_Hl, Hl_Hlm1, Hlm1_Hlm1
-            hh1_it = sum_Hl_Hl.begin();
-            hh2_it = sum_Hl_Hlm1.begin();
-            hh3_it = sum_Hlm1_Hlm1.begin();
-            hh1_ord = (hh1_it == sum_Hl_Hl.end()) ? 0 : hh1_it->first;
-            hh2_ord = (hh2_it == sum_Hl_Hlm1.end()) ? 0 : hh2_it->first;
-            hh3_ord = (hh3_it == sum_Hlm1_Hlm1.end()) ? 0 : hh3_it->first;
-
-            active_ord = 1;
-
-            while (l1_it != sum_Ll.end() || l2_it != sum_Llm1.end() ||
-                   lr1_it != sum_Ll_refined.end() ||
-                   lr2_it != sum_Llm1_refined.end() || h1_it != sum_Hl.end() ||
-                   h2_it != sum_Hlm1.end() || ll1_it != sum_Ll_Ll.end() ||
-                   ll2_it != sum_Ll_Llm1.end() || ll3_it != sum_Llm1_Llm1.end() ||
-                   lh1_it != sum_Hl_Ll.end() || lh2_it != sum_Hl_Llm1.end() ||
-                   lh3_it != sum_Hlm1_Ll.end() || lh4_it != sum_Hlm1_Llm1.end() ||
-                   hh1_it != sum_Hl_Hl.end() || hh2_it != sum_Hl_Hlm1.end() ||
-                   hh3_it != sum_Hlm1_Hlm1.end()) {
-
-              // Low: Ll, Llm1, Ll_refined, Llm1_refined
-              if (l1_ord == active_ord) {
-                l1_it->second(qoi, lev) += lf_l_prod;
-                ++l1_it;
-                l1_ord = (l1_it == sum_Ll.end()) ? 0 : l1_it->first;
-              }
-              if (l2_ord == active_ord) {
-                l2_it->second(qoi, lev) += lf_lm1_prod;
-                ++l2_it;
-                l2_ord = (l2_it == sum_Llm1.end()) ? 0 : l2_it->first;
-              }
-              if (lr1_ord == active_ord) {
-                lr1_it->second(qoi, lev) += lf_l_prod;
-                ++lr1_it;
-                lr1_ord = (lr1_it == sum_Ll_refined.end()) ? 0 : lr1_it->first;
-              }
-              if (lr2_ord == active_ord) {
-                lr2_it->second(qoi, lev) += lf_lm1_prod;
-                ++lr2_it;
-                lr2_ord = (lr2_it == sum_Llm1_refined.end()) ? 0 : lr2_it->first;
-              }
-              // High: Hl, Hlm1
-              if (h1_ord == active_ord) {
-                h1_it->second(qoi, lev) += hf_l_prod;
-                ++h1_it;
-                h1_ord = (h1_it == sum_Hl.end()) ? 0 : h1_it->first;
-              }
-              if (h2_ord == active_ord) {
-                h2_it->second(qoi, lev) += hf_lm1_prod;
-                ++h2_it;
-                h2_ord = (h2_it == sum_Hlm1.end()) ? 0 : h2_it->first;
-              }
-              // Low-Low: Ll_Ll, Ll_Llm1, Llm1_Llm1
-              if (ll1_ord == active_ord) {
-                ll1_it->second(qoi, lev) += lf_l_prod * lf_l_prod;
-                ++ll1_it;
-                ll1_ord = (ll1_it == sum_Ll_Ll.end()) ? 0 : ll1_it->first;
-              }
-              if (ll2_ord == active_ord) {
-                ll2_it->second(qoi, lev) += lf_l_prod * lf_lm1_prod;
-                ++ll2_it;
-                ll2_ord = (ll2_it == sum_Ll_Llm1.end()) ? 0 : ll2_it->first;
-              }
-              if (ll3_ord == active_ord) {
-                ll3_it->second(qoi, lev) += lf_lm1_prod * lf_lm1_prod;
-                ++ll3_it;
-                ll3_ord = (ll3_it == sum_Llm1_Llm1.end()) ? 0 : ll3_it->first;
-              }
-              // Low-High: Hl_Ll, Hl_Llm1, Hlm1_Ll, Hlm1_Llm1
-              if (lh1_ord == active_ord) {
-                lh1_it->second(qoi, lev) += hf_l_prod * lf_l_prod;
-                ++lh1_it;
-                lh1_ord = (lh1_it == sum_Hl_Ll.end()) ? 0 : lh1_it->first;
-              }
-              if (lh2_ord == active_ord) {
-                lh2_it->second(qoi, lev) += hf_l_prod * lf_lm1_prod;
-                ++lh2_it;
-                lh2_ord = (lh2_it == sum_Hl_Llm1.end()) ? 0 : lh2_it->first;
-              }
-              if (lh3_ord == active_ord) {
-                lh3_it->second(qoi, lev) += hf_lm1_prod * lf_l_prod;
-                ++lh3_it;
-                lh3_ord = (lh3_it == sum_Hlm1_Ll.end()) ? 0 : lh3_it->first;
-              }
-              if (lh4_ord == active_ord) {
-                lh4_it->second(qoi, lev) += hf_lm1_prod * lf_lm1_prod;
-                ++lh4_it;
-                lh4_ord = (lh4_it == sum_Hlm1_Llm1.end()) ? 0 : lh4_it->first;
-              }
-              // High-High: Hl_Hl, Hl_Hlm1, Hlm1_Hlm1
-              if (hh1_ord == active_ord) {
-                hh1_it->second(qoi, lev) += hf_l_prod * hf_l_prod;
-                ++hh1_it;
-                hh1_ord = (hh1_it == sum_Hl_Hl.end()) ? 0 : hh1_it->first;
-              }
-              if (hh2_ord == active_ord) {
-                hh2_it->second(qoi, lev) += hf_l_prod * hf_lm1_prod;
-                ++hh2_it;
-                hh2_ord = (hh2_it == sum_Hl_Hlm1.end()) ? 0 : hh2_it->first;
-              }
-              if (hh3_ord == active_ord) {
-                hh3_it->second(qoi, lev) += hf_lm1_prod * hf_lm1_prod;
-                ++hh3_it;
-                hh3_ord = (hh3_it == sum_Hlm1_Hlm1.end()) ? 0 : hh3_it->first;
-              }
-
-              if (l1_ord || lr1_ord || ll1_ord || ll2_ord || lh1_ord || lh3_ord)
-                lf_l_prod *= lf_l;
-              if (l2_ord || lr2_ord || ll2_ord || ll3_ord || lh2_ord || lh4_ord)
-                lf_lm1_prod *= lf_lm1;
-              if (h1_ord || lh1_ord || lh2_ord || hh1_ord || hh2_ord)
-                hf_l_prod *= hf_l;
-              if (h2_ord || lh3_ord || lh4_ord || hh2_ord || hh3_ord)
-                hf_lm1_prod *= hf_lm1;
-              ++active_ord;
-            }
-            ++num_L[qoi];
-            ++num_H[qoi];
-          }
-        }
-      }
-    }
-  }
-
-
-  void NonDMultilevelSampling::shared_increment(size_t iter, size_t lev) {
-    if (iter == _NPOS) Cout << "\nCVMC sample increments: ";
-    else if (iter == 0) Cout << "\nCVMC pilot sample: ";
-    else
-      Cout << "\nCVMC iteration " << iter << " sample increments: ";
-    Cout << "LF = " << numSamples << " HF = " << numSamples << '\n';
-
-    aggregated_models_mode();
+
+  // generate new MC parameter sets
+  get_parameter_sets(iteratedModel);// pull dist params from any model
+
+  // export separate output files for each data set:
+  if (exportSampleSets) // for HF+LF models, use the HF tags
+    export_all_samples("cv_", iteratedModel.truth_model(), iter, lev);
+
+  // compute allResponses from allVariables using hierarchical model
+  evaluate_parameter_sets(iteratedModel, true, false);
+}
+
+
+bool NonDMultilevelSampling::
+lf_increment(Real avg_eval_ratio, const SizetArray& N_lf,
+	     const SizetArray& N_hf, size_t iter, size_t lev)
+{
+  // ----------------------------------------------
+  // Compute Final LF increment for control variate
+  // ----------------------------------------------
+
+  // update LF samples based on evaluation ratio
+  // r = m/n -> m = r*n -> delta = m-n = (r-1)*n
+  // or with inverse r  -> delta = m-n = n/inverse_r - n
+
+  numSamples = one_sided_delta(average(N_lf), average(N_hf) * avg_eval_ratio);
+  if (numSamples) {
+    Cout << "\nCVMC LF sample increment = " << numSamples;
+    if (outputLevel >= DEBUG_OUTPUT)
+      Cout << " from avg LF = " << average(N_lf) << ", avg HF = "
+	   << average(N_hf) << ", avg eval_ratio = " << avg_eval_ratio;
+    Cout << std::endl;
 
     // generate new MC parameter sets
     get_parameter_sets(iteratedModel);// pull dist params from any model
-
     // export separate output files for each data set:
-<<<<<<< HEAD
-    if (exportSampleSets) // for HF+LF models, use the HF tags
-      export_all_samples("cv_", iteratedModel.truth_model(), iter, lev);
-=======
     if (exportSampleSets)
       export_all_samples("cv_", iteratedModel.surrogate_model(), iter, lev);
 
@@ -3797,405 +2861,37 @@
       // hierarchical surrogate mode could be BYPASS_SURROGATE for CV or
       // BYPASS_SURROGATE/AGGREGATED_MODELS for ML-CV
       //bypass_surrogate_mode(); // set at calling level for CV or ML-CV
->>>>>>> f6deeea2
-
-    // compute allResponses from allVariables using hierarchical model
-    evaluate_parameter_sets(iteratedModel, true, false);
-  }
-
-
-  bool NonDMultilevelSampling::
-  lf_increment(Real avg_eval_ratio, const SizetArray &N_lf,
-               const SizetArray &N_hf, size_t iter, size_t lev) {
-    // ----------------------------------------------
-    // Compute Final LF increment for control variate
-    // ----------------------------------------------
-
-    // update LF samples based on evaluation ratio
-    // r = m/n -> m = r*n -> delta = m-n = (r-1)*n
-    // or with inverse r  -> delta = m-n = n/inverse_r - n
-
-    numSamples = one_sided_delta(average(N_lf), average(N_hf) * avg_eval_ratio);
-    if (numSamples) {
-      Cout << "\nCVMC LF sample increment = " << numSamples;
-      if (outputLevel >= DEBUG_OUTPUT)
-        Cout << " from avg LF = " << average(N_lf) << ", avg HF = "
-             << average(N_hf) << ", avg eval_ratio = " << avg_eval_ratio;
-      Cout << std::endl;
-
-      // generate new MC parameter sets
-      get_parameter_sets(iteratedModel);// pull dist params from any model
-      // export separate output files for each data set:
-      if (exportSampleSets)
-        export_all_samples("cv_", iteratedModel.surrogate_model(), iter, lev);
-
-      // Iteration 0 is defined as the pilot sample, and each subsequent iter
-      // can be defined as a CV increment followed by an ML increment.  In this
-      // case, terminating based on max_iterations results in a final ML increment
-      // without a corresponding CV refinement; thus the number of ML and CV
-      // refinements is consistent although the final sample profile is not
-      // self-consistent -- to override this and finish with a final CV increment
-      // corresponding to the final ML increment, the finalCVRefinement flag can
-      // be set.  Note: termination based on delta_N_hf=0 has a final ML increment
-      // of zero and corresponding final CV increment of zero.  Therefore, this
-      // iteration completes on the previous CV increment and is more consistent
-      // with finalCVRefinement=true.
-      size_t max_iter = (maxIterations < 0) ? 25 : maxIterations; // default = -1
-      if (iter < max_iter || finalCVRefinement) {
-        // mode for hierarchical surrogate could be BYPASS_SURROGATE for
-        // CV or BYPASS_SURROGATE/AGGREGATED_MODELS for ML-CV MC (set at
-        // calling level)
-        //bypass_surrogate_mode();
-
-        // compute allResponses from allVariables using hierarchical model
-        evaluate_parameter_sets(iteratedModel, true, false);
-        return true;
-      } else
-        return false;
-    } else {
-      Cout << "\nNo CVMC LF sample increment";
-      if (outputLevel >= DEBUG_OUTPUT)
-        Cout << " from avg LF = " << average(N_lf) << ", avg HF = "
-             << average(N_hf) << ", avg eval_ratio = " << avg_eval_ratio;
-      Cout << std::endl;
+
+      // compute allResponses from allVariables using hierarchical model
+      evaluate_parameter_sets(iteratedModel, true, false);
+      return true;
+    }
+    else
       return false;
-    }
-  }
-
-
-  Real NonDMultilevelSampling::
-  eval_ratio(const RealVector &sum_L_shared, const RealVector &sum_H,
-             const RealVector &sum_LL, const RealVector &sum_LH,
-             const RealVector &sum_HH, Real cost_ratio,
-             const SizetArray &N_shared, RealVector &var_H, RealVector &rho2_LH) {
-    Real eval_ratio, avg_eval_ratio = 0.;
-    size_t num_avg = 0;
-    for (size_t qoi = 0; qoi < numFunctions; ++qoi) {
-
-      Real &rho_sq = rho2_LH[qoi];
-      compute_control(sum_L_shared[qoi], sum_H[qoi], sum_LL[qoi], sum_LH[qoi],
-                      sum_HH[qoi], N_shared[qoi], var_H[qoi], rho_sq);
-
-      // compute evaluation ratio which determines increment for LF samples
-      // > the sample increment optimizes the total computational budget and is
-      //   not treated as a worst case accuracy reqmt --> use the QoI average
-      // > refinement based only on QoI mean statistics
-      // Given use of 1/r in MSE_ratio, one approach would average 1/r, but
-      // this does not seem to behave as well in limited numerical experience.
-      //if (rho_sq > Pecos::SMALL_NUMBER) {
-      //  avg_inv_eval_ratio += std::sqrt((1. - rho_sq)/(cost_ratio * rho_sq));
-      if (rho_sq < 1.) { // protect against division by 0
-        eval_ratio = std::sqrt(cost_ratio * rho_sq / (1. - rho_sq));
-        if (outputLevel >= DEBUG_OUTPUT)
-          Cout << "eval_ratio() QoI " << qoi + 1 << ": cost_ratio = " << cost_ratio
-               << " rho_sq = " << rho_sq << " eval_ratio = " << eval_ratio
-               << std::endl;
-        avg_eval_ratio += eval_ratio;
-        ++num_avg;
-      }
-    }
+  }
+  else {
+    Cout << "\nNo CVMC LF sample increment";
     if (outputLevel >= DEBUG_OUTPUT)
-      Cout << "variance of HF Q:\n" << var_H;
-
-    if (num_avg) avg_eval_ratio /= num_avg;
-    else // should not happen, but provide a reasonable upper bound
-      avg_eval_ratio = (Real) maxFunctionEvals / average(N_shared);
-
-    return avg_eval_ratio;
-  }
-
-
-  Real NonDMultilevelSampling::
-  eval_ratio(RealMatrix &sum_L_shared, RealMatrix &sum_H, RealMatrix &sum_LL,
-             RealMatrix &sum_LH, RealMatrix &sum_HH, Real cost_ratio, size_t lev,
-             const SizetArray &N_shared, RealMatrix &var_H, RealMatrix &rho2_LH) {
-    Real eval_ratio, avg_eval_ratio = 0.;
-    size_t num_avg = 0;
-    for (size_t qoi = 0; qoi < numFunctions; ++qoi) {
-
-      Real &rho_sq = rho2_LH(qoi, lev);
-      compute_control(sum_L_shared(qoi, lev), sum_H(qoi, lev), sum_LL(qoi, lev),
-                      sum_LH(qoi, lev), sum_HH(qoi, lev), N_shared[qoi],
-                      var_H(qoi, lev), rho_sq);
-
-      if (rho_sq < 1.) { // protect against division by 0
-        eval_ratio = std::sqrt(cost_ratio * rho_sq / (1. - rho_sq));
-        if (outputLevel >= DEBUG_OUTPUT)
-          Cout << "eval_ratio() QoI " << qoi + 1 << ": cost_ratio = " << cost_ratio
-               << " rho_sq = " << rho_sq << " eval_ratio = " << eval_ratio
-               << std::endl;
-        avg_eval_ratio += eval_ratio;
-        ++num_avg;
-      }
-    }
-    if (outputLevel >= DEBUG_OUTPUT) {
-      Cout << "variance of HF Q[" << lev << "]:\n";
-      write_col_vector_trans(Cout, (int) lev, (int) numFunctions, var_H);
-    }
-
-    if (num_avg) avg_eval_ratio /= num_avg;
-    else // should not happen, but provide a reasonable upper bound
-      avg_eval_ratio = (Real) maxFunctionEvals / average(N_shared);
-
-    return avg_eval_ratio;
-  }
-
-
-  Real NonDMultilevelSampling::
-  eval_ratio(RealMatrix &sum_Ll, RealMatrix &sum_Llm1, RealMatrix &sum_Hl,
-             RealMatrix &sum_Hlm1, RealMatrix &sum_Ll_Ll, RealMatrix &sum_Ll_Llm1,
-             RealMatrix &sum_Llm1_Llm1, RealMatrix &sum_Hl_Ll,
-             RealMatrix &sum_Hl_Llm1, RealMatrix &sum_Hlm1_Ll,
-             RealMatrix &sum_Hlm1_Llm1, RealMatrix &sum_Hl_Hl,
-             RealMatrix &sum_Hl_Hlm1, RealMatrix &sum_Hlm1_Hlm1,
-             Real cost_ratio, size_t lev, const SizetArray &N_shared,
-             RealMatrix &var_YHl, RealMatrix &rho_dot2_LH) {
-    if (lev == 0)
-      return eval_ratio(sum_Ll, sum_Hl, sum_Ll_Ll, sum_Hl_Ll, sum_Hl_Hl,
-                        cost_ratio, lev, N_shared, var_YHl, rho_dot2_LH);
-    else {
-      Real beta_dot, gamma, eval_ratio, avg_eval_ratio = 0.;
-      size_t qoi, num_avg = 0;
-      for (qoi = 0; qoi < numFunctions; ++qoi) {
-        Real &rho_dot_sq = rho_dot2_LH(qoi, lev);
-        compute_control(sum_Ll(qoi, lev), sum_Llm1(qoi, lev), sum_Hl(qoi, lev),
-                        sum_Hlm1(qoi, lev), sum_Ll_Ll(qoi, lev),
-                        sum_Ll_Llm1(qoi, lev), sum_Llm1_Llm1(qoi, lev),
-                        sum_Hl_Ll(qoi, lev), sum_Hl_Llm1(qoi, lev),
-                        sum_Hlm1_Ll(qoi, lev), sum_Hlm1_Llm1(qoi, lev),
-                        sum_Hl_Hl(qoi, lev), sum_Hl_Hlm1(qoi, lev),
-                        sum_Hlm1_Hlm1(qoi, lev), N_shared[qoi], var_YHl(qoi, lev),
-                        rho_dot_sq, beta_dot, gamma);
-
-        if (rho_dot_sq < 1.) { // protect against division by 0
-          eval_ratio = std::sqrt(cost_ratio * rho_dot_sq / (1. - rho_dot_sq));
-          if (outputLevel >= DEBUG_OUTPUT)
-            Cout << "eval_ratio() QoI " << qoi + 1 << ": cost_ratio = "
-                 << cost_ratio << " rho_dot_sq = " << rho_dot_sq
-                 << " eval_ratio = " << eval_ratio << std::endl;
-          avg_eval_ratio += eval_ratio;
-          ++num_avg;
-        }
-      }
-      if (outputLevel >= DEBUG_OUTPUT) {
-        Cout << "variance of HF Y[" << lev << "]:\n";
-        write_col_vector_trans(Cout, (int) lev, (int) numFunctions, var_YHl);
-      }
-
-      if (num_avg) avg_eval_ratio /= num_avg;
-      else // should not happen, but provide a reasonable upper bound
-        avg_eval_ratio = (Real) maxFunctionEvals / average(N_shared);
-
-      return avg_eval_ratio;
-    }
-  }
-
-
-  Real NonDMultilevelSampling::
-  MSE_ratio(Real avg_eval_ratio, const RealVector &var_H,
-            const RealVector &rho2_LH, size_t iter, const SizetArray &N_hf) {
-    if (iter == 0) mcMSEIter0.sizeUninitialized(numFunctions);
-
-    Real mc_mse, cvmc_mse, mse_ratio, avg_mse_ratio = 0.;//,avg_mse_iter_ratio=0.;
-    for (size_t qoi = 0; qoi < numFunctions; ++qoi) {
-      // Compute ratio of MSE for high fidelity MC and multifidelity CVMC
-      mse_ratio = 1. - rho2_LH[qoi] * (1. - 1. / avg_eval_ratio); // Ng 2014
-      mc_mse = var_H[qoi] / N_hf[qoi];
-      cvmc_mse = mc_mse * mse_ratio;
-      Cout << "Mean square error for QoI " << qoi + 1 << " reduced from " << mc_mse
-           << " (MC) to " << cvmc_mse << " (CV); factor = " << mse_ratio << '\n';
-
-      if (iter == 0) {
-        mcMSEIter0[qoi] = mc_mse;
-        avg_mse_ratio += mse_ratio;
-      } else
-        avg_mse_ratio += cvmc_mse / mcMSEIter0[qoi];
-    }
-    //avg_mse_iter_ratio /= numFunctions;
-    avg_mse_ratio /= numFunctions;
-    Cout //<< "Average MSE reduction factor from CV for iteration "
-        //<< std::setw(4) << iter << " = " << avg_mse_iter_ratio << '\n'
-        << "Average MSE reduction factor since pilot MC = " << avg_mse_ratio
-        << " targeting convergence tol = " << convergenceTol << "\n\n";
-    return avg_mse_ratio;
-  }
-
-
-  void NonDMultilevelSampling::
-  cv_raw_moments(IntRealVectorMap &sum_L_shared, IntRealVectorMap &sum_H,
-                 IntRealVectorMap &sum_LL, IntRealVectorMap &sum_LH,
-                 const SizetArray &N_shared, IntRealVectorMap &sum_L_refined,
-                 const SizetArray &N_refined, const RealVector &rho2_LH,
-                 RealMatrix &H_raw_mom) {
-    if (H_raw_mom.empty()) H_raw_mom.shapeUninitialized(numFunctions, 4);
-    RealVector beta(numFunctions, false);
-
-    // rho2_LH not stored for i > 1
-    for (size_t qoi = 0; qoi < numFunctions; ++qoi)
-      Cout << "rho_LH (Pearson correlation) for QoI " << qoi + 1 << " = "
-           << std::setw(9) << std::sqrt(rho2_LH[qoi]) << '\n';
-    //<< ", effectiveness ratio = " << std::setw(9) << rho2_LH[qoi] * cr1;
-
-    for (int i = 1; i <= 4; ++i) {
-      compute_control(sum_L_shared[i], sum_H[i], sum_LL[i], sum_LH[i], N_shared,
-                      beta);
-      Cout << "Moment " << i << ":\n";
-      RealVector H_rm_col(Teuchos::View, H_raw_mom[i - 1], numFunctions);
-      apply_control(sum_H[i], sum_L_shared[i], N_shared, sum_L_refined[i],
-                    N_refined, beta, H_rm_col);
-    }
-  }
-
-
-  void NonDMultilevelSampling::
-  cv_raw_moments(IntRealMatrixMap &sum_L_shared, IntRealMatrixMap &sum_H,
-                 IntRealMatrixMap &sum_LL, IntRealMatrixMap &sum_LH,
-                 const SizetArray &N_shared, IntRealMatrixMap &sum_L_refined,
-                 const SizetArray &N_refined, const RealMatrix &rho2_LH,
-                 size_t lev, RealMatrix &H_raw_mom) {
-    if (H_raw_mom.empty()) H_raw_mom.shapeUninitialized(numFunctions, 4);
-    RealVector beta(numFunctions, false);
-
-    // rho2_LH not stored for i > 1
-    for (size_t qoi = 0; qoi < numFunctions; ++qoi)
-      Cout << "rho_LH (Pearson correlation) for QoI " << qoi + 1 << " = "
-           << std::setw(9) << std::sqrt(rho2_LH(qoi, lev)) << '\n';
-    //<< ", effectiveness ratio = " << std::setw(9) << rho2_LH(qoi,lev)*cr1;
-
-    for (int i = 1; i <= 4; ++i) {
-      compute_control(sum_L_shared[i], sum_H[i], sum_LL[i], sum_LH[i], N_shared,
-                      lev, beta);
-      Cout << "Moment " << i << ":\n";
-      RealVector H_rm_col(Teuchos::View, H_raw_mom[i - 1], numFunctions);
-      apply_control(sum_H[i], sum_L_shared[i], N_shared, sum_L_refined[i],
-                    N_refined, lev, beta, H_rm_col);
-    }
-    Cout << '\n'; // for loop over levels
-  }
-
-
-  void NonDMultilevelSampling::
-  cv_raw_moments(IntRealMatrixMap &sum_Ll, IntRealMatrixMap &sum_Llm1,
-                 IntRealMatrixMap &sum_Hl, IntRealMatrixMap &sum_Hlm1,
-                 IntRealMatrixMap &sum_Ll_Ll, IntRealMatrixMap &sum_Ll_Llm1,
-                 IntRealMatrixMap &sum_Llm1_Llm1, IntRealMatrixMap &sum_Hl_Ll,
-                 IntRealMatrixMap &sum_Hl_Llm1, IntRealMatrixMap &sum_Hlm1_Ll,
-                 IntRealMatrixMap &sum_Hlm1_Llm1, IntRealMatrixMap &sum_Hl_Hl,
-                 IntRealMatrixMap &sum_Hl_Hlm1, IntRealMatrixMap &sum_Hlm1_Hlm1,
-                 const SizetArray &N_shared, IntRealMatrixMap &sum_Ll_refined,
-                 IntRealMatrixMap &sum_Llm1_refined, const SizetArray &N_refined,
-                 const RealMatrix &rho_dot2_LH, size_t lev, RealMatrix &H_raw_mom) {
-    if (lev == 0)
-      cv_raw_moments(sum_Ll, sum_Hl, sum_Ll_Ll, sum_Hl_Ll, N_shared,
-                     sum_Ll_refined, N_refined, rho_dot2_LH, lev, H_raw_mom);
-    else {
-      if (H_raw_mom.empty()) H_raw_mom.shapeUninitialized(numFunctions, 4);
-      RealVector beta_dot(numFunctions, false), gamma(numFunctions, false);
-
-      // rho_dot2_LH not stored for i > 1
-      for (size_t qoi = 0; qoi < numFunctions; ++qoi)
-        Cout << "rho_dot_LH (Pearson correlation) for QoI " << qoi + 1 << " = "
-             << std::setw(9) << std::sqrt(rho_dot2_LH(qoi, lev)) << '\n';
-      //<< ", effectiveness ratio = " << rho_dot2_LH(qoi,lev) * cr1;
-
-      // aggregate expected value of estimators for E[Y] for Y=LF^k or Y=HF^k
-      for (int i = 1; i <= 4; ++i) {
-        compute_control(sum_Ll[i], sum_Llm1[i], sum_Hl[i], sum_Hlm1[i],
-                        sum_Ll_Ll[i], sum_Ll_Llm1[i], sum_Llm1_Llm1[i],
-                        sum_Hl_Ll[i], sum_Hl_Llm1[i], sum_Hlm1_Ll[i],
-                        sum_Hlm1_Llm1[i], sum_Hl_Hl[i], sum_Hl_Hlm1[i],
-                        sum_Hlm1_Hlm1[i], N_shared, lev, beta_dot, gamma);
-        Cout << "Moment " << i << ":\n";
-        RealVector H_rm_col(Teuchos::View, H_raw_mom[i - 1], numFunctions);
-        apply_control(sum_Hl[i], sum_Hlm1[i], sum_Ll[i], sum_Llm1[i], N_shared,
-                      sum_Ll_refined[i], sum_Llm1_refined[i], N_refined, lev,
-                      beta_dot, gamma, H_rm_col);
-      }
-      Cout << '\n'; // for loop over levels
-    }
-  }
-
-
-  void NonDMultilevelSampling::
-  compute_control(Real sum_L, Real sum_H, Real sum_LL, Real sum_LH,
-                  size_t N_shared, Real &beta) {
-    // unbiased mean estimator X-bar = 1/N * sum
-    // unbiased sample variance estimator = 1/(N-1) sum[(X_i - X-bar)^2]
-    // = 1/(N-1) [ N Raw_X - N X-bar^2 ] = bessel * [Raw_X - X-bar^2]
-    //Real mu_L = sum_L / N_shared, mu_H = sum_H / N_shared;
-    //Real var_L = (sum_LL / N_shared - mu_L * mu_L) * bessel_corr,
-    //    cov_LH = (sum_LH / N_shared - mu_L * mu_H) * bessel_corr;
-
-    // Cancel repeated N_shared and bessel_corr within beta = cov_LH / var_L:
-    beta = (sum_LH - sum_L * sum_H / N_shared)
-           / (sum_LL - sum_L * sum_L / N_shared);
-  }
-
-
-  void NonDMultilevelSampling::
-  compute_control(Real sum_L, Real sum_H, Real sum_LL, Real sum_LH, Real sum_HH,
-                  size_t N_shared, Real &var_H, Real &rho2_LH) {
-    Real bessel_corr = (Real) N_shared / (Real) (N_shared - 1);
-
-    // unbiased mean estimator X-bar = 1/N * sum
-    Real mu_L = sum_L / N_shared, mu_H = sum_H / N_shared;
-    // unbiased sample variance estimator = 1/(N-1) sum[(X_i - X-bar)^2]
-    // = 1/(N-1) [ N Raw_X - N X-bar^2 ] = bessel * [Raw_X - X-bar^2]
-    Real var_L = (sum_LL / N_shared - mu_L * mu_L) * bessel_corr,
-        cov_LH = (sum_LH / N_shared - mu_L * mu_H) * bessel_corr;
-    var_H = (sum_HH / N_shared - mu_H * mu_H) * bessel_corr;
-
-    //beta  = cov_LH / var_L;
-    rho2_LH = cov_LH / var_L * cov_LH / var_H;
-  }
-
-
-  void NonDMultilevelSampling::
-  compute_control(Real sum_Ll, Real sum_Llm1, Real sum_Hl, Real sum_Hlm1,
-                  Real sum_Ll_Ll, Real sum_Ll_Llm1, Real sum_Llm1_Llm1,
-                  Real sum_Hl_Ll, Real sum_Hl_Llm1, Real sum_Hlm1_Ll,
-                  Real sum_Hlm1_Llm1, Real sum_Hl_Hl, Real sum_Hl_Hlm1,
-                  Real sum_Hlm1_Hlm1, size_t N_shared, Real &var_YH,
-                  Real &rho_dot2_LH, Real &beta_dot, Real &gamma) {
-    Real bessel_corr = (Real) N_shared / (Real) (N_shared - 1);
-
-    // means, variances, covariances for Q
-    // Note: sum_*[i][lm1] is not the same as sum_*lm1[i][lev] due to
-    //       discrepancy evaluations with different sample sets!
-    Real mu_Ll = sum_Ll / N_shared, mu_Llm1 = sum_Llm1 / N_shared;
-    Real mu_Hl = sum_Hl / N_shared, mu_Hlm1 = sum_Hlm1 / N_shared;
-
-    Real var_Ll = (sum_Ll_Ll / N_shared - mu_Ll * mu_Ll) * bessel_corr;
-    Real var_Llm1 = (sum_Llm1_Llm1 / N_shared - mu_Llm1 * mu_Llm1) * bessel_corr;
-    Real var_Hl = (sum_Hl_Hl / N_shared - mu_Hl * mu_Hl) * bessel_corr;
-    Real var_Hlm1 = (sum_Hlm1_Hlm1 / N_shared - mu_Hlm1 * mu_Hlm1) * bessel_corr;
-
-    Real cov_Hl_Ll = (sum_Hl_Ll / N_shared - mu_Hl * mu_Ll) * bessel_corr;
-    Real cov_Hl_Llm1 = (sum_Hl_Llm1 / N_shared - mu_Hl * mu_Llm1) * bessel_corr;
-    Real cov_Hlm1_Ll = (sum_Hlm1_Ll / N_shared - mu_Hlm1 * mu_Ll) * bessel_corr;
-    Real cov_Hlm1_Llm1
-        = (sum_Hlm1_Llm1 / N_shared - mu_Hlm1 * mu_Llm1) * bessel_corr;
-
-    Real cov_Ll_Llm1 = (sum_Ll_Llm1 / N_shared - mu_Ll * mu_Llm1) * bessel_corr;
-    Real cov_Hl_Hlm1 = (sum_Hl_Hlm1 / N_shared - mu_Hl * mu_Hlm1) * bessel_corr;
-
-    // quantities derived from Q moments
-    // gamma:
-    Real cov_YHl_Ll = cov_Hl_Ll - cov_Hlm1_Ll;
-    Real cov_YHl_Llm1 = cov_Hl_Llm1 - cov_Hlm1_Llm1;
-    gamma = (cov_YHl_Llm1 * cov_Ll_Llm1 - var_Llm1 * cov_YHl_Ll)
-            / (var_Ll * cov_YHl_Llm1 - cov_YHl_Ll * cov_Ll_Llm1);
-    // theta, tau, beta:
-    Real cov_YHl_YLldot = gamma * (cov_Hl_Ll - cov_Hlm1_Ll)
-                          - cov_Hl_Llm1 + cov_Hlm1_Llm1;
-    Real cov_YHl_YLl = cov_Hl_Ll - cov_Hlm1_Ll - cov_Hl_Llm1 + cov_Hlm1_Llm1;
-    Real var_YLldot = gamma * (gamma * var_Ll - 2. * cov_Ll_Llm1) + var_Llm1;
-    Real var_YHl = var_Hl - 2. * cov_Hl_Hlm1 + var_Hlm1,
-        var_YLl = var_Ll - 2. * cov_Ll_Llm1 + var_Llm1,
-        theta = cov_YHl_YLldot / cov_YHl_YLl, tau = var_YLldot / var_YLl;
-    // carry forwards:
-    var_YH = var_Hl - 2. * cov_Hl_Hlm1 + var_Hlm1; // var(H_l - H_lm1)
-    beta_dot = cov_YHl_YLldot / var_YLldot;
+      Cout << " from avg LF = " << average(N_lf) << ", avg HF = "
+	   << average(N_hf) << ", avg eval_ratio = " << avg_eval_ratio;
+    Cout << std::endl;
+    return false;
+  }
+}
+
+
+Real NonDMultilevelSampling::
+eval_ratio(const RealVector& sum_L_shared, const RealVector& sum_H,
+	   const RealVector& sum_LL, const RealVector& sum_LH,
+	   const RealVector& sum_HH, Real cost_ratio,
+	   const SizetArray& N_shared, RealVector& var_H, RealVector& rho2_LH)
+{
+  Real eval_ratio, avg_eval_ratio = 0.; size_t num_avg = 0;
+  for (size_t qoi=0; qoi<numFunctions; ++qoi) {
+
+    Real& rho_sq = rho2_LH[qoi];
+    compute_control(sum_L_shared[qoi], sum_H[qoi], sum_LL[qoi], sum_LH[qoi],
+		    sum_HH[qoi], N_shared[qoi], var_H[qoi], rho_sq);
 
     // compute evaluation ratio which determines increment for LF samples
     // > the sample increment optimizes the total computational budget and is
@@ -4203,86 +2899,416 @@
     // > refinement based only on QoI mean statistics
     // Given use of 1/r in MSE_ratio, one approach would average 1/r, but
     // this does not seem to behave as well in limited numerical experience.
-    Real rho2_LH = cov_YHl_YLl / var_YHl * cov_YHl_YLl / var_YLl,
-        ratio = theta * theta / tau;
-    // variance reduction test
-    //if (ratio < 1.) ...switch to Ycorr-based control...
-    rho_dot2_LH = rho2_LH * ratio;
-    //rho_dot2_LH = cov_YHl_YLldot / var_YHl * cov_YHl_YLldot / var_YLldot;
-
-    if (outputLevel == DEBUG_OUTPUT)
-      Cout << "compute_control(): var reduce ratio = " << ratio << " rho2_LH = "
-           << rho2_LH << " rho_dot2_LH = " << rho_dot2_LH << std::endl;
-  }
-
-
-  void NonDMultilevelSampling::
-  apply_control(Real sum_H, Real sum_L_shared, size_t N_shared,
-                Real sum_L_refined, size_t N_refined, Real beta, Real &H_raw_mom) {
-    // apply control for HF uncentered raw moment estimates:
-    H_raw_mom = sum_H / N_shared                    // mu_H from shared samples
-                - beta * (sum_L_shared / N_shared -  // mu_L from shared samples
-                          sum_L_refined / N_refined); // refined_mu_L incl increment
-  }
-
-
-  void NonDMultilevelSampling::
-  apply_control(Real sum_Hl, Real sum_Hlm1, Real sum_Ll, Real sum_Llm1,
-                size_t N_shared, Real sum_Ll_refined, Real sum_Llm1_refined,
-                size_t N_refined, Real beta_dot, Real gamma, Real &H_raw_mom) {
-    // updated LF expectations following final sample increment:
-    Real mu_Hl = sum_Hl / N_shared, mu_Hlm1 = sum_Hlm1 / N_shared,
-        mu_Ll = sum_Ll / N_shared, mu_Llm1 = sum_Llm1 / N_shared;
-    Real refined_mu_Ll = sum_Ll_refined / N_refined;
-    Real refined_mu_Llm1 = sum_Llm1_refined / N_refined;
-
-    // apply control for HF uncentered raw moment estimates:
-    Real mu_YH = mu_Hl - mu_Hlm1;
-    Real mu_YLdot = gamma * mu_Ll - mu_Llm1;
-    Real refined_mu_YLdot = gamma * refined_mu_Ll - refined_mu_Llm1;
-    H_raw_mom = mu_YH - beta_dot * (mu_YLdot - refined_mu_YLdot);
-  }
-
-
-  void NonDMultilevelSampling::
-  convert_moments(const RealMatrix &raw_mom, RealMatrix &final_mom) {
-    // Note: raw_mom is numFunctions x 4 and final_mom is the transpose
-    if (final_mom.empty())
-      final_mom.shapeUninitialized(4, numFunctions);
-
-    // Convert uncentered raw moment estimates to central moments
-    if (finalMomentsType == CENTRAL_MOMENTS) {
-      for (size_t qoi = 0; qoi < numFunctions; ++qoi)
-        uncentered_to_centered(raw_mom(qoi, 0), raw_mom(qoi, 1), raw_mom(qoi, 2),
-                               raw_mom(qoi, 3), final_mom(0, qoi), final_mom(1, qoi),
-                               final_mom(2, qoi), final_mom(3, qoi));
-    }
-      // Convert uncentered raw moment estimates to standardized moments
-    else { //if (finalMomentsType == STANDARD_MOMENTS) {
-      Real cm1, cm2, cm3, cm4;
-      for (size_t qoi = 0; qoi < numFunctions; ++qoi) {
-        uncentered_to_centered(raw_mom(qoi, 0), raw_mom(qoi, 1), raw_mom(qoi, 2),
-                               raw_mom(qoi, 3), cm1, cm2, cm3, cm4);
-        centered_to_standard(cm1, cm2, cm3, cm4, final_mom(0, qoi),
-                             final_mom(1, qoi), final_mom(2, qoi),
-                             final_mom(3, qoi));
+    //if (rho_sq > Pecos::SMALL_NUMBER) {
+    //  avg_inv_eval_ratio += std::sqrt((1. - rho_sq)/(cost_ratio * rho_sq));
+    if (rho_sq < 1.) { // protect against division by 0
+      eval_ratio = std::sqrt(cost_ratio * rho_sq / (1. - rho_sq));
+      if (outputLevel >= DEBUG_OUTPUT)
+	Cout << "eval_ratio() QoI " << qoi+1 << ": cost_ratio = " << cost_ratio
+	     << " rho_sq = " << rho_sq << " eval_ratio = " << eval_ratio
+	     << std::endl;
+      avg_eval_ratio += eval_ratio;
+      ++num_avg;
+    }
+  }
+  if (outputLevel >= DEBUG_OUTPUT)
+    Cout << "variance of HF Q:\n" << var_H;
+
+  if (num_avg) avg_eval_ratio /= num_avg;
+  else // should not happen, but provide a reasonable upper bound
+    avg_eval_ratio = (Real)maxFunctionEvals / average(N_shared);
+
+  return avg_eval_ratio;
+}
+
+
+Real NonDMultilevelSampling::
+eval_ratio(RealMatrix& sum_L_shared, RealMatrix& sum_H, RealMatrix& sum_LL,
+	   RealMatrix& sum_LH, RealMatrix& sum_HH, Real cost_ratio, size_t lev,
+	   const SizetArray& N_shared, RealMatrix& var_H, RealMatrix& rho2_LH)
+{
+  Real eval_ratio, avg_eval_ratio = 0.; size_t num_avg = 0;
+  for (size_t qoi=0; qoi<numFunctions; ++qoi) {
+
+    Real& rho_sq = rho2_LH(qoi,lev);
+    compute_control(sum_L_shared(qoi,lev), sum_H(qoi,lev), sum_LL(qoi,lev),
+		    sum_LH(qoi,lev), sum_HH(qoi,lev), N_shared[qoi],
+		    var_H(qoi,lev), rho_sq);
+
+    if (rho_sq < 1.) { // protect against division by 0
+      eval_ratio = std::sqrt(cost_ratio * rho_sq / (1. - rho_sq));
+      if (outputLevel >= DEBUG_OUTPUT)
+	Cout << "eval_ratio() QoI " << qoi+1 << ": cost_ratio = " << cost_ratio
+	     << " rho_sq = " << rho_sq << " eval_ratio = " << eval_ratio
+	     << std::endl;
+      avg_eval_ratio += eval_ratio;
+      ++num_avg;
+    }
+  }
+  if (outputLevel >= DEBUG_OUTPUT) {
+    Cout << "variance of HF Q[" << lev << "]:\n";
+    write_col_vector_trans(Cout, (int)lev, (int)numFunctions, var_H);
+  }
+
+  if (num_avg) avg_eval_ratio /= num_avg;
+  else // should not happen, but provide a reasonable upper bound
+    avg_eval_ratio = (Real)maxFunctionEvals / average(N_shared);
+
+  return avg_eval_ratio;
+}
+
+
+Real NonDMultilevelSampling::
+eval_ratio(RealMatrix& sum_Ll,   RealMatrix& sum_Llm1,  RealMatrix& sum_Hl,
+	   RealMatrix& sum_Hlm1, RealMatrix& sum_Ll_Ll, RealMatrix& sum_Ll_Llm1,
+	   RealMatrix& sum_Llm1_Llm1, RealMatrix& sum_Hl_Ll,
+	   RealMatrix& sum_Hl_Llm1,   RealMatrix& sum_Hlm1_Ll,
+	   RealMatrix& sum_Hlm1_Llm1, RealMatrix& sum_Hl_Hl,
+	   RealMatrix& sum_Hl_Hlm1,   RealMatrix& sum_Hlm1_Hlm1,
+	   Real cost_ratio, size_t lev, const SizetArray& N_shared,
+	   RealMatrix& var_YHl,       RealMatrix& rho_dot2_LH)
+{
+  if (lev == 0)
+    return eval_ratio(sum_Ll, sum_Hl, sum_Ll_Ll, sum_Hl_Ll, sum_Hl_Hl,
+		      cost_ratio, lev, N_shared, var_YHl, rho_dot2_LH);
+  else {
+    Real beta_dot, gamma, eval_ratio, avg_eval_ratio = 0.;
+    size_t qoi, num_avg = 0;
+    for (qoi=0; qoi<numFunctions; ++qoi) {
+      Real& rho_dot_sq = rho_dot2_LH(qoi,lev);
+      compute_control(sum_Ll(qoi,lev), sum_Llm1(qoi,lev), sum_Hl(qoi,lev),
+		      sum_Hlm1(qoi,lev), sum_Ll_Ll(qoi,lev),
+		      sum_Ll_Llm1(qoi,lev), sum_Llm1_Llm1(qoi,lev),
+		      sum_Hl_Ll(qoi,lev), sum_Hl_Llm1(qoi,lev),
+		      sum_Hlm1_Ll(qoi,lev), sum_Hlm1_Llm1(qoi,lev),
+		      sum_Hl_Hl(qoi,lev), sum_Hl_Hlm1(qoi,lev),
+		      sum_Hlm1_Hlm1(qoi,lev), N_shared[qoi], var_YHl(qoi,lev),
+		      rho_dot_sq, beta_dot, gamma);
+
+      if (rho_dot_sq < 1.) { // protect against division by 0
+	eval_ratio = std::sqrt(cost_ratio * rho_dot_sq / (1.-rho_dot_sq));
+	if (outputLevel >= DEBUG_OUTPUT)
+	  Cout << "eval_ratio() QoI " << qoi+1 << ": cost_ratio = "
+	       << cost_ratio << " rho_dot_sq = " << rho_dot_sq
+	       << " eval_ratio = " << eval_ratio << std::endl;
+	avg_eval_ratio += eval_ratio;
+	++num_avg;
       }
     }
-
-    if (outputLevel >= DEBUG_OUTPUT)
-      for (size_t qoi = 0; qoi < numFunctions; ++qoi)
-        Cout << "raw mom 1 = " << raw_mom(qoi, 0)
-             << " final mom 1 = " << final_mom(0, qoi) << '\n'
-             << "raw mom 2 = " << raw_mom(qoi, 1)
-             << " final mom 2 = " << final_mom(1, qoi) << '\n'
-             << "raw mom 3 = " << raw_mom(qoi, 2)
-             << " final mom 3 = " << final_mom(2, qoi) << '\n'
-             << "raw mom 4 = " << raw_mom(qoi, 3)
-             << " final mom 4 = " << final_mom(3, qoi) << "\n\n";
-  }
-
-
-  void NonDMultilevelSampling::
+    if (outputLevel >= DEBUG_OUTPUT) {
+      Cout << "variance of HF Y[" << lev << "]:\n";
+      write_col_vector_trans(Cout, (int)lev, (int)numFunctions, var_YHl);
+    }
+
+    if (num_avg) avg_eval_ratio /= num_avg;
+    else // should not happen, but provide a reasonable upper bound
+      avg_eval_ratio = (Real)maxFunctionEvals / average(N_shared);
+
+    return avg_eval_ratio;
+  }
+}
+
+
+Real NonDMultilevelSampling::
+MSE_ratio(Real avg_eval_ratio, const RealVector& var_H,
+	  const RealVector& rho2_LH, size_t iter, const SizetArray& N_hf)
+{
+  if (iter == 0) mcMSEIter0.sizeUninitialized(numFunctions);
+
+  Real mc_mse, cvmc_mse, mse_ratio, avg_mse_ratio = 0.;//,avg_mse_iter_ratio=0.;
+  for (size_t qoi=0; qoi<numFunctions; ++qoi) {
+    // Compute ratio of MSE for high fidelity MC and multifidelity CVMC
+    mse_ratio = 1. - rho2_LH[qoi] * (1. - 1. / avg_eval_ratio); // Ng 2014
+    mc_mse = var_H[qoi] / N_hf[qoi]; cvmc_mse = mc_mse * mse_ratio;
+    Cout << "Mean square error for QoI " << qoi+1 << " reduced from " << mc_mse
+	 << " (MC) to " << cvmc_mse << " (CV); factor = " << mse_ratio << '\n';
+
+    if (iter == 0)
+      { mcMSEIter0[qoi] = mc_mse; avg_mse_ratio += mse_ratio; }
+    else
+      avg_mse_ratio += cvmc_mse / mcMSEIter0[qoi];
+  }
+  //avg_mse_iter_ratio /= numFunctions;
+  avg_mse_ratio /= numFunctions;
+  Cout //<< "Average MSE reduction factor from CV for iteration "
+       //<< std::setw(4) << iter << " = " << avg_mse_iter_ratio << '\n'
+       << "Average MSE reduction factor since pilot MC = " << avg_mse_ratio
+       << " targeting convergence tol = " << convergenceTol << "\n\n";
+  return avg_mse_ratio;
+}
+
+
+void NonDMultilevelSampling::
+cv_raw_moments(IntRealVectorMap& sum_L_shared, IntRealVectorMap& sum_H,
+	       IntRealVectorMap& sum_LL,       IntRealVectorMap& sum_LH,
+	       const SizetArray& N_shared,     IntRealVectorMap& sum_L_refined,
+	       const SizetArray& N_refined,    const RealVector& rho2_LH,
+	       RealMatrix& H_raw_mom)
+{
+  if (H_raw_mom.empty()) H_raw_mom.shapeUninitialized(numFunctions, 4);
+  RealVector beta(numFunctions, false);
+
+  // rho2_LH not stored for i > 1
+  for (size_t qoi=0; qoi<numFunctions; ++qoi)
+    Cout << "rho_LH (Pearson correlation) for QoI " << qoi+1 << " = "
+	 << std::setw(9) << std::sqrt(rho2_LH[qoi]) << '\n';
+       //<< ", effectiveness ratio = " << std::setw(9) << rho2_LH[qoi] * cr1;
+
+  for (int i=1; i<=4; ++i) {
+    compute_control(sum_L_shared[i], sum_H[i], sum_LL[i], sum_LH[i], N_shared,
+		    beta);
+    Cout << "Moment " << i << ":\n";
+    RealVector H_rm_col(Teuchos::View, H_raw_mom[i-1], numFunctions);
+    apply_control(sum_H[i], sum_L_shared[i], N_shared, sum_L_refined[i],
+		  N_refined, beta, H_rm_col);
+  }
+}
+
+
+void NonDMultilevelSampling::
+cv_raw_moments(IntRealMatrixMap& sum_L_shared, IntRealMatrixMap& sum_H,
+	       IntRealMatrixMap& sum_LL,       IntRealMatrixMap& sum_LH,
+	       const SizetArray& N_shared,     IntRealMatrixMap& sum_L_refined,
+	       const SizetArray& N_refined,    const RealMatrix& rho2_LH,
+	       size_t lev,                     RealMatrix& H_raw_mom)
+{
+  if (H_raw_mom.empty()) H_raw_mom.shapeUninitialized(numFunctions, 4);
+  RealVector beta(numFunctions, false);
+
+  // rho2_LH not stored for i > 1
+  for (size_t qoi=0; qoi<numFunctions; ++qoi)
+    Cout << "rho_LH (Pearson correlation) for QoI " << qoi+1 << " = "
+	 << std::setw(9) << std::sqrt(rho2_LH(qoi,lev)) << '\n';
+       //<< ", effectiveness ratio = " << std::setw(9) << rho2_LH(qoi,lev)*cr1;
+
+  for (int i=1; i<=4; ++i) {
+    compute_control(sum_L_shared[i], sum_H[i], sum_LL[i], sum_LH[i], N_shared,
+		    lev, beta);
+    Cout << "Moment " << i << ":\n";
+    RealVector H_rm_col(Teuchos::View, H_raw_mom[i-1], numFunctions);
+    apply_control(sum_H[i], sum_L_shared[i], N_shared, sum_L_refined[i],
+		  N_refined, lev, beta, H_rm_col);
+  }
+  Cout << '\n'; // for loop over levels
+}
+
+
+void NonDMultilevelSampling::
+cv_raw_moments(IntRealMatrixMap& sum_Ll,        IntRealMatrixMap& sum_Llm1,
+	       IntRealMatrixMap& sum_Hl,        IntRealMatrixMap& sum_Hlm1,
+	       IntRealMatrixMap& sum_Ll_Ll,     IntRealMatrixMap& sum_Ll_Llm1,
+	       IntRealMatrixMap& sum_Llm1_Llm1, IntRealMatrixMap& sum_Hl_Ll,
+	       IntRealMatrixMap& sum_Hl_Llm1,   IntRealMatrixMap& sum_Hlm1_Ll,
+	       IntRealMatrixMap& sum_Hlm1_Llm1, IntRealMatrixMap& sum_Hl_Hl,
+	       IntRealMatrixMap& sum_Hl_Hlm1,   IntRealMatrixMap& sum_Hlm1_Hlm1,
+	       const SizetArray& N_shared, IntRealMatrixMap& sum_Ll_refined,
+	       IntRealMatrixMap& sum_Llm1_refined, const SizetArray& N_refined,
+	       const RealMatrix& rho_dot2_LH, size_t lev, RealMatrix& H_raw_mom)
+{
+  if (lev == 0)
+    cv_raw_moments(sum_Ll, sum_Hl, sum_Ll_Ll, sum_Hl_Ll, N_shared,
+		   sum_Ll_refined, N_refined, rho_dot2_LH, lev, H_raw_mom);
+  else {
+    if (H_raw_mom.empty()) H_raw_mom.shapeUninitialized(numFunctions, 4);
+    RealVector beta_dot(numFunctions, false), gamma(numFunctions, false);
+
+    // rho_dot2_LH not stored for i > 1
+    for (size_t qoi=0; qoi<numFunctions; ++qoi)
+      Cout << "rho_dot_LH (Pearson correlation) for QoI " << qoi+1 << " = "
+	   << std::setw(9) << std::sqrt(rho_dot2_LH(qoi,lev)) << '\n';
+         //<< ", effectiveness ratio = " << rho_dot2_LH(qoi,lev) * cr1;
+
+    // aggregate expected value of estimators for E[Y] for Y=LF^k or Y=HF^k
+    for (int i=1; i<=4; ++i) {
+      compute_control(sum_Ll[i], sum_Llm1[i], sum_Hl[i], sum_Hlm1[i],
+		      sum_Ll_Ll[i], sum_Ll_Llm1[i], sum_Llm1_Llm1[i],
+		      sum_Hl_Ll[i], sum_Hl_Llm1[i], sum_Hlm1_Ll[i],
+		      sum_Hlm1_Llm1[i], sum_Hl_Hl[i], sum_Hl_Hlm1[i],
+		      sum_Hlm1_Hlm1[i], N_shared, lev, beta_dot, gamma);
+      Cout << "Moment " << i << ":\n";
+      RealVector H_rm_col(Teuchos::View, H_raw_mom[i-1], numFunctions);
+      apply_control(sum_Hl[i], sum_Hlm1[i], sum_Ll[i], sum_Llm1[i], N_shared,
+		    sum_Ll_refined[i], sum_Llm1_refined[i], N_refined, lev,
+		    beta_dot, gamma, H_rm_col);
+    }
+    Cout << '\n'; // for loop over levels
+  }
+}
+
+
+void NonDMultilevelSampling::
+compute_control(Real sum_L, Real sum_H, Real sum_LL, Real sum_LH,
+		size_t N_shared, Real& beta)
+{
+  // unbiased mean estimator X-bar = 1/N * sum
+  // unbiased sample variance estimator = 1/(N-1) sum[(X_i - X-bar)^2]
+  // = 1/(N-1) [ N Raw_X - N X-bar^2 ] = bessel * [Raw_X - X-bar^2]
+  //Real mu_L = sum_L / N_shared, mu_H = sum_H / N_shared;
+  //Real var_L = (sum_LL / N_shared - mu_L * mu_L) * bessel_corr,
+  //    cov_LH = (sum_LH / N_shared - mu_L * mu_H) * bessel_corr;
+
+  // Cancel repeated N_shared and bessel_corr within beta = cov_LH / var_L:
+  beta = (sum_LH - sum_L * sum_H / N_shared)
+       / (sum_LL - sum_L * sum_L / N_shared);
+}
+
+
+void NonDMultilevelSampling::
+compute_control(Real sum_L, Real sum_H, Real sum_LL, Real sum_LH, Real sum_HH,
+		size_t N_shared, Real& var_H, Real& rho2_LH)
+{
+  Real bessel_corr = (Real)N_shared / (Real)(N_shared - 1);
+
+  // unbiased mean estimator X-bar = 1/N * sum
+  Real mu_L = sum_L / N_shared, mu_H = sum_H / N_shared;
+  // unbiased sample variance estimator = 1/(N-1) sum[(X_i - X-bar)^2]
+  // = 1/(N-1) [ N Raw_X - N X-bar^2 ] = bessel * [Raw_X - X-bar^2]
+  Real var_L = (sum_LL / N_shared - mu_L * mu_L) * bessel_corr,
+      cov_LH = (sum_LH / N_shared - mu_L * mu_H) * bessel_corr;
+  var_H      = (sum_HH / N_shared - mu_H * mu_H) * bessel_corr;
+
+  //beta  = cov_LH / var_L;
+  rho2_LH = cov_LH / var_L * cov_LH / var_H;
+}
+
+
+void NonDMultilevelSampling::
+compute_control(Real sum_Ll, Real sum_Llm1, Real sum_Hl, Real sum_Hlm1,
+		Real sum_Ll_Ll, Real sum_Ll_Llm1, Real sum_Llm1_Llm1,
+		Real sum_Hl_Ll, Real sum_Hl_Llm1, Real sum_Hlm1_Ll,
+		Real sum_Hlm1_Llm1, Real sum_Hl_Hl, Real sum_Hl_Hlm1,
+		Real sum_Hlm1_Hlm1, size_t N_shared, Real& var_YH,
+		Real& rho_dot2_LH, Real& beta_dot, Real& gamma)
+{
+  Real bessel_corr = (Real)N_shared / (Real)(N_shared - 1);
+
+  // means, variances, covariances for Q
+  // Note: sum_*[i][lm1] is not the same as sum_*lm1[i][lev] due to
+  //       discrepancy evaluations with different sample sets!
+  Real mu_Ll = sum_Ll / N_shared,  mu_Llm1 = sum_Llm1 / N_shared;
+  Real mu_Hl = sum_Hl / N_shared,  mu_Hlm1 = sum_Hlm1 / N_shared;
+
+  Real var_Ll   = (sum_Ll_Ll     / N_shared - mu_Ll   * mu_Ll)   * bessel_corr;
+  Real var_Llm1 = (sum_Llm1_Llm1 / N_shared - mu_Llm1 * mu_Llm1) * bessel_corr;
+  Real var_Hl   = (sum_Hl_Hl     / N_shared - mu_Hl   * mu_Hl)   * bessel_corr;
+  Real var_Hlm1 = (sum_Hlm1_Hlm1 / N_shared - mu_Hlm1 * mu_Hlm1) * bessel_corr;
+
+  Real cov_Hl_Ll   = (sum_Hl_Ll   / N_shared - mu_Hl   * mu_Ll)   * bessel_corr;
+  Real cov_Hl_Llm1 = (sum_Hl_Llm1 / N_shared - mu_Hl   * mu_Llm1) * bessel_corr;
+  Real cov_Hlm1_Ll = (sum_Hlm1_Ll / N_shared - mu_Hlm1 * mu_Ll)   * bessel_corr;
+  Real cov_Hlm1_Llm1
+    = (sum_Hlm1_Llm1 / N_shared - mu_Hlm1 * mu_Llm1) * bessel_corr;
+
+  Real cov_Ll_Llm1 = (sum_Ll_Llm1 / N_shared - mu_Ll * mu_Llm1) * bessel_corr;
+  Real cov_Hl_Hlm1 = (sum_Hl_Hlm1 / N_shared - mu_Hl * mu_Hlm1) * bessel_corr;
+
+  // quantities derived from Q moments
+  // gamma:
+  Real cov_YHl_Ll   = cov_Hl_Ll   - cov_Hlm1_Ll;
+  Real cov_YHl_Llm1 = cov_Hl_Llm1 - cov_Hlm1_Llm1;
+  gamma = (cov_YHl_Llm1 * cov_Ll_Llm1 - var_Llm1 * cov_YHl_Ll)
+        / (var_Ll * cov_YHl_Llm1 - cov_YHl_Ll * cov_Ll_Llm1);
+  // theta, tau, beta:
+  Real cov_YHl_YLldot = gamma * (cov_Hl_Ll - cov_Hlm1_Ll)
+                      - cov_Hl_Llm1 + cov_Hlm1_Llm1;
+  Real cov_YHl_YLl = cov_Hl_Ll - cov_Hlm1_Ll - cov_Hl_Llm1 + cov_Hlm1_Llm1;
+  Real var_YLldot  = gamma * (gamma * var_Ll - 2. * cov_Ll_Llm1) + var_Llm1;
+  Real var_YHl = var_Hl - 2. * cov_Hl_Hlm1 + var_Hlm1,
+       var_YLl = var_Ll - 2. * cov_Ll_Llm1 + var_Llm1,
+       theta   = cov_YHl_YLldot / cov_YHl_YLl, tau = var_YLldot / var_YLl;
+  // carry forwards:
+  var_YH   = var_Hl - 2. * cov_Hl_Hlm1 + var_Hlm1; // var(H_l - H_lm1)
+  beta_dot = cov_YHl_YLldot / var_YLldot;
+
+  // compute evaluation ratio which determines increment for LF samples
+  // > the sample increment optimizes the total computational budget and is
+  //   not treated as a worst case accuracy reqmt --> use the QoI average
+  // > refinement based only on QoI mean statistics
+  // Given use of 1/r in MSE_ratio, one approach would average 1/r, but
+  // this does not seem to behave as well in limited numerical experience.
+  Real rho2_LH = cov_YHl_YLl / var_YHl * cov_YHl_YLl / var_YLl,
+       ratio   = theta * theta / tau;
+  // variance reduction test
+  //if (ratio < 1.) ...switch to Ycorr-based control...
+  rho_dot2_LH  = rho2_LH * ratio;
+  //rho_dot2_LH = cov_YHl_YLldot / var_YHl * cov_YHl_YLldot / var_YLldot;
+
+  if (outputLevel == DEBUG_OUTPUT)
+    Cout << "compute_control(): var reduce ratio = " << ratio << " rho2_LH = "
+	 << rho2_LH << " rho_dot2_LH = " << rho_dot2_LH << std::endl;
+}
+
+
+void NonDMultilevelSampling::
+apply_control(Real sum_H, Real sum_L_shared, size_t N_shared,
+	      Real sum_L_refined, size_t N_refined, Real beta, Real& H_raw_mom)
+{
+  // apply control for HF uncentered raw moment estimates:
+  H_raw_mom = sum_H / N_shared                    // mu_H from shared samples
+            - beta * (sum_L_shared  / N_shared -  // mu_L from shared samples
+		      sum_L_refined / N_refined); // refined_mu_L incl increment
+}
+
+
+void NonDMultilevelSampling::
+apply_control(Real sum_Hl, Real sum_Hlm1, Real sum_Ll, Real sum_Llm1,
+	      size_t N_shared,  Real sum_Ll_refined, Real sum_Llm1_refined,
+	      size_t N_refined, Real beta_dot, Real gamma, Real& H_raw_mom)
+{
+  // updated LF expectations following final sample increment:
+  Real mu_Hl = sum_Hl / N_shared,  mu_Hlm1 = sum_Hlm1 / N_shared,
+       mu_Ll = sum_Ll / N_shared,  mu_Llm1 = sum_Llm1 / N_shared;
+  Real refined_mu_Ll   =   sum_Ll_refined / N_refined;
+  Real refined_mu_Llm1 = sum_Llm1_refined / N_refined;
+
+  // apply control for HF uncentered raw moment estimates:
+  Real mu_YH            = mu_Hl - mu_Hlm1;
+  Real mu_YLdot         = gamma *         mu_Ll -         mu_Llm1;
+  Real refined_mu_YLdot = gamma * refined_mu_Ll - refined_mu_Llm1;
+  H_raw_mom             = mu_YH - beta_dot * (mu_YLdot - refined_mu_YLdot);
+}
+
+
+void NonDMultilevelSampling::
+convert_moments(const RealMatrix& raw_mom, RealMatrix& final_mom)
+{
+  // Note: raw_mom is numFunctions x 4 and final_mom is the transpose
+  if (final_mom.empty())
+    final_mom.shapeUninitialized(4, numFunctions);
+
+  // Convert uncentered raw moment estimates to central moments
+  if (finalMomentsType == CENTRAL_MOMENTS) {
+    for (size_t qoi=0; qoi<numFunctions; ++qoi)
+      uncentered_to_centered(raw_mom(qoi,0), raw_mom(qoi,1), raw_mom(qoi,2),
+			     raw_mom(qoi,3), final_mom(0,qoi), final_mom(1,qoi),
+			     final_mom(2,qoi), final_mom(3,qoi));
+  }
+  // Convert uncentered raw moment estimates to standardized moments
+  else { //if (finalMomentsType == STANDARD_MOMENTS) {
+    Real cm1, cm2, cm3, cm4;
+    for (size_t qoi=0; qoi<numFunctions; ++qoi) {
+      uncentered_to_centered(raw_mom(qoi,0), raw_mom(qoi,1), raw_mom(qoi,2),
+			     raw_mom(qoi,3), cm1, cm2, cm3, cm4);
+      centered_to_standard(cm1, cm2, cm3, cm4, final_mom(0,qoi),
+			   final_mom(1,qoi), final_mom(2,qoi),
+			   final_mom(3,qoi));
+    }
+  }
+
+  if (outputLevel >= DEBUG_OUTPUT)
+    for (size_t qoi=0; qoi<numFunctions; ++qoi)
+      Cout <<  "raw mom 1 = "   << raw_mom(qoi,0)
+	   << " final mom 1 = " << final_mom(0,qoi) << '\n'
+	   <<  "raw mom 2 = "   << raw_mom(qoi,1)
+	   << " final mom 2 = " << final_mom(1,qoi) << '\n'
+	   <<  "raw mom 3 = "   << raw_mom(qoi,2)
+	   << " final mom 3 = " << final_mom(2,qoi) << '\n'
+	   <<  "raw mom 4 = "   << raw_mom(qoi,3)
+	   << " final mom 4 = " << final_mom(3,qoi) << "\n\n";
+}
+
+
+void NonDMultilevelSampling::
   compute_error_estimates(IntRealMatrixMap &sum_Ql, IntRealMatrixMap &sum_Qlm1,
                           IntIntPairRealMatrixMap &sum_QlQlm1,
                           Sizet2DArray &num_Q) {
@@ -4447,66 +3473,67 @@
     }
   }
 
-
-  void NonDMultilevelSampling::
-  export_all_samples(String root_prepend, const Model &model, size_t iter,
-                     size_t lev) {
-    String tabular_filename(root_prepend);
-    const String &iface_id = model.interface_id();
-    size_t i, num_samp = allSamples.numCols();
-    if (iface_id.empty()) tabular_filename += "NO_ID_i";
-    else tabular_filename += iface_id + "_i";
-    tabular_filename += boost::lexical_cast<std::string>(iter) + "_l"
-                        + boost::lexical_cast<std::string>(lev) + '_'
-                        + boost::lexical_cast<std::string>(num_samp) + ".dat";
-    Variables vars(model.current_variables().copy());
-
-    String context_message("NonDMultilevelSampling::export_all_samples");
-    StringArray no_resp_labels;
-    String cntr_label("sample_id");
-
-    // Rather than hard override, rely on output_precision user spec
-    //int save_wp = write_precision;
-    //write_precision = 16; // override
-    std::ofstream tabular_stream;
-    TabularIO::open_file(tabular_stream, tabular_filename, context_message);
-    TabularIO::write_header_tabular(tabular_stream, vars, no_resp_labels,
-                                    cntr_label, exportSamplesFormat);
-    for (i = 0; i < num_samp; ++i) {
-      sample_to_variables(allSamples[i], vars); // NonDSampling version
-      TabularIO::write_data_tabular(tabular_stream, vars, iface_id, i + 1,
-                                    exportSamplesFormat);
-    }
-
-    TabularIO::close_file(tabular_stream, tabular_filename, context_message);
-    //write_precision = save_wp; // restore
-  }
-
-
-  void NonDMultilevelSampling::post_run(std::ostream &s) {
-    // Final moments are generated within core_run() by convert_moments().
-    // No addtional stats are currently supported.
-    //if (statsFlag) // calculate statistics on allResponses
-    //  compute_statistics(allSamples, allResponses);
-
-    // NonD::update_aleatory_final_statistics() pushes momentStats into
-    // finalStatistics
-    update_final_statistics();
-
-    Analyzer::post_run(s);
-  }
-
-
-  void NonDMultilevelSampling::print_results(std::ostream &s, short results_state) {
-    if (statsFlag) {
-      print_multilevel_evaluation_summary(s, NLev);
-      s << "<<<<< Equivalent number of high fidelity evaluations: "
-        << equivHFEvals << "\n\nStatistics based on multilevel sample set:\n";
-
-      //print_statistics(s);
-      print_moments(s, "response function",
-                    iteratedModel.truth_model().response_labels());
-    }
-  }
+void NonDMultilevelSampling::
+export_all_samples(String root_prepend, const Model& model, size_t iter,
+		   size_t lev)
+{
+  String tabular_filename(root_prepend);
+  const String& iface_id = model.interface_id();
+  size_t i, num_samp = allSamples.numCols();
+  if (iface_id.empty()) tabular_filename += "NO_ID_i";
+  else                  tabular_filename += iface_id + "_i";
+  tabular_filename += boost::lexical_cast<std::string>(iter)     +  "_l"
+                   +  boost::lexical_cast<std::string>(lev)      +  '_'
+                   +  boost::lexical_cast<std::string>(num_samp) + ".dat";
+  Variables vars(model.current_variables().copy());
+
+  String context_message("NonDMultilevelSampling::export_all_samples");
+  StringArray no_resp_labels; String cntr_label("sample_id");
+
+  // Rather than hard override, rely on output_precision user spec
+  //int save_wp = write_precision;
+  //write_precision = 16; // override
+  std::ofstream tabular_stream;
+  TabularIO::open_file(tabular_stream, tabular_filename, context_message);
+  TabularIO::write_header_tabular(tabular_stream, vars, no_resp_labels,
+				  cntr_label, exportSamplesFormat);
+  for (i=0; i<num_samp; ++i) {
+    sample_to_variables(allSamples[i], vars); // NonDSampling version
+    TabularIO::write_data_tabular(tabular_stream, vars, iface_id, i+1,
+				  exportSamplesFormat);
+  }
+
+  TabularIO::close_file(tabular_stream, tabular_filename, context_message);
+  //write_precision = save_wp; // restore
+}
+
+
+void NonDMultilevelSampling::post_run(std::ostream& s)
+{
+  // Final moments are generated within core_run() by convert_moments().
+  // No addtional stats are currently supported.
+  //if (statsFlag) // calculate statistics on allResponses
+  //  compute_statistics(allSamples, allResponses);
+
+  // NonD::update_aleatory_final_statistics() pushes momentStats into
+  // finalStatistics
+  update_final_statistics();
+
+  Analyzer::post_run(s);
+}
+
+
+void NonDMultilevelSampling::print_results(std::ostream& s, short results_state)
+{
+  if (statsFlag) {
+    print_multilevel_evaluation_summary(s, NLev);
+    s << "<<<<< Equivalent number of high fidelity evaluations: "
+      << equivHFEvals << "\n\nStatistics based on multilevel sample set:\n";
+
+  //print_statistics(s);
+    print_moments(s, "response function",
+		  iteratedModel.truth_model().response_labels());
+  }
+}
 
 } // namespace Dakota