/*  _______________________________________________________________________

    DAKOTA: Design Analysis Kit for Optimization and Terascale Applications
    Copyright 2014 Sandia Corporation.
    This software is distributed under the GNU Lesser General Public License.
    For more information, see the README file in the top Dakota directory.
    _______________________________________________________________________ */

// Class:        NIDRProblemDescDB
//- Description: Implementation code for the New IDR ProblemDescDB class.
//-              It defines the keyword handlers that yacc calls to populate
//-              the database based on the parsed input.
//- Owner:       David M. Gay
//- Checked by:
//- Version: $Id$

#include "NIDRProblemDescDB.hpp"
#include "ParallelLibrary.hpp"
#include "WorkdirHelper.hpp"     // for copy/link file op utilities
#include "dakota_data_util.hpp"
#include "pecos_stat_util.hpp"
#include <functional>
#include <string>
#include <sstream>
#include <algorithm>
#include <stdarg.h>
#include <sys/types.h>
#include <sys/stat.h>
#include <boost/algorithm/string.hpp>
#ifdef HAVE_OPTPP
#include "globals.h"
#endif

#ifdef DAKOTA_DL_SOLVER
#ifdef _WIN32
#include "dakota_windows.h"
#define dlopen(x,y) LoadLibrary(x)
#else
#include <dlfcn.h>
#endif
#endif /*DAKOTA_DL_SOLVER*/

/// Set input to NIDR via string argument instead of input file
extern "C" void nidr_set_input_string(const char *);

extern "C" void nidr_lib_cleanup(void);

namespace Dakota {
extern ProblemDescDB *Dak_pddb;

extern "C" FILE *nidrin;
extern "C" int nidr_parse(const char*, FILE*);

/// maximum error length is roughly 100 lines at 80 char; using fixed
/// error length instead of investing in converting to vsnprintf (C++11)
const size_t NIDR_MAX_ERROR_LEN = 8192;

int NIDRProblemDescDB::nerr = 0;
NIDRProblemDescDB* NIDRProblemDescDB::pDDBInstance(NULL);


NIDRProblemDescDB::NIDRProblemDescDB(ParallelLibrary& parallel_lib):
  ProblemDescDB(BaseConstructor(), parallel_lib)
{}


NIDRProblemDescDB::~NIDRProblemDescDB()
{
#ifndef NO_NIDR_DYNLIB
  nidr_lib_cleanup(); // close any explicitly opened shared libraries
#endif
}

void NIDRProblemDescDB::botch(const char *fmt, ...)
{
  va_list ap;
  va_start(ap, fmt);
  char msg[NIDR_MAX_ERROR_LEN];
  std::vsprintf(msg, fmt, ap);
  va_end(ap);
  Cerr << "\nError: " << msg << ".\n";

  abort_handler(PARSE_ERROR);
}

void NIDRProblemDescDB::squawk(const char *fmt, ...)
{
  va_list ap;
  va_start(ap, fmt);
  char msg[NIDR_MAX_ERROR_LEN];
  std::vsprintf(msg, fmt, ap);
  va_end(ap);
  Cerr << "\nError: " << msg << ".\n";

  ++nerr;
}

void NIDRProblemDescDB::warn(const char *fmt, ...)
{
  va_list ap;
  va_start(ap, fmt);
  char msg[NIDR_MAX_ERROR_LEN];
  std::vsprintf(msg, fmt, ap);
  va_end(ap);
  Cerr << "\nWarning: " << msg << ".\n";
}

/** Parse the input file using the Input Deck Reader (IDR) parsing system.
    IDR populates the IDRProblemDescDB object with the input file data. */
void NIDRProblemDescDB::
derived_parse_inputs(const ProgramOptions& prog_opts)
{
  // set the pDDBInstance
  pDDBInstance = this;

  const String& dakota_input_file = prog_opts.input_file();
  const String& dakota_input_string = prog_opts.input_string();
  const String& parser_options = prog_opts.parser_options();

  // Open the dakota input file passed in and "attach" it to stdin
  // (required by nidr_parse)
  if (!dakota_input_file.empty()) {

    Cout << "Using Dakota input file '" << dakota_input_file << "'" << std::endl;
    if (dakota_input_file.size() == 1 && dakota_input_file[0] == '-')
      nidrin = stdin;
    else if( !(nidrin = std::fopen(dakota_input_file.c_str(), "r")) )
      botch("cannot open \"%s\"", dakota_input_file.c_str());

  } 
  else if (!dakota_input_string.empty()) {

    Cout << "Using provided Dakota input string" << std::endl;
    // BMA TODO: output the string contents if verbose
    nidr_set_input_string(dakota_input_string.c_str());

  }
  else {
    Cerr << "\nError: NIDR parser called with no input." << std::endl;
    abort_handler(PARSE_ERROR);
  }

  // // nidr_parse parses the input file and invokes the keyword handlers
  // // NIDR expects a null pointer if unused, not an empty string
  // const char* ptr_parse_opts = NULL;
  // if (!parser_options.empty())
  //   ptr_parse_opts = parser_options.c_str();
  FILE *dump_file = NULL;
  if (nidr_parse(parser_options.c_str(), dump_file)) {
    //Cerr << "\nErrors parsing input file." << std::endl;
    abort_handler(PARSE_ERROR); // allows proper abort in parallel case
  }
  if (nerr)
    abort_handler(PARSE_ERROR);
  if (parallel_library().command_line_run()) {
    const char *s;
    // manage dynamic solver plugins specified in the input
#ifdef DAKOTA_DL_SOLVER
    std::list<DataMethod>::iterator
      Dml  = dataMethodList.begin(),
      Dmle = dataMethodList.end();
    DataMethodRep *Dr;
    const char *s0;
    char *s1;
    size_t L;

    for(; Dml != Dmle; ++Dml) {
      Dr = Dml->dataMethodRep;
      if ((s0 = Dr->dlDetails) && *(s = s0) > ' ') {
	while(*s > ' ')
	  ++s;
	s1 = 0;
	if (*s) {
	  L = s - s0;
	  s1 = new char[L+1];
	  memcpy(s1, s0, L);
	  s1[L] = 0;
	  s0 = s1;
	}
	if (!(Dr->dlLib = dlopen(s0, RTLD_NOW))) {
#ifndef _WIN32
	  const char *se;
	  if ((se = dlerror()))
	    squawk("Cannot open dl_solver \"%s\":\n\t%s", s0, se);
	  else
#endif
	    squawk("Cannot open dl_solver \"%s\"", s0);
	}
	if (s1)
	  delete[] s1;
      }
    }
#endif
  }
}


void NIDRProblemDescDB::derived_broadcast()
{ 
  check_variables(&dataVariablesList); 
  check_responses(&dataResponsesList); 
}
// check_variables() invokes check_variables_node(), either directly or after
// some manip of interval/histogram/correlation data.  check_variables_node
// does label processing (?) followed by additional processing in
// make_variable_defaults() below, which calls BuildLabels().  Need to
// understand the reason for this step.

// Basic flow should be:
// (1) db.parse_inputs(file), db.insert_node(), db.set(), or some combination
//     only on rank 0.
// (2) perform sanity checking (once) on sets of vector inputs across all kw's,
//     but for only those vector inputs that have been provided (see 4).
//     Note: if only sanity checking (no set up), then derived_broadcast() only
//           as a pre-processor on rank 0.
// (3) send (minimal) db buffer from rank 0 to all other ranks
// (4) define (large-scale) vector defaults across all keywords for all ranks,
//     retaining sanity from 2
//
// Q: is 2 really needed, or would it be OK to perform all checks in 4?
//    Evolution: checks/defaults as part of parsing (original)
//           --> checks after parsing/mixed input and defaults after DB
//               send/receive (current)
//           --> checks/defaults after DB send/receive (proposed new)


void NIDRProblemDescDB::derived_post_process()
{
  // finish processing dataVariableList
  make_variable_defaults(&dataVariablesList);
  // finish processing dataResponsesList
  make_response_defaults(&dataResponsesList);
}


#define Squawk NIDRProblemDescDB::squawk
#define Warn NIDRProblemDescDB::warn

typedef unsigned long UL;

struct Iface_Info {
  DataInterfaceRep *di;
  DataInterface *di_handle;
};

struct Iface_mp_Rlit {
  String DataInterfaceRep::* sp;
  RealVector DataInterfaceRep::* rv;
  const char *lit;
};

struct Iface_mp_ilit {
  String DataInterfaceRep::* sp;
  int DataInterfaceRep::* iv;
  const char *lit;
};

struct Iface_mp_lit {
  String DataInterfaceRep::* sp;
  const char *lit;
};

struct Iface_mp_type {
  short DataInterfaceRep::* sp;
  short type;
};

struct Iface_mp_utype {
  unsigned short DataInterfaceRep::* sp;
  unsigned short type;
};

struct Meth_Info {
  DataMethodRep *dme;
  DataMethod *dme0;
};

struct Method_mp_ilit2 {
  String DataMethodRep::* sp;
  int DataMethodRep::* ip;
  const char *lit;
};

struct Method_mp_ilit2z {
  String DataMethodRep::* sp;
  size_t DataMethodRep::* ip;
  const char *lit;
};

struct Method_mp_lit {
  String DataMethodRep::* sp;
  const char *lit;
};

struct Method_mp_litc {
  String DataMethodRep::* sp;
  Real DataMethodRep::* rp;
  const char *lit;
};

struct Method_mp_litrv {
  String DataMethodRep::* sp;
  RealVector DataMethodRep::* rp;
  const char *lit;
};

struct Method_mp_slit2 {
  String DataMethodRep::* sp;
  String DataMethodRep::* sp2;
  const char *lit;
};

struct Method_mp_utype_lit {
  unsigned short DataMethodRep::* ip;
  String DataMethodRep::* sp;
  unsigned short utype;
};

struct Method_mp_type {
  short DataMethodRep::* ip;
  short type;
};

struct Method_mp_utype {
  unsigned short DataMethodRep::* ip;
  unsigned short utype;
};

struct Mod_Info {
  DataModelRep *dmo;
  DataModel *dmo0;
};

struct Model_mp_lit {
  String DataModelRep::* sp;
  const char *lit;
};

struct Model_mp_ord {
  short DataModelRep::* sp;
  int ord;
};

struct Model_mp_type {
  short DataModelRep::* sp;
  short type;
};

struct Model_mp_utype {
  unsigned short DataModelRep::* sp;
  unsigned short utype;
};

struct Resp_Info {
  DataResponsesRep *dr;
  DataResponses *dr0;
};

struct Resp_mp_lit {
  String DataResponsesRep::* sp;
  const char *lit;
};

struct Resp_mp_utype {
  unsigned short DataResponsesRep::* sp;
  unsigned short utype;
};

//struct Env_mp_lit {
//  String DataEnvironmentRep::* sp;
//  const char *lit;
//};

struct Env_mp_utype {
  unsigned short DataEnvironmentRep::* sp;
  unsigned short utype;
};

enum { // kinds of continuous aleatory uncertain variables
  CAUVar_normal = 0,
  CAUVar_lognormal = 1,
  CAUVar_uniform = 2,
  CAUVar_loguniform = 3,
  CAUVar_triangular = 4,
  CAUVar_exponential = 5,
  CAUVar_beta = 6,
  CAUVar_gamma = 7,
  CAUVar_gumbel = 8,
  CAUVar_frechet = 9,
  CAUVar_weibull = 10,
  CAUVar_histogram_bin = 11,
  CAUVar_Nkinds = 12	// number of kinds of cauv variables
};

enum { // kinds of discrete aleatory uncertain integer variables
  DAUIVar_poisson = 0,
  DAUIVar_binomial = 1,
  DAUIVar_negative_binomial = 2,
  DAUIVar_geometric = 3,
  DAUIVar_hypergeometric = 4,
  DAUIVar_histogram_point_int = 5,
  DAUIVar_Nkinds = 6	// number of kinds of dauiv variables
};

enum { // kinds of discrete aleatory uncertain string variables
  DAUSVar_histogram_point_str = 0,
  DAUSVar_Nkinds = 1	// number of kinds of dausv variables
};

enum { // kinds of discrete aleatory uncertain real variables
  DAURVar_histogram_point_real = 0,
  DAURVar_Nkinds = 1	// number of kinds of daurv variables
};

enum { // kinds of continuous epistemic uncertain variables
  CEUVar_interval = 0,
  CEUVar_Nkinds = 1	// number of kinds of cauv variables
};

enum { // kinds of discrete epistemic uncertain integer variables
  DEUIVar_interval = 0,
  DEUIVar_set_int = 1,
  DEUIVar_Nkinds = 2	// number of kinds of deuiv variables
};

enum { // kinds of discrete epistemic uncertain string variables
  DEUSVar_set_str = 0,
  DEUSVar_Nkinds = 1	// number of kinds of deusv variables
};

enum { // kinds of discrete epistemic uncertain real variables
  DEURVar_set_real = 0,
  DEURVar_Nkinds = 1	// number of kinds of deurv variables
};

enum { // kinds of discrete set variables
  DiscSetVar_design_set_int = 0,
  DiscSetVar_design_set_str = 1,
  DiscSetVar_design_set_real = 2,
  DiscSetVar_state_set_int = 3,
  DiscSetVar_state_set_str = 4,
  DiscSetVar_state_set_real = 5,
  DiscSetVar_Nkinds = 6	// number of kinds of discrete set variables
};

struct VarLabel {
  size_t n;
  const char **s;
};

struct Var_Info {
  DataVariablesRep *dv;
  DataVariables    *dv_handle;
  VarLabel  CAUv[ CAUVar_Nkinds],  CEUv[ CEUVar_Nkinds];
  VarLabel DAUIv[DAUIVar_Nkinds], DAUSv[DAUSVar_Nkinds], DAURv[DAURVar_Nkinds];
  VarLabel DEUIv[DEUIVar_Nkinds], DEUSv[DEUSVar_Nkinds], DEURv[DEURVar_Nkinds];
  IntArray   *nddsi, *nddss, *nddsr, *nCI, *nDI, *nhbp,
             *nhpip, *nhpsp, *nhprp, 
             *ndusi, *nduss, *ndusr,
             *ndssi, *ndsss, *ndssr;
             
  RealVector *ddsr, *CIlb, *CIub, *CIp, *DIp, *DSIp, *DSSp, *DSRp, *dusr,
             *hba, *hbo, *hbc, 
             *hpic, *hpsc, *hpra, *hprc,
             *ucm, *dssr;
  IntVector  *ddsi, *DIlb, *DIub, *hpia, *dusi, *dssi, *ddsia, *ddssa, *ddsra;
  StringArray *ddss, *hpsa, *duss, *dsss;
};

struct Var_check
{
  const char *name;
  size_t DataVariablesRep::* n;
  void (*vgen)(DataVariablesRep*, size_t);
};

/// structure for verifying bounds and initial point for real-valued vars
struct Var_rcheck
{
  const char *name;
  size_t DataVariablesRep::* n;
  void (*vgen)(DataVariablesRep*, size_t);
  RealVector  DataVariablesRep::* L;   // when static, initialized to NULL
  RealVector  DataVariablesRep::* U;   // when static, initialized to NULL
  RealVector  DataVariablesRep::* V;   // when static, initialized to NULL
  StringArray DataVariablesRep::* Lbl; // when static, initialized to NULL
};

/// structure for verifying bounds and initial point for string-valued vars
// struct Var_scheck
// {
//   const char *name;
//   size_t DataVariablesRep::* n;
//   void (*vgen)(DataVariablesRep*, size_t);
//   StringArray DataVariablesRep::* L;   // when static, initialized to NULL
//   StringArray DataVariablesRep::* U;   // when static, initialized to NULL
//   StringArray DataVariablesRep::* V;   // when static, initialized to NULL
//   StringArray DataVariablesRep::* Lbl; // when static, initialized to NULL
// };

/// structure for verifying bounds and initial point for integer-valued vars
struct Var_icheck
{
  const char *name;
  size_t DataVariablesRep::* n;
  void (*vgen)(DataVariablesRep*, size_t);
  IntVector   DataVariablesRep::* L;   // when static, initialized to NULL
  IntVector   DataVariablesRep::* U;   // when static, initialized to NULL
  IntVector   DataVariablesRep::* V;   // when static, initialized to NULL
  StringArray DataVariablesRep::* Lbl; // when static, initialized to NULL
};

struct Var_uinfo {
  const char *lbl;
  const char *vkind;
  size_t DataVariablesRep::* n;
  void(*vchk)(DataVariablesRep*, size_t, Var_Info*);
};

struct Var_brv {
  RealVector DataVariablesRep::* rv;
  Real b;
};

struct Var_biv {
  IntVector DataVariablesRep::* iv;
  int b;
};

struct Var_mp_type {
  short DataVariablesRep::* sp;
  short type;
};

void NIDRProblemDescDB::
iface_Real(const char *keyname, Values *val, void **g, void *v)
{
  (*(Iface_Info**)g)->di->**(Real DataInterfaceRep::**)v = *val->r;
}

void NIDRProblemDescDB::
iface_Rlit(const char *keyname, Values *val, void **g, void *v)
{
  DataInterfaceRep *di = (*(Iface_Info**)g)->di;
  Iface_mp_Rlit *R = (Iface_mp_Rlit*)v;
  Real *r;
  RealVector *rv;
  size_t i, n;

  di->*R->sp = R->lit;
  rv = &(di->*R->rv);
  n = val->n;
  rv->sizeUninitialized(n);
  r = val->r;
  for(i = 0; i < n; ++i)
    (*rv)[i] = r[i];
}

void NIDRProblemDescDB::
iface_false(const char *keyname, Values *val, void **g, void *v)
{
  (*(Iface_Info**)g)->di->**(bool DataInterfaceRep::**)v = false;
}

void NIDRProblemDescDB::
iface_ilit(const char *keyname, Values *val, void **g, void *v)
{
  DataInterfaceRep *di = (*(Iface_Info**)g)->di;
  Iface_mp_ilit *I = (Iface_mp_ilit*)v;

  di->*I->sp = I->lit;
  di->*I->iv = *val->i;
}

void NIDRProblemDescDB::
iface_pint(const char *keyname, Values *val, void **g, void *v)
{
  int n = *val->i;
#ifdef REDUNDANT_INT_CHECKS
  if (n <= 0) /* now handled by INTEGER > 0 in the .nspec file */
    botch("%s must be positive", keyname);
#endif
  (*(Iface_Info**)g)->di->**(int DataInterfaceRep::**)v = n;
}

void NIDRProblemDescDB::
iface_lit(const char *keyname, Values *val, void **g, void *v)
{
  (*(Iface_Info**)g)->di->*((Iface_mp_lit*)v)->sp = ((Iface_mp_lit*)v)->lit;
}

void NIDRProblemDescDB::
iface_start(const char *keyname, Values *val, void **g, void *v)
{
  Iface_Info *ii;

  if (!(ii = new Iface_Info))
  Botch:		botch("new failure in iface_start");
  if (!(ii->di_handle = new DataInterface))
    goto Botch;
  ii->di = ii->di_handle->dataIfaceRep;
  *g = (void*)ii;
}

void NIDRProblemDescDB::
iface_true(const char *keyname, Values *val, void **g, void *v)
{
  (*(Iface_Info**)g)->di->**(bool DataInterfaceRep::**)v = true;
}


#ifdef DEBUG_LEGACY_WORKDIR

extern const char** arg_list_adjust(const char **, void **);

/*
 *  not_executable(const char *driver_name) checks whether driver_name is an 
 *  executable file appearing somewhere in $PATH and returns 0 if so,
 *  1 if not found, 2 if found but not executable.
 */
int not_executable(const char *driver_name, const char *tdir)
{
  static const char *p0;
  struct stat sb;
  const char *p;
  const char *p1;
  char *b, buf[2048];
  const char *a2[2], **al;
  int rc, sv;
  size_t clen, dlen, plen, tlen;
  void *a0;
  std::string cwd = boost::filesystem::current_path().string();

#ifdef _WIN32
  char dbuf[128];
#else
  static uid_t myuid;
  static gid_t mygid;
#endif

  /* allow shell assignments and quotes around executable names */
  /* that may involve blanks */
  a2[0] = driver_name;
  a2[1] = 0;
  al = arg_list_adjust(a2,&a0);
  driver_name = al[0];

  rc = 0;
  if (!p0) {
    p0 = std::getenv("PATH");
#ifdef _WIN32
    if (!p0)
      p0 = std::getenv("Path");
#else
    myuid = geteuid();
    mygid = getegid();
#endif
    if (p0)
      while(*p0 <= ' ' && *p0)
	++p0;
    else
      p0 = "";
  }
#ifdef _WIN32
  // make sure we have a suitable suffix
  if ((p = strrchr(driver_name, '.'))) {
    if (std::strlen(++p) != 3)
      p = 0;
    else {
      for(b = dbuf; *p; ++b, ++p)
	*b = tolower(*p);
      *b = 0;
      if (std::strcmp(dbuf, "exe") && std::strcmp(dbuf, "bat") &&
	  std::strcmp(dbuf, "cmd"))
	p = 0;
    }
  }
  if (!p) {
    dlen = std::strlen(driver_name);
    if (dlen + 5 > sizeof(dbuf)) {
      rc = 1;
      goto ret;
    }
    std::strcpy(dbuf, driver_name);
    std::strcpy(dbuf+dlen, ".exe");
    driver_name = dbuf;
  }

  // . is always implicitly in $Path under MS Windows; check it now
  if (!stat(driver_name, &sb))
    goto ret;
#endif

  cwd = boost::filesystem::current_path().string();
  clen = cwd.size();
  dlen = std::strlen(driver_name);
  tlen = std::strlen(tdir);
  rc = 1;
  p = p0;
  if (std::strchr(driver_name, '/')
#ifdef _WIN32
      || std::strchr(driver_name, '\\')
      || (dlen > 2 && driver_name[1] == ':')
#endif
      )
    p = "";

  else if (clen + dlen + 2 < sizeof(buf)) {
    std::memcpy(buf,cwd.c_str(),clen);
    buf[clen] = '/';
    std::strcpy(buf+clen+1, driver_name);
    sv = stat(buf,&sb);
    if (sv == 0)
      goto stat_check;
  }
  else if (tdir && *tdir && tlen + dlen + 2 < sizeof(buf)) {
    std::memcpy(buf,tdir,tlen);
    buf[tlen] = '/';
    std::strcpy(buf+tlen+1, driver_name);
    sv = stat(buf,&sb);
    if (sv == 0)
      goto stat_check;
  }
  for(;;) {
    for(p1 = p;; ++p1) {
      switch(*p1) {
      case 0:
#ifdef _WIN32
      case ';':
#else
      case ':':
#endif
	goto break2;
      }
    }
  break2:
    if (p1 == p || (p1 == p + 1 && *p == '.'))
      sv = stat(driver_name, &sb);
    else {
      plen = p1 - p;
      while(plen && p[plen-1] <= ' ')
	--plen;
      if (plen + dlen + 2 > sizeof(buf))
	sv = 1;
      else {
	std::strncpy(buf,p,plen);
	b = buf + plen;
	*b++ = '/';
	std::strcpy(b, driver_name);
	sv = stat(buf, &sb);
      }
    }
    if (!sv) {
    stat_check:
#ifdef __CYGWIN__
      rc = 2;
      if (sb.st_mode & (S_IXUSR|S_IXGRP|S_IXOTH)) {
	rc = 0;
	goto ret;
      }
#elif defined(_WIN32) || defined(_WIN64)
      rc = 0;
      goto ret;
#else
      rc = 2;
      if (sb.st_uid == myuid) {
	if (sb.st_mode & S_IXUSR)
	  goto ret0;
      }
      else if (sb.st_gid == mygid) {
	if (sb.st_mode & S_IXGRP)
	  goto ret0;
      }
      else if (sb.st_mode & S_IXOTH) {
      ret0:                          rc = 0;
	goto ret;
      }
#endif
    }
    if (p1 == 0)
      goto ret;
    else if (!*p1)
      break;
    for(p = p1 + 1; *p <= ' '; ++p)
      while(*p <= ' ' && *p)
	if (!*p)
	  goto ret;
  }
 ret:
  if (a0)
    std::free(a0);
  return rc;
}

#endif  // DEBUG_LEGACY_WORKDIR


void NIDRProblemDescDB::
iface_stop(const char *keyname, Values *val, void **g, void *v)
{
  Iface_Info *ii = *(Iface_Info**)g;
  DataInterfaceRep *di = ii->di;

  StringArray& analysis_drivers = di->analysisDrivers;
  int nd = analysis_drivers.size();
  int ac = di->asynchLocalAnalysisConcurrency;
  int ec = di->asynchLocalEvalConcurrency;

  if (di->algebraicMappings == "" && nd == 0)
    squawk("interface specification must provide algebraic_mappings,\n\t"
	   "analysis_drivers, or both");
  if (nd > 0 && di->asynchLocalAnalysisConcurrency > nd) {
    warn("analysis_concurrency specification greater than length of\n\t"
	 "analysis_drivers list.  Truncating analysis_concurrency to %d",nd);
    di->asynchLocalAnalysisConcurrency = nd;
  }
  if (ec && ec < 2 && ac && ac < 2) {
    warn("asynchronous option not required for evaluation and analysis.\n\t"
	 "Concurrency limited to %d and %d.\n\t"
	 "Synchronous operations will be used", ec, ac);
    di->interfaceSynchronization = SYNCHRONOUS_INTERFACE;
  }

  // validate each of the analysis_drivers
  if ( di->interfaceType == SYSTEM_INTERFACE || 
       di->interfaceType == FORK_INTERFACE )
    for(size_t i = 0; i < nd; ++i) {
      // trim any leading whitespace from the driver, in place
      boost::trim(analysis_drivers[i]);
      check_driver(analysis_drivers[i], di->linkFiles, di->copyFiles);
    }

  if (!di->workDir.empty()) {

#if defined(_WIN32) || defined(_WIN64)
    // Note: some Windows versions may support symlinks, if files and
    // directories are managed separately.
    if (!di->linkFiles.empty()) {
      Cerr << "\nError: link_files not supported on Windows; use copy_files."
	   << std::endl;
      ++nerr;
    }
#endif

  // Check to make sure none of the linkFiles nor copyFiles are the
  // same as the workDir (could combine into single loop with above)
    if (WorkdirHelper::check_equivalent_dest(di->linkFiles, di->workDir) ||
	WorkdirHelper::check_equivalent_dest(di->copyFiles, di->workDir))
      ++nerr;
  }

  pDDBInstance->dataInterfaceList.push_back(*ii->di_handle);
  delete ii->di_handle;
  delete ii;
}

/** returns 1 if not found, 2 if found, but not executable, 0 if found (no error) in case we want to return to error on not found... */
int NIDRProblemDescDB::check_driver(const String& an_driver,
				    const StringArray& link_files,
				    const StringArray& copy_files)
{
  StringArray driver_and_args = WorkdirHelper::tokenize_driver(an_driver);
  if (driver_and_args.size() == 0)
    squawk("Empty analysis_driver string");
  else {

    // the executable program name to check
    const String& program_name = driver_and_args[0];

    if (program_name.empty())
      squawk("Empty analysis_driver string");
    else {

      // Drivers can be found in $PATH:WORKDIR(.):RUNDIR
      // Therefore have to check PATH, link/copy files, PWD

      // check PATH and RUNDIR (since . is already on the search path)
      bfs::path driver_found = WorkdirHelper::which(program_name);
      if ( !driver_found.empty() )
	return 0;

      // check against link/copy files that will appear in workdir

      // TODO: if they are specified with ./subdirA/subdir1/foo.sh
      // would have been found above which might be an error if subdir
      // is not linked or copied file

      if (WorkdirHelper::find_driver(link_files, program_name))
	return 0;

      if (WorkdirHelper::find_driver(copy_files, program_name))
	return 0;

      const char* s = program_name.c_str();
      warn("analysis driver \"%s\" %s", s, "not found");

      // BMA TODO: check whether the driver is executable and if not, return 2
      // : "exists but is not executable");

    }

  }

  return 1;
}

void NIDRProblemDescDB::
iface_str(const char *keyname, Values *val, void **g, void *v)
{
  (*(Iface_Info**)g)->di->**(String DataInterfaceRep::**)v = *val->s;
}

void NIDRProblemDescDB::
iface_str2D(const char *keyname, Values *val, void **g, void *v)
{
  DataInterfaceRep *di = (*(Iface_Info**)g)->di;
  String2DArray *sa2 = &(di->**(String2DArray DataInterfaceRep::**)v);
  StringArray *sa;
  const char **s = val->s;
  size_t i, j, k, n, nc, nd;

  // This is for analysisComponents -- only String2DArray in a DataInterfaceRep

  nd = di->analysisDrivers.size();
  n = val->n;
  if (nd <= 0)
    botch("num_drivers = %d in iface_str2D", (int)nd);
  if (n % nd) {
    squawk("number of analysis_components not evenly divisible "
	   "by number of analysis_drivers");
    return;
  }
  nc = n / nd;
  sa2->resize(nd);
  for(i = k = 0; i < nd; i++) {
    sa = &((*sa2)[i]);
    sa->resize(nc);
    for(j = 0; j < nc; ++j, ++k)
      (*sa)[j] = s[k];
  }
}

void NIDRProblemDescDB::
iface_strL(const char *keyname, Values *val, void **g, void *v)
{
  StringArray *sa
    = &((*(Iface_Info**)g)->di->**(StringArray DataInterfaceRep::**)v);
  const char **s = val->s;
  size_t i, n = val->n;

  sa->resize(n);
  for(i = 0; i < n; i++)
    (*sa)[i] = s[i];
}

void NIDRProblemDescDB::
iface_type(const char *keyname, Values *val, void **g, void *v)
{
  (*(Iface_Info**)g)->di->*((Iface_mp_type*)v)->sp = ((Iface_mp_type*)v)->type;
}

void NIDRProblemDescDB::
method_Real(const char *keyname, Values *val, void **g, void *v)
{
  (*(Meth_Info**)g)->dme->**(Real DataMethodRep::**)v = *val->r;
}

void NIDRProblemDescDB::
method_Real01(const char *keyname, Values *val, void **g, void *v)
{
  Real t = *val->r;
  if (t < 0. || t > 1.)
    botch("%s must be in [0, 1]", keyname);
  (*(Meth_Info**)g)->dme->**(Real DataMethodRep::**)v = t;
}

void NIDRProblemDescDB::
method_RealDL(const char *keyname, Values *val, void **g, void *v)
{
  DataMethodRep *dm = (*(Meth_Info**)g)->dme;
  RealVector DataMethodRep::* sa = *(RealVector DataMethodRep::**)v;
  Real *r = val->r;
  size_t i, n = val->n;

  (dm->*sa).sizeUninitialized(n);
  for(i = 0; i < n; i++)
    (dm->*sa)[i] = r[i];
}

void NIDRProblemDescDB::
method_RealLlit(const char *keyname, Values *val, void **g, void *v)
{
  DataMethodRep *dm = (*(Meth_Info**)g)->dme;
  Real *r;
  RealVector *rv = &(dm->*((Method_mp_litrv*)v)->rp);
  size_t i, n;
  dm->*((Method_mp_litrv*)v)->sp = ((Method_mp_litrv*)v)->lit;
  r = val->r;
  n = val->n;
  rv->resize(n);
  for(i = 0; i < n; i++)
    (*rv)[i] = r[i];
}

void NIDRProblemDescDB::
method_Realp(const char *keyname, Values *val, void **g, void *v)
{
  Real t = *val->r;
  if (t <= 0.)
    botch("%s must be positive", keyname);
  (*(Meth_Info**)g)->dme->**(Real DataMethodRep::**)v = t;
}

void NIDRProblemDescDB::
method_Realz(const char *keyname, Values *val, void **g, void *v)
{
  Real t = *val->r;
  if (t < 0.)
    botch("%s must be nonnegative", keyname);
  (*(Meth_Info**)g)->dme->**(Real DataMethodRep::**)v = t;
}

// MSE: This function just sets two values for one keyword.
void NIDRProblemDescDB::
method_piecewise(const char *keyname, Values *val, void **g, void *v)
{
  DataMethodRep *dm = (*(Meth_Info**)g)->dme;
  dm->expansionType  = STD_UNIFORM_U;
  dm->piecewiseBasis = true;
}

void NIDRProblemDescDB::
method_false(const char *keyname, Values *val, void **g, void *v)
{
  (*(Meth_Info**)g)->dme->**(bool DataMethodRep::**)v = false;
}

void NIDRProblemDescDB::
method_int(const char *keyname, Values *val, void **g, void *v)
{
  (*(Meth_Info**)g)->dme->**(int DataMethodRep::**)v = *val->i;
}

void NIDRProblemDescDB::
method_ivec(const char *keyname, Values *val, void **g, void *v)
{
  DataMethodRep *dm = (*(Meth_Info**)g)->dme;
  int *z = val->i;
  IntVector *iv = &(dm->**(IntVector DataMethodRep::**)v);
  size_t i, n = val->n;

  iv->resize(n);
  for(i = 0; i < n; i++)
    (*iv)[i] = z[i];
}

void NIDRProblemDescDB::
method_ilit2(const char *keyname, Values *val, void **g, void *v)
{
  DataMethodRep *dm = (*(Meth_Info**)g)->dme;
  dm->*((Method_mp_ilit2*)v)->sp = ((Method_mp_ilit2*)v)->lit;
  dm->*((Method_mp_ilit2*)v)->ip = *val->i;
}

void NIDRProblemDescDB::
method_ilit2p(const char *keyname, Values *val, void **g, void *v)
{
  DataMethodRep *dm = (*(Meth_Info**)g)->dme;
  dm->*((Method_mp_ilit2z*)v)->sp = ((Method_mp_ilit2z*)v)->lit;
  if ((dm->*((Method_mp_ilit2z*)v)->ip = *val->i) <= 0)
    botch("%s must be positive", keyname);
}

void NIDRProblemDescDB::
method_lit(const char *keyname, Values *val, void **g, void *v)
{
  (*(Meth_Info**)g)->dme->*((Method_mp_lit*)v)->sp = ((Method_mp_lit*)v)->lit;
}

void NIDRProblemDescDB::
method_litc(const char *keyname, Values *val, void **g, void *v)
{
  DataMethodRep *dm = (*(Meth_Info**)g)->dme;
  if (dm->*((Method_mp_litc*)v)->rp > 0.)
    dm->*((Method_mp_litc*)v)->sp = ((Method_mp_litc*)v)->lit;
}

void NIDRProblemDescDB::
method_litp(const char *keyname, Values *val, void **g, void *v)
{
  DataMethodRep *dm = (*(Meth_Info**)g)->dme;
  Real t = *val->r;
  if (t <= 0.)
    botch("%s must be positive",keyname);
  dm->*((Method_mp_litc*)v)->sp = ((Method_mp_litc*)v)->lit;
  dm->*((Method_mp_litc*)v)->rp = t;
}

void NIDRProblemDescDB::
method_litz(const char *keyname, Values *val, void **g, void *v)
{
  DataMethodRep *dm = (*(Meth_Info**)g)->dme;
  Real t = *val->r;
  if (t < 0.)
    botch("%s must be nonnegative",keyname);
  if ((dm->*((Method_mp_litc*)v)->rp = t) == 0.)
    dm->*((Method_mp_litc*)v)->sp = ((Method_mp_litc*)v)->lit;
}

void NIDRProblemDescDB::
method_nnint(const char *keyname, Values *val, void **g, void *v)
{
  int n = *val->i;
#ifdef REDUNDANT_INT_CHECKS
  if (n < 0) /* now handled by INTEGER >= 0 in the .nspec file */
    botch("%s must be non-negative", keyname);
#endif
  (*(Meth_Info**)g)->dme->**(int DataMethodRep::**)v = n;
}

void NIDRProblemDescDB::
method_sizet(const char *keyname, Values *val, void **g, void *v)
{
  int n = *val->i; // test value as int, prior to storage as size_t
#ifdef REDUNDANT_INT_CHECKS
  if (n < 0) /* now handled by INTEGER >= 0 in the .nspec file */
    botch("%s must be non-negative", keyname);
#endif
  (*(Meth_Info**)g)->dme->**(size_t DataMethodRep::**)v = n;
}

void NIDRProblemDescDB::
method_num_resplevs(const char *keyname, Values *val, void **g, void *v)
{
  DataMethodRep *dm = (*(Meth_Info**)g)->dme;
  Real *r;
  RealVectorArray *rva = &(dm->**(RealVectorArray DataMethodRep::**)v);
  RealVector *ra = &(*rva)[0];
  int m, *z = val->i;
  size_t i, i1, j, je, k, n;

  n = val->n;
  for(i = k = 0; i < n; ++i)
    k += z[i];
  if (ra->length() != (int)k)
    botch("number of %s = %u does not match\n"
	  "%s specification of %u response levels",
	  keyname+4, (Uint)ra->length(), keyname, (Uint)k);
  r = new Real[k];
  for(i = 0; i < k; i++)
    r[i] = (*ra)[i];
  (*rva).resize(n);
  for(i = j = je = 0; i < n; i++) {
    m = z[i];
    (*rva)[i].resize(m);
    ra = &(*rva)[i];
    for(i1 = 0, je += m; j < je; ++i1, ++j)
      (*ra)[i1] = r[j];
  }
  delete[] r;
}

void NIDRProblemDescDB::
method_pint(const char *keyname, Values *val, void **g, void *v)
{
  int n = *val->i;
#ifdef REDUNDANT_INT_CHECKS
  if (n <= 0) /* now handled by INTEGER > 0 in the .nspec file */
    botch("%s must be positive", keyname);
#endif
  (*(Meth_Info**)g)->dme->**(int DataMethodRep::**)v = n;
}

void NIDRProblemDescDB::
method_pintz(const char *keyname, Values *val, void **g, void *v)
{
  int n = *val->i; // test value as int, prior to storage as size_t
#ifdef REDUNDANT_INT_CHECKS
  if (n <= 0) /* now handled by INTEGER > 0 in the .nspec file */
    botch("%s must be positive", keyname);
#endif
  (*(Meth_Info**)g)->dme->**(size_t DataMethodRep::**)v = n;
}

void NIDRProblemDescDB::
method_resplevs(const char *keyname, Values *val, void **g, void *v)
{
  DataMethodRep *dm = (*(Meth_Info**)g)->dme;
  Real *r = val->r;
  RealVector *ra;
  RealVectorArray *rva = &(dm->**(RealVectorArray DataMethodRep::**)v);
  size_t i, n = val->n;

  (*rva).resize(1);
  ra = &(*rva)[0];
  ra->resize(n);
  for(i = 0; i < n; ++i)
    (*ra)[i] = r[i];
}

void NIDRProblemDescDB::
method_resplevs01(const char *keyname, Values *val, void **g, void *v)
{
  DataMethodRep *dm = (*(Meth_Info**)g)->dme;
  Real *r = val->r, t;
  RealVector *ra;
  RealVectorArray *rva = &(dm->**(RealVectorArray DataMethodRep::**)v);
  size_t i, n = val->n;

  (*rva).resize(1);
  ra = &(*rva)[0];
  ra->resize(n);
  for(i = 0; i < n; ++i) {
    (*ra)[i] = t = r[i];
    if (t < 0. || t > 1.)
      botch("%s must be between 0 and 1", keyname);
  }
}

void NIDRProblemDescDB::
method_shint(const char *keyname, Values *val, void **g, void *v)
{
  (*(Meth_Info**)g)->dme->**(short DataMethodRep::**)v = *val->i;
}

void NIDRProblemDescDB::
method_ushint(const char *keyname, Values *val, void **g, void *v)
{
  (*(Meth_Info**)g)->dme->**(unsigned short DataMethodRep::**)v = *val->i;
}

void NIDRProblemDescDB::
method_usharray(const char *keyname, Values *val, void **g, void *v)
{
  UShortArray *usa
    = &((*(Meth_Info**)g)->dme->**(UShortArray DataMethodRep::**)v);
  int *z = val->i;
  size_t i, n = val->n;

  usa->resize(n);
  for (i=0; i<n; ++i)
    if (z[i] >= 0)
      (*usa)[i] = z[i];
    else
      botch("%s must have non-negative values", keyname);
}

void NIDRProblemDescDB::
method_szarray(const char *keyname, Values *val, void **g, void *v)
{
  SizetArray *sza
    = &((*(Meth_Info**)g)->dme->**(SizetArray DataMethodRep::**)v);
  int *z = val->i;
  size_t i, n = val->n;

  sza->resize(n);
  for (i=0; i<n; ++i)
    if (z[i] >= 0)
      (*sza)[i] = z[i];
    else
      botch("%s must have non-negative values", keyname);
}

void NIDRProblemDescDB::
method_slit2(const char *keyname, Values *val, void **g, void *v)
{
  DataMethodRep *dm = (*(Meth_Info**)g)->dme;

  dm->*((Method_mp_slit2*)v)->sp  = ((Method_mp_slit2*)v)->lit;
  dm->*((Method_mp_slit2*)v)->sp2 = *val->s;
}

void NIDRProblemDescDB::
method_utype_lit(const char *keyname, Values *val, void **g, void *v)
{
  DataMethodRep *dm = (*(Meth_Info**)g)->dme;

  (*(Meth_Info**)g)->dme->*((Method_mp_utype*)v)->ip
    = ((Method_mp_utype*)v)->utype;
  dm->*((Method_mp_utype_lit*)v)->sp = *val->s;
}

void NIDRProblemDescDB::
method_start(const char *keyname, Values *val, void **g, void *v)
{
  Meth_Info *mi;

  if (!(mi = new Meth_Info))
  Botch:		botch("new failure in method_start");
  if (!(mi->dme0 = new DataMethod))
    goto Botch;
  mi->dme = mi->dme0->dataMethodRep;
  *g = (void*)mi;
}

static void
scale_chk(StringArray &ST, RealVector &S, const char *what, const char **univ)
{
  const char *s, **u;
  size_t i, n, nbad, vseen;

  n = ST.size();
  for(i = nbad = vseen = 0; i < n; ++i) {
    s = ST[i].data();
    if (!strcmp(s,"value")) {
      ++vseen;
      goto break2;
    }
    for(u = univ; *u; ++u)
      if (!strcmp(s,*u)) {
	goto break2;
      }
    NIDRProblemDescDB::squawk("\"%s\" cannot appear in %s_scale_types",
			      s, what);
    ++nbad;
  break2:	;
  }
  if (vseen && S.length() <= 0)
    NIDRProblemDescDB::squawk(
      "\"value\" in %s_scale_types requires at least one value for %s_scales",
      what, what);
}

static const char *aln_scaletypes[] = { "auto", "log", "none", 0 };

void NIDRProblemDescDB::
method_stop(const char *keyname, Values *val, void **g, void *v)
{
  Meth_Info *mi = *(Meth_Info**)g;
  //DataMethodRep *dm = mi->dme;
  // ... any checks ...
  pDDBInstance->dataMethodList.push_back(*mi->dme0);
  delete mi->dme0;
  delete mi;
}

void NIDRProblemDescDB::
method_str(const char *keyname, Values *val, void **g, void *v)
{
  (*(Meth_Info**)g)->dme->**(String DataMethodRep::**)v = *val->s;
}

void NIDRProblemDescDB::
method_strL(const char *keyname, Values *val, void **g, void *v)
{
  StringArray *sa = &((*(Meth_Info**)g)->dme->**(StringArray DataMethodRep::**)v);
  const char **s = val->s;
  size_t i, n = val->n;

  sa->resize(n);
  for(i = 0; i < n; i++)
    (*sa)[i] = s[i];
}

void NIDRProblemDescDB::
method_true(const char *keyname, Values *val, void **g, void *v)
{
  (*(Meth_Info**)g)->dme->**(bool DataMethodRep::**)v = true;
}

void NIDRProblemDescDB::
method_type(const char *keyname, Values *val, void **g, void *v)
{
  (*(Meth_Info**)g)->dme->*((Method_mp_type*)v)->ip
    = ((Method_mp_type*)v)->type;
}

void NIDRProblemDescDB::
method_utype(const char *keyname, Values *val, void **g, void *v)
{
  (*(Meth_Info**)g)->dme->*((Method_mp_utype*)v)->ip
    = ((Method_mp_utype*)v)->utype;
}

void NIDRProblemDescDB::
method_augment_utype(const char *keyname, Values *val, void **g, void *v)
{
  (*(Meth_Info**)g)->dme->*((Method_mp_utype*)v)->ip
    |= ((Method_mp_utype*)v)->utype;
}

void NIDRProblemDescDB::
model_Real(const char *keyname, Values *val, void **g, void *v)
{
  (*(Mod_Info**)g)->dmo->**(Real DataModelRep::**)v = *val->r;
}

void NIDRProblemDescDB::
model_RealDL(const char *keyname, Values *val, void **g, void *v)
{
  Real *r = val->r;
  RealVector *rdv = &((*(Mod_Info**)g)->dmo->**(RealVector DataModelRep::**)v);
  size_t i, n = val->n;

  rdv->sizeUninitialized(n);
  for(i = 0; i < n; i++)
    (*rdv)[i] = r[i];
}

void NIDRProblemDescDB::
model_ivec(const char *keyname, Values *val, void **g, void *v)
{
  DataModelRep *dm = (*(Mod_Info**)g)->dmo;
  IntVector *iv = &(dm->**(IntVector DataModelRep::**)v);
  size_t i, n = val->n;
  iv->sizeUninitialized(n);

  int *z = val->i;
  for(i = 0; i < n; i++)
    (*iv)[i] = z[i];
}

void NIDRProblemDescDB::
model_false(const char *keyname, Values *val, void **g, void *v)
{
  (*(Mod_Info**)g)->dmo->**(bool DataModelRep::**)v = false;
}

void NIDRProblemDescDB::
model_int(const char *keyname, Values *val, void **g, void *v)
{
  (*(Mod_Info**)g)->dmo->**(int DataModelRep::**)v = *val->i;
}

void NIDRProblemDescDB::
model_intsetm1(const char *keyname, Values *val, void **g, void *v)
{
  IntSet *is = &((*(Mod_Info**)g)->dmo->**(IntSet DataModelRep::**)v);
  int *z = val->i;
  size_t i, n = val->n;

  for(i = 0; i < n; i++)
    is->insert(z[i] - 1); // model converts ids -> indices
}

void NIDRProblemDescDB::
model_lit(const char *keyname, Values *val, void **g, void *v)
{
  (*(Mod_Info**)g)->dmo->*((Model_mp_lit*)v)->sp = ((Model_mp_lit*)v)->lit;
}

void NIDRProblemDescDB::
model_order(const char *keyname, Values *val, void **g, void *v)
{
  (*(Mod_Info**)g)->dmo->*((Model_mp_ord*)v)->sp = ((Model_mp_ord*)v)->ord;
}

void NIDRProblemDescDB::
model_pint(const char *keyname, Values *val, void **g, void *v)
{
  int n = *val->i;
#ifdef REDUNDANT_INT_CHECKS
  if (n <= 0) /* now handled by INTEGER > 0 in the .nspec file */
    botch("%s must be positive", keyname);
#endif
  (*(Mod_Info**)g)->dmo->**(int DataModelRep::**)v = n;
}

void NIDRProblemDescDB::
model_type(const char *keyname, Values *val, void **g, void *v)
{
  (*(Mod_Info**)g)->dmo->*((Model_mp_type*)v)->sp = ((Model_mp_type*)v)->type;
}

void NIDRProblemDescDB::
model_utype(const char *keyname, Values *val, void **g, void *v)
{
  (*(Mod_Info**)g)->dmo->*((Model_mp_utype*)v)->sp = 
    ((Model_mp_utype*)v)->utype;
}

void NIDRProblemDescDB::
model_augment_utype(const char *keyname, Values *val, void **g, void *v)
{
  (*(Mod_Info**)g)->dmo->*((Model_mp_utype*)v)->sp |= 
    ((Model_mp_utype*)v)->utype;
}

void NIDRProblemDescDB::
model_shint(const char *keyname, Values *val, void **g, void *v)
{
  (*(Mod_Info**)g)->dmo->**(short DataModelRep::**)v = (short)*val->i;
}

void NIDRProblemDescDB::
model_start(const char *keyname, Values *val, void **g, void *v)
{
  DataModelRep *dm;
  Mod_Info *mi;

  if (!(mi = new Mod_Info))
  Botch:		botch("new failure in model_start");
  if (!(mi->dmo0 = new DataModel))
    goto Botch;
  dm = mi->dmo = mi->dmo0->dataModelRep;
  *g = (void*)mi;
}

void NIDRProblemDescDB::
model_stop(const char *keyname, Values *val, void **g, void *v)
{
  Mod_Info *mi = *(Mod_Info**)g;
  pDDBInstance->dataModelList.push_back(*mi->dmo0);
  delete mi->dmo0;
  delete mi;
}

void NIDRProblemDescDB::
model_str(const char *keyname, Values *val, void **g, void *v)
{
  (*(Mod_Info**)g)->dmo->**(String DataModelRep::**)v = *val->s;
}

void NIDRProblemDescDB::
model_strL(const char *keyname, Values *val, void **g, void *v)
{
  DataModelRep *dm = (*(Mod_Info**)g)->dmo;
  StringArray DataModelRep::* sa = *(StringArray DataModelRep::**)v;
  const char **s = val->s;
  size_t i, n = val->n;

  (dm->*sa).resize(n);
  for(i = 0; i < n; i++)
    (dm->*sa)[i] = s[i];
}

void NIDRProblemDescDB::
model_true(const char *keyname, Values *val, void **g, void *v)
{
  (*(Mod_Info**)g)->dmo->**(bool DataModelRep::**)v = true;
}

void NIDRProblemDescDB::
resp_RealDL(const char *keyname, Values *val, void **g, void *v)
{
  Real *r = val->r;
  RealVector *rv = &((*(Resp_Info**)g)->dr->**(RealVector DataResponsesRep::**)v);
  size_t i, n = val->n;

  rv->sizeUninitialized(n);
  for(i = 0; i < n; i++)
    (*rv)[i] = r[i];
}

void NIDRProblemDescDB::
resp_RealL(const char *keyname, Values *val, void **g, void *v)
{
  NIDRProblemDescDB::resp_RealDL(keyname, val, g, v);
}

void NIDRProblemDescDB::
resp_intset(const char *keyname, Values *val, void **g, void *v)
{
  IntSet *is = &((*(Resp_Info**)g)->dr->**(IntSet DataResponsesRep::**)v);
  int *z = val->i;
  size_t i, n = val->n;

  for (i=0; i<n; ++i)
    is->insert(z[i]);
}

void NIDRProblemDescDB::
resp_ivec(const char *keyname, Values *val, void **g, void *v)
{
  DataResponsesRep *dr = (*(Resp_Info**)g)->dr;
  IntVector *iv = &(dr->**(IntVector DataResponsesRep::**)v);
  size_t i, n = val->n;
  iv->sizeUninitialized(n);

  int *z = val->i;
  for(i = 0; i < n; i++)
    (*iv)[i] = z[i];
}

void NIDRProblemDescDB::
resp_lit(const char *keyname, Values *val, void **g, void *v)
{
  (*(Resp_Info**)g)->dr->*((Resp_mp_lit*)v)->sp = ((Resp_mp_lit*)v)->lit;
}

void NIDRProblemDescDB::
resp_utype(const char *keyname, Values *val, void **g, void *v)
{
  (*(Resp_Info**)g)->dr->*((Resp_mp_utype*)v)->sp
    = ((Resp_mp_utype*)v)->utype;
}

void NIDRProblemDescDB::
resp_augment_utype(const char *keyname, Values *val, void **g, void *v)
{
  (*(Resp_Info**)g)->dr->*((Resp_mp_utype*)v)->sp
    |= ((Resp_mp_utype*)v)->utype;
}


void NIDRProblemDescDB::
resp_sizet(const char *keyname, Values *val, void **g, void *v)
{
  int n = *val->i; // test value as int, prior to storage as size_t
#ifdef REDUNDANT_INT_CHECKS
  if (n < 0) /* now handled by INTEGER >= 0 in the .nspec file */
    botch("%s must be non-negative", keyname);
#endif
  (*(Resp_Info**)g)->dr->**(size_t DataResponsesRep::**)v = n;
}

void NIDRProblemDescDB::
resp_start(const char *keyname, Values *val, void **g, void *v)
{
  Resp_Info *ri;

  if (!(ri = new Resp_Info))
  Botch:		botch("new failure in resp_start");
  if (!(ri->dr0 = new DataResponses))
    goto Botch;
  ri->dr = ri->dr0->dataRespRep;
  *g = (void*)ri;
}

static void
BuildLabels(StringArray *sa, size_t nsa, size_t n1, size_t n2, const char *stub)
{
  char buf[64];
  size_t i, n0;
  if (nsa)
    sa->resize(nsa);
  i = n0 = n1;
  while(n1 < n2) {
    std::sprintf(buf, "%s%lu", stub, (UL)(++n1 - n0));
    (*sa)[i++] = buf;
  }
}

static int mixed_check(IntSet *S, int n, IntArray *iv, const char *what)
{
  int nbad, j;

  nbad = 0;
  for(ISCIter it = S->begin(), ite = S->end(); it != ite; ++it) {
    j = *it;
    if (j < 1 || j > n) {
      if (!nbad++)
	Squawk("%s values must be between 1 and %d", what, n);
    }
    else {
      ++(iv->operator[](j-1));
    }
  }
  return nbad;
}

static void
mixed_check2(size_t n, IntArray *iv, const char *what)
{
  int j;
  size_t i;

  for(i = 0; i < n; ) {
    j = (*iv)[i++];
    if (j == 0)
      Squawk("Function %lu missing from mixed %s lists", (UL)i);
    else if (j > 1)
      Squawk("Function %lu replicated in mixed %s lists", (UL)i);
  }
}

void NIDRProblemDescDB::
resp_stop(const char *keyname, Values *val, void **g, void *v)
{
  size_t k, n;
  static const char *osc[] = { "log", "none", 0 };
  Resp_Info *ri = *(Resp_Info**)g;
  DataResponsesRep *dr = ri->dr;
  scale_chk(dr->primaryRespFnScaleTypes, dr->primaryRespFnScales,
	    dr->numLeastSqTerms ? "least_squares_term" : "objective_function", osc);
  scale_chk(dr->nonlinearIneqScaleTypes, dr->nonlinearIneqScales,
	    "nonlinear_inequality", aln_scaletypes);
  scale_chk(dr->nonlinearEqScaleTypes, dr->nonlinearEqScales,
	    "nonlinear_equality", aln_scaletypes);
  if ( dr->primaryRespFnWeights.length() > 0 && dr->varianceType.size() > 0 ) {
    squawk("Specify calibration weights or experimental errors, not both.");
  }
  if ((n = dr->responseLabels.size()) > 0) {
    if (!(k = dr->numResponseFunctions)) {
      if (!(k = dr->numObjectiveFunctions))
	k = dr->numLeastSqTerms;
      k += dr->numNonlinearIneqConstraints + dr->numNonlinearEqConstraints;
    }
    if (n != k)
      squawk("Expected %ld response descriptors but found %ld",
	     (long)k, (long) n);
  }
  pDDBInstance->dataResponsesList.push_back(*ri->dr0);
  delete ri->dr0;
  delete ri;
}


void NIDRProblemDescDB::
check_responses(std::list<DataResponses>* drl)
{
  // TO DO: move Schk from below?

  // validate descriptors. The string arrays are empty unless the user
  // explicitly set descriptors.
  std::list<DataResponses>::iterator It = drl->begin(), Ite = drl->end();
  for(; It != Ite; ++It) {
    const DataResponsesRep* drr = It->data_rep();
    check_descriptors(drr->responseLabels);
  }
}


void NIDRProblemDescDB::
make_response_defaults(std::list<DataResponses>* drl)
{
  IntArray *iv;
  StringArray *rl;
  int ni;
  size_t i, n, n1, nf, no, nrl;
  struct RespStr_chk {
    const char *what;
    size_t DataResponsesRep::* n;
    StringArray DataResponsesRep::* sa;
  } *sc;
  struct RespDVec_chk {
    const char *what;
    size_t DataResponsesRep::* n;
    RealVector DataResponsesRep::* rv;
  } *rdvc;
#define Schk(a,b,c) {#a,&DataResponsesRep::b, &DataResponsesRep::c}
  static RespStr_chk Str_chk[] = {  // for StringArray checking
    Schk(least_squares_term_scale_types,numLeastSqTerms,primaryRespFnScaleTypes),
    Schk(nonlinear_equality_scale_types,numNonlinearEqConstraints,nonlinearEqScaleTypes),
    Schk(nonlinear_inequality_scale_types,numNonlinearIneqConstraints,nonlinearIneqScaleTypes),
    Schk(objective_function_scale_types,numObjectiveFunctions,primaryRespFnScaleTypes)
  };
  static RespDVec_chk RespVec_chk_Bound[] = {// Bounds:  length must be right
    Schk(least_squares_weights,numLeastSqTerms,primaryRespFnWeights),
    Schk(multi_objective_weights,numObjectiveFunctions,primaryRespFnWeights),
    Schk(nonlinear_equality_targets,numNonlinearEqConstraints,nonlinearEqTargets),
    Schk(nonlinear_inequality_lower_bounds,numNonlinearIneqConstraints,nonlinearIneqLowerBnds),
    Schk(nonlinear_inequality_upper_bounds,numNonlinearIneqConstraints,nonlinearIneqUpperBnds)
  };
  static RespDVec_chk RespVec_chk_Scale[] = {// Scales:  length must be right
    Schk(least_squares_term_scales,numLeastSqTerms,primaryRespFnScales),
    Schk(nonlinear_equality_scales,numNonlinearEqConstraints,nonlinearEqScales),
    Schk(nonlinear_inequality_scales,numNonlinearIneqConstraints,nonlinearIneqScales),
    Schk(objective_function_scales,numObjectiveFunctions,primaryRespFnScales)
  };
#undef Schk
#define Numberof(x) sizeof(x)/sizeof(x[0])

  Real dbl_inf = std::numeric_limits<Real>::infinity();
  std::list<DataResponses>::iterator It = drl->begin(), Ite = drl->end();
  for(; It != Ite; It++) {

    DataResponsesRep *dr = It->dataRespRep;

    for(sc = Str_chk, i = 0; i < Numberof(Str_chk); ++sc, ++i)
      if ((n1 = dr->*sc->n) && (n = (dr->*sc->sa).size()) > 0
	  && n != n1 && n != 1)
	squawk("%s must have length 1 or %lu, not %lu",
	       sc->what, (UL)n1, (UL)n);
    rl = &dr->responseLabels;
    nrl = rl->size();
    no = dr->numObjectiveFunctions;
    if ((n = dr->numLeastSqTerms)) {
      nf = n + dr->numNonlinearEqConstraints + dr->numNonlinearIneqConstraints;
      if (!nrl) {
	BuildLabels(rl, nf, 0, n, "least_sq_term_");
	n1 = n + dr->numNonlinearIneqConstraints;
	BuildLabels(rl, 0, n, n1, "nln_ineq_con_");
	BuildLabels(rl, 0, n1, nf, "nln_eq_con_");
      }
    }
    else if ((nf = no + dr->numNonlinearEqConstraints + dr->numNonlinearIneqConstraints)) {
      if (!nrl) {
	rl->resize(nf);
	if (no == 1)
	  (*rl)[0] = "obj_fn";
	else
	  BuildLabels(rl, 0, 0, no, "obj_fn_");
	n1 = no + dr->numNonlinearIneqConstraints;
	BuildLabels(rl, 0, no, n1, "nln_ineq_con_");
	BuildLabels(rl, 0, n1, nf, "nln_eq_con_");
      }
    }
    else if ((nf = dr->numResponseFunctions)) {
      if (!nrl)
	BuildLabels(rl, nf, 0, nf, "response_fn_");
    }
    for(rdvc = RespVec_chk_Bound, i = 0; i < Numberof(RespVec_chk_Bound); ++rdvc, ++i)
      if ((n1 = dr->*rdvc->n) && (n = (dr->*rdvc->rv).length()) && n != n1)
	squawk("%s needs %lu elements, not %lu",
	       rdvc->what, (UL)(dr->*rdvc->n), (UL)n);
    for(rdvc = RespVec_chk_Scale, i = 0; i < Numberof(RespVec_chk_Scale); ++rdvc, ++i)
      if ((n1 = dr->*rdvc->n) && (n = (dr->*rdvc->rv).length())
	  && n != n1 && n != 1)
	squawk("%s needs %lu elements (or just one), not %lu",
	       rdvc->what, (UL)n1, (UL)n);
    if (dr->methodSource == "vendor" && dr->fdGradStepSize.length() > 1)
      squawk("vendor numerical gradients only support a single fd_gradient_step_size");

    ni = (int)nf;
    if (dr->gradientType == "mixed") {
      iv = new IntArray;
      //iv->resize(nf);
      iv->assign(nf, 0);
      if (!(mixed_check(&dr->idAnalyticGrads, ni, iv, "id_analytic_gradients")
	    + mixed_check(&dr->idNumericalGrads, ni, iv, "id_numerical_gradients")))
	mixed_check2(nf, iv, "gradient");
      delete iv;
    }
    if ((n = dr->numNonlinearEqConstraints) > 0
	&& dr->nonlinearEqTargets.length() == 0) {
      dr->nonlinearEqTargets.sizeUninitialized(n);
      dr->nonlinearEqTargets = 0.;
    }
    if ((n = dr->numNonlinearIneqConstraints) > 0) {
      if (dr->nonlinearIneqLowerBnds.length() == 0) {
	dr->nonlinearIneqLowerBnds.sizeUninitialized(n);
	dr->nonlinearIneqLowerBnds = -dbl_inf;
      }
      if (dr->nonlinearIneqUpperBnds.length() == 0) {
	dr->nonlinearIneqUpperBnds.sizeUninitialized(n);
	dr->nonlinearIneqUpperBnds = 0.;
	// default is a one-sided inequality <= 0.0
      }
    }
    if (dr->hessianType == "mixed") {
      iv = new IntArray;
      //iv->resize(nf);
      iv->assign(nf, 0);
      if (!(mixed_check(&dr->idAnalyticHessians, ni, iv, "id_analytic_hessians")
	    + mixed_check(&dr->idNumericalHessians, ni, iv, "id_numerical_hessians")
	    + mixed_check(&dr->idQuasiHessians, ni, iv, "id_quasi_hessians")))
	mixed_check2(nf, iv, "Hessian");
      delete iv;
    }
    if (nerr)
      abort_handler(PARSE_ERROR);
  }
}

void NIDRProblemDescDB::
resp_str(const char *keyname, Values *val, void **g, void *v)
{
  (*(Resp_Info**)g)->dr->**(String DataResponsesRep::**)v = *val->s;
}

void NIDRProblemDescDB::
resp_strL(const char *keyname, Values *val, void **g, void *v)
{
  StringArray *sa
    = &((*(Resp_Info**)g)->dr->**(StringArray DataResponsesRep::**)v);
  const char **s = val->s;
  size_t i, n = val->n;

  sa->resize(n);
  for(i = 0; i < n; i++)
    (*sa)[i] = s[i];
}

void NIDRProblemDescDB::
resp_false(const char *keyname, Values *val, void **g, void *v)
{
  (*(Resp_Info**)g)->dr->**(bool DataResponsesRep::**)v = false;
}

void NIDRProblemDescDB::
resp_true(const char *keyname, Values *val, void **g, void *v)
{
  (*(Resp_Info**)g)->dr->**(bool DataResponsesRep::**)v = true;
}

// void NIDRProblemDescDB::
// env_Real(const char *keyname, Values *val, void **g, void *v)
// {
//   (*(DataEnvironmentRep**)g)->**(Real DataEnvironmentRep::**)v = *val->r;
// }

// void NIDRProblemDescDB::
// env_RealL(const char *keyname, Values *val, void **g, void *v)
// {
//   Real *r = val->r;
//   RealVector *rdv
//     = &((*(DataEnvironmentRep**)g)->**(RealVector DataEnvironmentRep::**)v);
//   size_t i, n = val->n;

//   rdv->sizeUninitialized(n);
//   for(i = 0; i < n; i++)
//     (*rdv)[i] = r[i];
// }

void NIDRProblemDescDB::
env_true(const char *keyname, Values *val, void **g, void *v)
{
  (*(DataEnvironmentRep**)g)->**(bool DataEnvironmentRep::**)v = true;
}

void NIDRProblemDescDB::
env_int(const char *keyname, Values *val, void **g, void *v)
{
  (*(DataEnvironmentRep**)g)->**(int DataEnvironmentRep::**)v = *val->i;
}

// void NIDRProblemDescDB::
// env_lit(const char *keyname, Values *val, void **g, void *v)
// {
//   (*(DataEnvironmentRep**)g)->*((Environment_mp_lit*)v)->sp
//     = ((Environment_mp_lit*)v)->lit;
// }

void NIDRProblemDescDB::
env_start(const char *keyname, Values *val, void **g, void *v)
{
  *g = (void*)pDDBInstance->environmentSpec.dataEnvRep;
}

void NIDRProblemDescDB::
env_str(const char *keyname, Values *val, void **g, void *v)
{
  (*(DataEnvironmentRep**)g)->**(String DataEnvironmentRep::**)v = *val->s;
}

/// set a value for an unsigned short type
void NIDRProblemDescDB::
env_utype(const char *keyname, Values *val, void **g, void *v)
{
  (*(DataEnvironmentRep**)g)->*((Env_mp_utype*)v)->sp = 
    ((Env_mp_utype*)v)->utype;
}

/// augment an unsigned short type with |=
void NIDRProblemDescDB::
env_augment_utype(const char *keyname, Values *val, void **g, void *v)
{
  (*(DataEnvironmentRep**)g)->*((Env_mp_utype*)v)->sp |= 
    ((Env_mp_utype*)v)->utype;
}

void NIDRProblemDescDB::
env_strL(const char *keyname, Values *val, void **g, void *v)
{
  StringArray *sa
    = &((*(DataEnvironmentRep**)g)->**(StringArray DataEnvironmentRep::**)v);
  const char **s = val->s;
  size_t i, n = val->n;

  sa->resize(n);
  for(i = 0; i < n; i++)
    (*sa)[i] = s[i];
}

void NIDRProblemDescDB::
method_tr_final(const char *keyname, Values *val, void **g, void *v)
{
  DataMethodRep &data_method = *(*(Meth_Info**)g)->dme;

  // sanity checks on trust region user-defined values
  if ( data_method.surrBasedLocalTRInitSize <= 0.0 ||
       data_method.surrBasedLocalTRInitSize >  1.0 )
    botch("initial_size must be in (0,1]");
  if ( data_method.surrBasedLocalTRMinSize <= 0.0 ||
       data_method.surrBasedLocalTRMinSize >  1.0 ||
       data_method.surrBasedLocalTRMinSize >
       data_method.surrBasedLocalTRInitSize )
    botch("minimum_size must be in (0,1]");
  if( data_method.surrBasedLocalTRContractTrigger <= 0.0 ||
      data_method.surrBasedLocalTRContractTrigger >
      data_method.surrBasedLocalTRExpandTrigger        ||
      data_method.surrBasedLocalTRExpandTrigger   >  1.0 )
    botch("expand/contract threshold values must satisfy\n\t"
	  "0 < contract_threshold <= expand_threshold < 1");
  if ( data_method.surrBasedLocalTRContract == 1.0 )
    warn("contraction_factor = 1.0 is valid, but should be < 1\n\t"
	 "to assure convergence of the surrrogate_based_opt method");
  if ( data_method.surrBasedLocalTRContract <= 0.0 ||
       data_method.surrBasedLocalTRContract >  1.0 )
    botch("contraction_factor must be in (0,1]");
  if (data_method.surrBasedLocalTRExpand < 1.0)
    botch("expansion_factor must be >= 1");
}


void NIDRProblemDescDB::
var_RealLb(const char *keyname, Values *val, void **g, void *v)
{
  Real b, *r;
  RealVector *rv;
  Var_brv *V;
  size_t i, n;

  V = (Var_brv*)v;
  rv = &((*(Var_Info**)g)->dv->*V->rv);
  b = V->b;
  r = val->r;
  n = val->n;
  for(i = 0; i < n; i++)
    if (r[i] <= b) {
      squawk("%s values must be > %g", keyname, b);
      break;
    }
  rv->sizeUninitialized(n);
  for(i = 0; i < n; i++)
    (*rv)[i] = r[i];
}

void NIDRProblemDescDB::
var_RealUb(const char *keyname, Values *val, void **g, void *v)
{
  Real b, *r;
  RealVector *rv;
  Var_brv *V;
  size_t i, n;

  V = (Var_brv*)v;
  rv = &((*(Var_Info**)g)->dv->*V->rv);
  b = V->b;
  r = val->r;
  n = val->n;
  for(i = 0; i < n; i++)
    if (r[i] >= b) {
      squawk("%s values must be < %g", keyname, b);
      break;
    }
  rv->sizeUninitialized(n);
  for(i = 0; i < n; i++)
    (*rv)[i] = r[i];
}

void NIDRProblemDescDB::
var_IntLb(const char *keyname, Values *val, void **g, void *v)
{
  Var_biv *V = (Var_biv*)v;
  IntVector *iv = &((*(Var_Info**)g)->dv->*V->iv);
  int b = V->b;
  int *z = val->i;
  size_t i, n = val->n;
  for(i = 0; i < n; i++)
    if (z[i] <= b) {
      squawk("%s values must be > %g", keyname, b);
      break;
    }
  iv->sizeUninitialized(n);
  for(i = 0; i < n; i++)
    (*iv)[i] = z[i];
}


/// Map an NIDR STRINGLIST to a BoolDeque based on string values; for
/// now we require user to specify all N values
void NIDRProblemDescDB::
var_categorical(const char *keyname, Values *val, void **g, void *v)
{
  BitArray *ba
    = &((*(Var_Info**)g)->dv->**(BitArray DataVariablesRep::**)v);
  const char **s = val->s;
  size_t i, n = val->n;

  // allow strings beginning y Y or T t (yes/true)
  ba->resize(n);
  for(i = 0; i < n; i++) {
    String str_lower(strtolower(s[i]));
    (*ba)[i] = strbegins(str_lower, "y") || strbegins(str_lower, "t");
  }
}


void NIDRProblemDescDB::
var_newrvec(const char *keyname, Values *val, void **g, void *v)
{
  Var_Info *vi = *(Var_Info**)g;
  RealVector *rv;
  size_t i, n = val->n;
  Real *r = val->r;

  if (!(rv = new RealVector(n, false)))
    botch("new failure in var_newrvec");
  vi->**(RealVector *Var_Info::**)v = rv;
  for(i = 0; i < n; i++)
    (*rv)[i] = r[i];
}

void NIDRProblemDescDB::
var_newivec(const char *keyname, Values *val, void **g, void *v)
{
  Var_Info *vi = *(Var_Info**)g;
  IntVector *iv;
  size_t i, n = val->n;
  int *z = val->i;

  if (!(iv = new IntVector(n, false)))
    botch("new failure in var_newivec");
  vi->**(IntVector *Var_Info::**)v = iv;
  for(i = 0; i < n; i++)
    (*iv)[i] = z[i];
}

void NIDRProblemDescDB::
var_newiarray(const char *keyname, Values *val, void **g, void *v)
{
  Var_Info *vi = *(Var_Info**)g;
  IntArray *iv;
  size_t i, n = val->n;
  int *z = val->i;

  if (!(iv = new IntArray(n)))
    botch("new failure in var_intarray");
  vi->**(IntArray *Var_Info::**)v = iv;
  for(i = 0; i < n; i++)
    (*iv)[i] = z[i];
}

void NIDRProblemDescDB::
var_newsarray(const char *keyname, Values *val, void **g, void *v)
{
  Var_Info *vi = *(Var_Info**)g;
  StringArray *sa;
  size_t i, n = val->n;
  const char **z = val->s;

  if (!(sa = new StringArray(n)))
    botch("new failure in var_newsarray");
  vi->**(StringArray *Var_Info::**)v = sa;
  for(i = 0; i < n; i++)
    (*sa)[i] = z[i];
}

void NIDRProblemDescDB::
var_rvec(const char *keyname, Values *val, void **g, void *v)
{
  RealVector *rv
    = &((*(Var_Info**)g)->dv->**(RealVector DataVariablesRep::**)v);
  size_t i, n = val->n;
  rv->sizeUninitialized(n);

  Real *r = val->r;
  for(i = 0; i < n; i++)
    (*rv)[i] = r[i];
}

void NIDRProblemDescDB::
var_ivec(const char *keyname, Values *val, void **g, void *v)
{
  IntVector *iv = &((*(Var_Info**)g)->dv->**(IntVector DataVariablesRep::**)v);
  size_t i, n = val->n;
  iv->sizeUninitialized(n);

  int *z = val->i;
  for(i = 0; i < n; i++)
    (*iv)[i] = z[i];
}

// BMA TODO: I believe this duplicative of var_strL.
// void NIDRProblemDescDB::
// var_svec(const char *keyname, Values *val, void **g, void *v)
// {
//   StringArray *sa = &((*(Var_Info**)g)->dv->**(StringArray DataVariablesRep::**)v);
//   size_t i, n = val->n;
//   sa->resize(n);

//   const char **z = val->s;
//   for(i = 0; i < n; i++)
//     (*sa)[i] = z[i];
// }

void NIDRProblemDescDB::
var_pintz(const char *keyname, Values *val, void **g, void *v)
{
  int n = *val->i; // test value as int, prior to storage as size_t
#ifdef REDUNDANT_INT_CHECKS
  if (n <= 0) /* now handled by INTEGER > 0 in the .nspec file */
    botch("%s must be positive", keyname);
#endif
  (*(Var_Info**)g)->dv->**(size_t DataVariablesRep::**)v = n;
}

void NIDRProblemDescDB::
var_type(const char *keyname, Values *val, void **g, void *v)
{
  (*(Var_Info**)g)->dv->*((Var_mp_type*)v)->sp = ((Var_mp_type*)v)->type;
}

void NIDRProblemDescDB::
var_start(const char *keyname, Values *val, void **g, void *v)
{
  Var_Info *vi;

  if (!(vi = new Var_Info))
  Botch:		botch("new failure in var_start");
  memset(vi, 0, sizeof(Var_Info));
  if (!(vi->dv_handle = new DataVariables))
    goto Botch;
  vi->dv = vi->dv_handle->dataVarsRep;
  *g = (void*)vi;
}

void NIDRProblemDescDB::
var_true(const char *keyname, Values *val, void **g, void *v)
{
  (*(Var_Info**)g)->dv->**(bool DataVariablesRep::**)v = true;
}

static int wronglen(size_t n, RealVector *V, const char *what)
{
  size_t n1 = V->length();
  if (n != n1) {
    Squawk("Expected %d numbers for %s, but got %d", (int)n, what, (int)n1);
    return 1;
  }
  return 0;
}

static int wronglen(size_t n, IntVector *V, const char *what)
{
  size_t n1 = V->length();
  if (n != n1) {
    Squawk("Expected %d numbers for %s, but got %d", (int)n, what, (int)n1);
    return 1;
  }
  return 0;
}

static void Vcopyup(RealVector *V, RealVector *M, size_t i, size_t n)
{
  size_t j;
  for(j = 0; j < n; ++i, ++j)
    (*V)[i] = (*M)[j];
}

static void Set_rv(RealVector *V, double d, size_t n)
{
  size_t i;
  V->sizeUninitialized(n);
  for(i = 0; i < n; ++i)
    (*V)[i] = d;
}

static void Set_iv(IntVector *V, int d, size_t n)
{
  size_t i;
  V->sizeUninitialized(n);
  for(i = 0; i < n; ++i)
    (*V)[i] = d;
}

static void
wrong_number(const char *what, const char *kind, size_t nsv, size_t m)
{
  Squawk("Expected %d %s for %s, not %d", (int)nsv, what, kind, (int)m);
}

static void too_small(const char *kind)
{
  Squawk("num_set_values values for %s must be >= 1", kind);
}

static void not_div(const char *kind, size_t nsv, size_t m)
{
  Squawk("Number of %s set_values (%d) not evenly divisible by number of variables (%d); use num_set_values for unequal apportionment",
	 kind, (int)nsv, (int)m);
}

static void suppressed(const char *kind, int ndup, int *ip, String *sp, Real *rp)
{
  const char *s;
  int i, nother;

  nother = 0;
  if (ndup > 2) {
    nother = ndup - 1;
    ndup = 1;
  }
  for(i = 0; i < ndup; ++i)
    if (ip)
      Squawk("Duplicate %s value %d", kind, ip[i]);
    else if (sp)
      Squawk("Duplicate %s value %s", kind, sp[i].c_str());
    else
      Squawk("Duplicate %s value %.17g", kind, rp[i]);
  if (nother) {
    s = "s" + (nother == 1);
    Squawk("Warning%s of %d other duplicate %s value%s suppressed",
	   s, nother, kind, s);
  }
}

static void bad_initial_ivalue(const char *kind, int val)
{
  Squawk("invalid initial value %d for %s", val, kind);
}

static void bad_initial_svalue(const char *kind, String val)
{
  Squawk("invalid initial value %s for %s", val.c_str(), kind);
}

static void bad_initial_rvalue(const char *kind, Real val)
{
  Squawk("invalid initial value %.17g for %s", val, kind);
}

// *****************************************************************************
//  Vchk functions called earlier from within check_variables_node(), which
//   immediately {precedes,follows} DB buffer {send,receive} in broadcast().
// Vgen functions called later from within make_variable_defaults()
//   (from within post_process() following broadcast()).
// As documented in ProblemDescDB::manage_inputs(), Vchk applies to minimal
//   spec data, whereas Vgen constructs any large inferred vectors.
// *****************************************************************************
static void Vgen_ContinuousDes(DataVariablesRep *dv, size_t offset)
{
  RealVector *L, *U, *V;
  size_t i, n = dv->numContinuousDesVars;
  Real dbl_inf = std::numeric_limits<Real>::infinity();

  L = &dv->continuousDesignLowerBnds;
  U = &dv->continuousDesignUpperBnds;
  V = &dv->continuousDesignVars;
  if (L->length() == 0)
    Set_rv(L, -dbl_inf, n);
  if (U->length() == 0)
    Set_rv(U, dbl_inf, n);
  if (V->length() == 0) {
    V->sizeUninitialized(n);
    for(i = 0; i < n; i++) { // init to 0, repairing to bounds if needed
      if      ((*L)[i] > 0.) (*V)[i] = (*L)[i];
      else if ((*U)[i] < 0.) (*V)[i] = (*U)[i];
      else                   (*V)[i] = 0;
    }
  }
}

static void Vgen_DiscreteDesRange(DataVariablesRep *dv, size_t offset)
{
  IntVector *L, *U, *V;
  size_t i, n = dv->numDiscreteDesRangeVars;

  L = &dv->discreteDesignRangeLowerBnds;
  U = &dv->discreteDesignRangeUpperBnds;
  V = &dv->discreteDesignRangeVars;
  if (L->length() == 0)
    Set_iv(L, INT_MIN, n);
  if (U->length() == 0)
    Set_iv(U, INT_MAX, n);
  if (V->length() == 0) {
    V->sizeUninitialized(n);
    for(i = 0; i < n; ++i) { // init to 0, repairing to bounds if needed
      if      ((*L)[i] > 0) (*V)[i] = (*L)[i];
      else if ((*U)[i] < 0) (*V)[i] = (*U)[i];
      else                  (*V)[i] = 0;
    }
  }
}

static void Vgen_ContinuousState(DataVariablesRep *dv, size_t offset)
{
  RealVector *L, *U, *V;
  size_t i, n = dv->numContinuousStateVars;
  Real dbl_inf = std::numeric_limits<Real>::infinity();

  L = &dv->continuousStateLowerBnds;
  U = &dv->continuousStateUpperBnds;
  V = &dv->continuousStateVars;
  if (L->length() == 0)
    Set_rv(L, -dbl_inf, n);
  if (U->length() == 0)
    Set_rv(U, dbl_inf, n);
  if (V->length() == 0) {
    V->sizeUninitialized(n);
    for(i = 0; i < n; i++) { // init to 0, repairing to bounds if needed
      if      ((*L)[i] > 0.) (*V)[i] = (*L)[i];
      else if ((*U)[i] < 0.) (*V)[i] = (*U)[i];
      else                   (*V)[i] = 0;
    }
  }
}

static void Vgen_DiscreteStateRange(DataVariablesRep *dv, size_t offset)
{
  IntVector *L, *U, *V;
  size_t i, n = dv->numDiscreteStateRangeVars;

  L = &dv->discreteStateRangeLowerBnds;
  U = &dv->discreteStateRangeUpperBnds;
  V = &dv->discreteStateRangeVars;
  if (L->length() == 0)
    Set_iv(L, INT_MIN, n);
  if (U->length() == 0)
    Set_iv(U, INT_MAX, n);
  if (V->length() == 0) {
    V->sizeUninitialized(n);
    for(i = 0; i < n; ++i) { // init to 0, repairing to bounds if needed
      if      ((*L)[i] > 0) (*V)[i] = (*L)[i];
      else if ((*U)[i] < 0) (*V)[i] = (*U)[i];
      else                  (*V)[i] = 0;
    }
  }
}

static void Vchk_NormalUnc(DataVariablesRep *dv, size_t offset, Var_Info *vi)
{
  size_t n;
  RealVector *B, *M, *Sd;

  n = dv->numNormalUncVars;
  if (wronglen(n,  M = &dv->normalUncMeans,   "nuv_means") ||
      wronglen(n, Sd = &dv->normalUncStdDevs, "nuv_std_deviations"))
    return;
  B = &dv->normalUncLowerBnds;
  if (B->length() && wronglen(n, B, "nuv_lower_bounds"))
    return;
  B = &dv->normalUncUpperBnds;
  if (B->length() && wronglen(n, B, "nuv_upper_bounds"))
    return;
}

static void Vgen_NormalUnc(DataVariablesRep *dv, size_t offset)
{
  short bds = 0; // 2 bits indicated LB and UB specs
  size_t i, j, n;
  Real mean, stdev, nudge, lower, upper;
  RealVector *B, *L, *M, *Sd, *U, *V, *IP;
  Real dbl_inf = std::numeric_limits<Real>::infinity();

  n  =  dv->numNormalUncVars;
  M  = &dv->normalUncMeans;      Sd = &dv->normalUncStdDevs;
  L  = &dv->normalUncLowerBnds;  U  = &dv->normalUncUpperBnds;
  IP = &dv->normalUncVars;       V  = &dv->continuousAleatoryUncVars;

  // process lower bounds
  B = &dv->continuousAleatoryUncLowerBnds;
  if (L->length()) {
    Vcopyup(B, L, offset, n); // global = distribution
    bds |= 1;
  }
  else {
    Set_rv(L, -dbl_inf, n); // distribution
    for(j = 0; j < n; ++j)
      (*B)[offset+j] = (*M)[j] - 3.*(*Sd)[j]; // inferred global
  }

  // process upper bounds
  B = &dv->continuousAleatoryUncUpperBnds;
  if (U->length()) {
    Vcopyup(B, U, offset, n); // global = distribution
    bds |= 2;
  }
  else {
    Set_rv(U, dbl_inf, n); // distribution
    for(j = 0; j < n; ++j)
      (*B)[offset+j] = (*M)[j] + 3.*(*Sd)[j]; // inferred global
  }

  // Set initial values and repair to bounds, if needed
  if (IP->length()) { // in this case, don't nudge since not a default value

    dv->uncertainVarsInitPt = true;

    for (i = offset, j = 0; j < n; ++i, ++j)
      if      ((*IP)[j] < (*L)[j]) (*V)[i] =  (*L)[j];
      else if ((*IP)[j] > (*U)[j]) (*V)[i] =  (*U)[j];
      else                         (*V)[i] = (*IP)[j];
  }
  else { // > bds is 0, 1, 2, or 3 (0 ==> no bounds given, nothing more to do)

    // Note: in the case of BoundedNormalRandomVariable, we are initializing
    // to the gaussMean parameter of the unbounded normal and repairing to the
    // bounds.  To assign to the mean of the bounded normal (bounds repair not
    // necessary), use BoundedNormalRandomVariable::mean().
    switch(bds) {
    case 0: // no bounds
      Vcopyup(V, M, offset, n);
      break;
    case 1: // only lower bounds given
      for (i = offset, j = 0; j < n; ++i, ++j)
	if ((*M)[j] <= (*L)[j]) (*V)[i] = (*L)[j] + 0.5*(*Sd)[j];
	else                    (*V)[i] = (*M)[j];
      break;

    case 2: // only upper bounds given
      for (i = offset, j = 0; j < n; ++i, ++j)
	if ((*M)[j] >= (*U)[j]) (*V)[i] = (*U)[j] - 0.5*(*Sd)[j];
	else                    (*V)[i] = (*M)[j];
      break;

    case 3: // both lower and upper bounds given
      for (i = offset, j = 0; j < n; ++i, ++j) {
	lower  = (*L)[j]; upper = (*U)[j];
	nudge  = 0.5 * std::min((*Sd)[j], upper - lower);
	lower += nudge;   upper -= nudge;  mean = (*M)[j];
 	if      (mean < lower) (*V)[i] = lower;
	else if (mean > upper) (*V)[i] = upper;
	else                   (*V)[i] = mean;
      }
      break;
    }
  }
}

static void Vchk_LognormalUnc(DataVariablesRep *dv, size_t offset, Var_Info *vi)
{
  size_t n;
  RealVector *B, *L, *M, *Sd, *Ef, *Z;

  // lambda/zeta, mean/std_deviation, or mean/error_factor
  n = dv->numLognormalUncVars;
  L = &dv->lognormalUncLambdas;
  M = &dv->lognormalUncMeans;
  if (L->length()) {
    if (wronglen(n, L, "lnuv_lambdas"))
      return;
    if (wronglen(n, Z = &dv->lognormalUncZetas, "lnuv_zetas"))
      return;
  }
  else if (M->length()) {
    if (wronglen(n, M, "lnuv_means"))
      return;
    Sd = &dv->lognormalUncStdDevs;
    Ef = &dv->lognormalUncErrFacts;
    if (Sd->length())
      { if (wronglen(n, Sd, "lnuv_std_deviations")) return; }
    else if (Ef->length())
      { if (wronglen(n, Ef, "lnuv_error_factors"))  return; }
    //else error, but this should be trapped elsewhere
  }

  // lower bounds
  B = &dv->lognormalUncLowerBnds;
  if (B->length() && wronglen(n, B, "lnuv_lower_bounds"))
    return;

  // upper bounds
  B = &dv->lognormalUncUpperBnds;
  if (B->length() && wronglen(n, B, "lnuv_upper_bounds"))
    return;
}

static void Vgen_LognormalUnc(DataVariablesRep *dv, size_t offset)
{
  size_t i, j, n;
  Real mean, stdev, nudge, lower, upper;
  RealVector *B, *Ef, *Lam, *L, *M, *Sd, *U, *V, *Z, *IP;
  Real dbl_inf = std::numeric_limits<Real>::infinity();

  // lambda/zeta, mean/std_deviation, or mean/error_factor
  n  = dv->numLognormalUncVars;    Lam = &dv->lognormalUncLambdas;
  Z  = &dv->lognormalUncZetas;     Ef  = &dv->lognormalUncErrFacts;
  M  = &dv->lognormalUncMeans;     Sd  = &dv->lognormalUncStdDevs;
  L  = &dv->lognormalUncLowerBnds; U   = &dv->lognormalUncUpperBnds; 
  IP = &dv->lognormalUncVars;      V   = &dv->continuousAleatoryUncVars;

  size_t num_Sd = Sd->length(), num_Lam = Lam->length(), num_IP = IP->length(),
    num_L = L->length(), num_U = U->length();

  if (num_IP) dv->uncertainVarsInitPt = true;

  // manage distribution and global bounds.  Global are inferred if
  // distribution are not specified.
  if (!num_L) L->size(n); // inits L to zeros --> default {dist,global}
  Vcopyup(&dv->continuousAleatoryUncLowerBnds, L, offset, n); // global = dist
  B = &dv->continuousAleatoryUncUpperBnds;
  if (num_U) Vcopyup(B, U, offset, n); // global = dist
  else       Set_rv(U, dbl_inf, n);    // default dist; global inferred below

  for (i = offset, j = 0; j < n; ++i, ++j) {

    // extract mean & stdev, if needed
    if (!num_IP || !num_U) {
      if (num_Lam)  // lambda/zeta
	Pecos::LognormalRandomVariable::
	  moments_from_params((*Lam)[j], (*Z)[j], mean, stdev);
      else {
	mean = (*M)[j];
	if (num_Sd) // mean/std_deviation
	  stdev = (*Sd)[j];
	else        // mean/error_factor
	  Pecos::LognormalRandomVariable::
	    std_deviation_from_error_factor(mean, (*Ef)[j], stdev);
      }
    }

    // Repair initial values to bounds, if needed
    if (num_IP) { // in this case, don't nudge since not a default value

      // TO DO: set user spec flag

      if      ((*IP)[j] < (*L)[j]) (*V)[i] =  (*L)[j];
      else if ((*IP)[j] > (*U)[j]) (*V)[i] =  (*U)[j];
      else                         (*V)[i] = (*IP)[j];
    }
    else {
      // repair bounds exceedance in default value, if needed
      lower  = (*L)[j]; upper = (*U)[j];
      nudge  = 0.5 * std::min(stdev, upper - lower);
      lower += nudge;   upper -= nudge;
      if      (mean < lower) (*V)[i] = lower;
      else if (mean > upper) (*V)[i] = upper;
      else                   (*V)[i] = mean;
      // Note: in the case of BoundedLognormalRandomVariable, we are
      // initializing to the mean parameter of the unbounded lognormal
      // and repairing to the bounds.  To assign to the mean of the
      // bounded lognormal (bounds repair not necessary), use
      // BoundedLognormalRandomVariable::mean().
    }

    // infer global bounds if no distribution bounds spec
    if (!num_U)
      (*B)[i] = mean + 3.*stdev;
  }
}

static void Vchk_UniformUnc(DataVariablesRep *dv, size_t offset, Var_Info *vi)
{
  size_t n;
  RealVector *L, *U;

  n = dv->numUniformUncVars;
  L = &dv->uniformUncLowerBnds;
  U = &dv->uniformUncUpperBnds;
  if (wronglen(n, L, "uuv_lower_bounds") || wronglen(n, U, "uuv_upper_bounds"))
    return;
}

static void Vgen_UniformUnc(DataVariablesRep *dv, size_t offset)
{
  size_t i, j, n;
  Real stdev;
  RealVector *L, *U, *V, *IP;

  n = dv->numUniformUncVars;   IP = &dv->uniformUncVars;
  L = &dv->uniformUncLowerBnds; U = &dv->uniformUncUpperBnds;
  Vcopyup(&dv->continuousAleatoryUncLowerBnds, L, offset, n);
  Vcopyup(&dv->continuousAleatoryUncUpperBnds, U, offset, n);
  V = &dv->continuousAleatoryUncVars;
  if (IP->length()) {
    dv->uncertainVarsInitPt = true;
    for (i = offset, j = 0; j < n; ++i, ++j)
      if      ((*IP)[j] < (*L)[j]) (*V)[i] =  (*L)[j];
      else if ((*IP)[j] > (*U)[j]) (*V)[i] =  (*U)[j];
      else                         (*V)[i] = (*IP)[j];
  }
  else
    for(i = offset, j = 0; j < n; ++i, ++j)
      Pecos::UniformRandomVariable::
	moments_from_params((*L)[j], (*U)[j], (*V)[i], stdev);
}

static void 
Vchk_LoguniformUnc(DataVariablesRep *dv, size_t offset, Var_Info *vi)
{
  size_t j, n;
  Real Lj, Uj;
  RealVector *L, *U;
  Real dbl_inf = std::numeric_limits<Real>::infinity();

  n = dv->numLoguniformUncVars;
  L = &dv->loguniformUncLowerBnds;
  U = &dv->loguniformUncUpperBnds;
  if (wronglen(n, L, "luuv_lower_bounds") ||
      wronglen(n, U, "luuv_upper_bounds"))
    return;
  for(j = 0; j < n; ++j) {
    Lj = (*L)[j];
    Uj = (*U)[j];
    if (Lj <= 0. || Uj <= 0.) {
      Squawk("loguniform bounds must be positive");
      return;
    }
    if (Lj == dbl_inf || Uj == dbl_inf) {
      Squawk("loguniform bounds must be finite");
      return;
    }
    if (Lj > Uj) {
      Squawk("loguniform lower bound greater than upper bound");
      return;
    }
  }
}

static void Vgen_LoguniformUnc(DataVariablesRep *dv, size_t offset)
{
  size_t i, j, n;
  Real stdev;
  RealVector *L, *U, *V, *IP;

  n = dv->numLoguniformUncVars;   IP = &dv->loguniformUncVars;
  L = &dv->loguniformUncLowerBnds; U = &dv->loguniformUncUpperBnds;
  Vcopyup(&dv->continuousAleatoryUncLowerBnds, L, offset, n);
  Vcopyup(&dv->continuousAleatoryUncUpperBnds, U, offset, n);
  V = &dv->continuousAleatoryUncVars;
  if (IP->length()) {
    dv->uncertainVarsInitPt = true;
    for (i = offset, j = 0; j < n; ++i, ++j)
      if      ((*IP)[j] < (*L)[j]) (*V)[i] =  (*L)[j];
      else if ((*IP)[j] > (*U)[j]) (*V)[i] =  (*U)[j];
      else                         (*V)[i] = (*IP)[j];
  }
  else
    for(i = offset, j = 0; j < n; ++i, ++j)
      Pecos::LoguniformRandomVariable::
	moments_from_params((*L)[j], (*U)[j], (*V)[i], stdev);
}

static void Vchk_TriangularUnc(DataVariablesRep *dv, size_t offset, Var_Info *vi)
{
  size_t j, n;
  Real Lj, Mj, Uj;
  RealVector *L, *M, *U;

  n = dv->numTriangularUncVars;    M = &dv->triangularUncModes;
  L = &dv->triangularUncLowerBnds; U = &dv->triangularUncUpperBnds;
  if (wronglen(n, L, "tuv_lower_bounds") || wronglen(n, M, "tuv_modes") ||
      wronglen(n, U, "tuv_upper_bounds"))
    return;
  for(j = 0; j < n; ++j) {
    Lj = (*L)[j]; Mj = (*M)[j]; Uj = (*U)[j];
    if (Lj > Mj || Mj > Uj) {
      Squawk("triangular uncertain variables must have\n\t"
	     "tuv_lower_bounds <= tuv_modes <= tuv_upper_bounds");
      return;
    }
  }
}

static void Vgen_TriangularUnc(DataVariablesRep *dv, size_t offset)
{
  size_t i, j, n;
  Real stdev;
  RealVector *L, *M, *U, *V, *IP;

  n = dv->numTriangularUncVars;   IP = &dv->triangularUncVars;
  L = &dv->triangularUncLowerBnds; U = &dv->triangularUncUpperBnds;
  Vcopyup(&dv->continuousAleatoryUncLowerBnds, L, offset, n);
  Vcopyup(&dv->continuousAleatoryUncUpperBnds, U, offset, n);
  V = &dv->continuousAleatoryUncVars;
  if (IP->length()) {
    dv->uncertainVarsInitPt = true;
    for (i = offset, j = 0; j < n; ++i, ++j)
      if      ((*IP)[j] < (*L)[j]) (*V)[i] =  (*L)[j];
      else if ((*IP)[j] > (*U)[j]) (*V)[i] =  (*U)[j];
      else                         (*V)[i] = (*IP)[j];
  }
  else {
    M = &dv->triangularUncModes;
    for(i = offset, j = 0; j < n; ++i, ++j)
      Pecos::TriangularRandomVariable::
	moments_from_params((*L)[j], (*M)[j], (*U)[j], (*V)[i], stdev);
  }
}

static void 
Vchk_ExponentialUnc(DataVariablesRep *dv, size_t offset, Var_Info *vi)
{
  size_t n = dv->numExponentialUncVars;
  RealVector *B = &dv->exponentialUncBetas;
  if (wronglen(n, B, "euv_betas"))
    return;
}

static void Vgen_ExponentialUnc(DataVariablesRep *dv, size_t offset)
{
  Real mean, stdev;
  RealVector *B, *L, *U, *V, *IP;

  B = &dv->exponentialUncBetas; IP = &dv->exponentialUncVars;
  V = &dv->continuousAleatoryUncVars;
  L = &dv->continuousAleatoryUncLowerBnds;
  U = &dv->continuousAleatoryUncUpperBnds;
  size_t i, j, n = dv->numExponentialUncVars, num_IP = IP->length();
  if (num_IP) dv->uncertainVarsInitPt = true;

  for(i = offset, j = 0; j < n; ++i, ++j) {
    Pecos::ExponentialRandomVariable::moments_from_params((*B)[j], mean, stdev);
    (*L)[i] = 0.;
    (*U)[i] = mean + 3.*stdev;
    if (num_IP) (*V)[i] = (*IP)[j];
    else        (*V)[i] = mean;
  }
}

static void Vchk_BetaUnc(DataVariablesRep *dv, size_t offset, Var_Info *vi)
{
  RealVector *A, *B, *L, *U;

  A = &dv->betaUncAlphas;    B = &dv->betaUncBetas;
  L = &dv->betaUncLowerBnds; U = &dv->betaUncUpperBnds;

  size_t n = dv->numBetaUncVars;
  if (wronglen(n, A, "buv_alphas")       || wronglen(n, B, "buv_betas") ||
      wronglen(n, L, "buv_lower_bounds") || wronglen(n, U, "buv_upper_bounds"))
    return;
}

static void Vgen_BetaUnc(DataVariablesRep *dv, size_t offset)
{
  Real stdev;
  RealVector *A, *B, *L, *U, *V, *IP;

  size_t i, j, n = dv->numBetaUncVars;
  A = &dv->betaUncAlphas;    B = &dv->betaUncBetas;
  L = &dv->betaUncLowerBnds; U = &dv->betaUncUpperBnds;
  V = &dv->continuousAleatoryUncVars; IP = &dv->betaUncVars;
  Vcopyup(&dv->continuousAleatoryUncLowerBnds, L, offset, n);
  Vcopyup(&dv->continuousAleatoryUncUpperBnds, U, offset, n);
  if (IP->length()) {
    dv->uncertainVarsInitPt = true;
    for (i = offset, j = 0; j < n; ++i, ++j)
      if      ((*IP)[j] < (*L)[j]) (*V)[i] =  (*L)[j];
      else if ((*IP)[j] > (*U)[j]) (*V)[i] =  (*U)[j];
      else                         (*V)[i] = (*IP)[j];
  }
  else
    for(i = offset, j = 0; j < n; ++i, ++j)
      Pecos::BetaRandomVariable::
	moments_from_params((*A)[j], (*B)[j], (*L)[j], (*U)[j], (*V)[i], stdev);
}

static void Vchk_GammaUnc(DataVariablesRep *dv, size_t offset, Var_Info *vi)
{
  RealVector *A, *B;

  size_t n = dv->numGammaUncVars;
  A = &dv->gammaUncAlphas; B = &dv->gammaUncBetas;
  if (wronglen(n, A, "gauv_alphas") || wronglen(n, B, "gauv_betas"))
    return;
}

static void Vgen_GammaUnc(DataVariablesRep *dv, size_t offset)
{
  Real mean, stdev;
  RealVector *A, *B, *L, *U, *V, *IP;

  A = &dv->gammaUncAlphas; B = &dv->gammaUncBetas;
  L = &dv->continuousAleatoryUncLowerBnds;
  U = &dv->continuousAleatoryUncUpperBnds;
  V = &dv->continuousAleatoryUncVars; IP = &dv->gammaUncVars;
  size_t i, j, n = dv->numGammaUncVars, num_IP = IP->length();
  if (num_IP) dv->uncertainVarsInitPt = true;

  for(i = offset, j = 0; j < n; ++i, ++j) {
    Pecos::GammaRandomVariable::
      moments_from_params((*A)[j], (*B)[j], mean, stdev);
    (*L)[i] = 0.;
    (*U)[i] = mean + 3.*stdev;
    if (num_IP) (*V)[i] = (*IP)[j];
    else        (*V)[i] = mean;
  }
}

static void Vchk_GumbelUnc(DataVariablesRep *dv, size_t offset, Var_Info *vi)
{
  RealVector *A, *B;

  size_t n = dv->numGumbelUncVars;
  A = &dv->gumbelUncAlphas; B = &dv->gumbelUncBetas;
  if (wronglen(n, A, "guuv_alphas") || wronglen(n, B, "guuv_betas"))
    return;
}

static void Vgen_GumbelUnc(DataVariablesRep *dv, size_t offset)
{
  Real mean, stdev;
  RealVector *A, *B, *L, *U, *V, *IP;

  A = &dv->gumbelUncAlphas; B = &dv->gumbelUncBetas;
  L = &dv->continuousAleatoryUncLowerBnds;
  U = &dv->continuousAleatoryUncUpperBnds;
  V = &dv->continuousAleatoryUncVars; IP = &dv->gumbelUncVars;
  size_t i, j, n = dv->numGumbelUncVars, num_IP = IP->length();
  if (num_IP) dv->uncertainVarsInitPt = true;

  for(i = offset, j = 0; j < n; ++i, ++j) {
    Pecos::GumbelRandomVariable::
      moments_from_params((*A)[j], (*B)[j], mean, stdev);
    (*L)[i] = mean - 3.*stdev;
    (*U)[i] = mean + 3.*stdev;
    if (num_IP) (*V)[i] = (*IP)[j];
    else        (*V)[i] = mean;
  }
}

static void Vchk_FrechetUnc(DataVariablesRep *dv, size_t offset, Var_Info *vi)
{
  RealVector *A, *B;

  size_t n = dv->numFrechetUncVars;
  A = &dv->frechetUncAlphas; B = &dv->frechetUncBetas;
  if (wronglen(n, A, "fuv_alphas") || wronglen(n, B, "fuv_betas"))
    return;
}

static void Vgen_FrechetUnc(DataVariablesRep *dv, size_t offset)
{
  Real mean, stdev;
  RealVector *A, *B, *L, *U, *V, *IP;

  A = &dv->frechetUncAlphas; B = &dv->frechetUncBetas;
  L = &dv->continuousAleatoryUncLowerBnds;
  U = &dv->continuousAleatoryUncUpperBnds;
  V = &dv->continuousAleatoryUncVars; IP = &dv->frechetUncVars;
  size_t i, j, n = dv->numFrechetUncVars, num_IP = IP->length();
  if (num_IP) dv->uncertainVarsInitPt = true;

  for(i = offset, j = 0; j < n; ++i, ++j) {
    Pecos::FrechetRandomVariable::
      moments_from_params((*A)[j], (*B)[j], mean, stdev);
    (*L)[i] = 0.;
    (*U)[i] = mean + 3.*stdev;
    if (num_IP) (*V)[i] = (*IP)[j];
    else        (*V)[i] = mean;
  }
}

static void Vchk_WeibullUnc(DataVariablesRep *dv, size_t offset, Var_Info *vi)
{
  RealVector *A, *B;

  size_t n = dv->numWeibullUncVars;
  A = &dv->weibullUncAlphas; B = &dv->weibullUncBetas;
  if (wronglen(n, A, "wuv_alphas") || wronglen(n, B, "wuv_betas"))
    return;
}

static void Vgen_WeibullUnc(DataVariablesRep *dv, size_t offset)
{
  Real mean, stdev;
  RealVector *A, *B, *L, *U, *V, *IP;

  A = &dv->weibullUncAlphas; B = &dv->weibullUncBetas;
  L = &dv->continuousAleatoryUncLowerBnds;
  U = &dv->continuousAleatoryUncUpperBnds;
  V = &dv->continuousAleatoryUncVars; IP = &dv->weibullUncVars;
  size_t i, j, n = dv->numWeibullUncVars, num_IP = IP->length();
  if (num_IP) dv->uncertainVarsInitPt = true;

  for(i = offset, j = 0; j < n; ++i, ++j) {
    Pecos::WeibullRandomVariable::
      moments_from_params((*A)[j], (*B)[j], mean, stdev);
    (*L)[i] = 0.;
    (*U)[i] = mean + 3.*stdev;
    if (num_IP) (*V)[i] = (*IP)[j];
    else        (*V)[i] = mean;
  }
}


/// Check the histogram bin input data, normalize the counts and
/// populate the histogramUncBinPairs map data structure; map keys are
/// guaranteed unique since the abscissas must increase
static void 
Vchk_HistogramBinUnc(DataVariablesRep *dv, size_t offset, Var_Info *vi)
{
  IntArray *nhbp;
  RealVector *hba, *hbo, *hbc;
  int nhbpi, avg_nhbpi;
  size_t i, j, num_a, num_o, num_c, m, n, tothbp, cntr;
  Real x, y, bin_width, count_sum;

  if (hba = vi->hba) { // abscissas are required
    num_a = hba->length();                         // abscissas
    hbo = vi->hbo; num_o = (hbo) ? hbo->length() : 0; // ordinates
    hbc = vi->hbc; num_c = (hbc) ? hbc->length() : 0; // counts
    if (num_o && num_o != num_a) {
      Squawk("Expected %d ordinates, not %d", num_a, num_o);
      return;
    }
    if (num_c && num_c != num_a) {
      Squawk("Expected %d counts, not %d", num_a, num_c);
      return;
    }
    bool key;
    if (nhbp = vi->nhbp) {
      key = true;
      m = nhbp->size();
      //dv->numHistogramBinUncVars = m;
      for(i=tothbp=0; i<m; ++i) {
	tothbp += nhbpi = (*nhbp)[i];
	if (nhbpi < 2) {
	  Squawk("pairs_per_variable must be >= 2");
	  return;
	}
      }
      if (num_a != tothbp) {
	Squawk("Expected %d abscissas, not %d", tothbp, num_a);
	return;
      }
    }
    else {
      key = false;
      m = dv->numHistogramBinUncVars;
      if (num_a % m) {
	Squawk("Number of abscissas (%d) not evenly divisible by number of variables (%d); Use pairs_per_variable for unequal apportionment", num_a, m);
	return;
      }
      else
	avg_nhbpi = num_a / m;
    }
    RealRealMapArray& hbp = dv->histogramUncBinPairs;
    hbp.resize(m);
    for (i=cntr=0; i<m; ++i) {
      nhbpi = (key) ? (*nhbp)[i] : avg_nhbpi;
      // hbpi is map<Real value, Real probability> for a single variable i
      RealRealMap& hbpi = hbp[i];
      count_sum = 0.;
      for (j=0; j<nhbpi; ++j, ++cntr) {
	Real x = (*hba)[cntr];                          // abscissas
	Real y = (num_o) ? (*hbo)[cntr] : (*hbc)[cntr]; // ordinates/counts
	if (j<nhbpi-1) {
	  Real bin_width = (*hba)[cntr+1] - x;
	  if (bin_width <= 0.) {
	    Squawk("histogram bin x values must increase");
	    return;
	  }
	  if (y <= 0.) {
	    Squawk("nonpositive intermediate histogram bin y value");
	    return;
	  }
	  if (num_o) // convert from ordinates (probability density) to counts
	    y *= bin_width;
	  count_sum += y;
	}
	else if (y != 0) {
	  Squawk("histogram bin y values must end with 0");
	  return;
	}
	// insert without checking since keys (abscissas) must increase
	hbpi[x] = y;
      }
      // normalize counts to sum to 1, omitting last value
      RRMCIter it_end = --(hbpi.end());
      for (RRMIter it = hbpi.begin(); it != it_end; ++it)
	it->second /= count_sum;
    }
  }
}

/// Infer lower/upper bounds for histogram and set initial variable
/// values based on initial_point or moments, snapping to bounds as
/// needed.  (Histogram bin doesn't have lower/upper bounds specifcation)
static void Vgen_HistogramBinUnc(DataVariablesRep *dv, size_t offset)
{
  RealVector *L, *U, *V, *IP;
  Real mean, stdev;

  L = &dv->continuousAleatoryUncLowerBnds;
  U = &dv->continuousAleatoryUncUpperBnds;
  V = &dv->continuousAleatoryUncVars; IP = &dv->histogramBinUncVars;
  const RealRealMapArray& A = dv->histogramUncBinPairs;
  size_t i, j, n = dv->numHistogramBinUncVars, num_IP = IP->length();
  if (num_IP) dv->uncertainVarsInitPt = true;

  for(i = offset, j = 0; j < n; ++i, ++j) {
    // the pairs are sorted, so take the first and next to last
    // (omitting the trailing zero)
    const RealRealMap& hist_bin_pairs = A[j];
    (*L)[i] = hist_bin_pairs.begin()->first;
    (*U)[i] = (--hist_bin_pairs.end())->first;
    if (num_IP) {
      if      ((*IP)[j] < (*L)[i]) (*V)[i] =  (*L)[i];
      else if ((*IP)[j] > (*U)[i]) (*V)[i] =  (*U)[i];
      else                         (*V)[i] = (*IP)[j];
    }
    else
      Pecos::HistogramBinRandomVariable::
	moments_from_params(hist_bin_pairs, (*V)[i], stdev);
  }
}

static void Vchk_PoissonUnc(DataVariablesRep *dv, size_t offset, Var_Info *vi)
{
  size_t n = dv->numPoissonUncVars;
  RealVector *A = &dv->poissonUncLambdas;
  if (wronglen(n, A, "lambdas"))
    return;
}

static void Vgen_PoissonUnc(DataVariablesRep *dv, size_t offset)
{
  IntVector *L, *U, *V, *IP;
  Real mean, std_dev;
  RealVector *Lam;

  L = &dv->discreteIntAleatoryUncLowerBnds;
  U = &dv->discreteIntAleatoryUncUpperBnds;
  V = &dv->discreteIntAleatoryUncVars;
  IP = &dv->poissonUncVars; Lam = &dv->poissonUncLambdas;
  size_t i, j, n = dv->numPoissonUncVars, num_IP = IP->length();
  if (num_IP) dv->uncertainVarsInitPt = true;

  for(i = offset, j = 0; j < n; ++i, ++j) {
    Pecos::PoissonRandomVariable::moments_from_params((*Lam)[j], mean, std_dev);
    (*L)[i] = 0;
    (*U)[i] = (int)std::ceil(mean + 3.*std_dev);
    if (num_IP) (*V)[i] = (*IP)[j];
    else        (*V)[i] = (int)mean;
  }
}

static void Vchk_BinomialUnc(DataVariablesRep *dv, size_t offset, Var_Info *vi)
{
  size_t n = dv->numBinomialUncVars;
  RealVector *A = &dv->binomialUncProbPerTrial;
  IntVector  *B = &dv->binomialUncNumTrials;
  if (wronglen(n, A, "prob_per_trial") ||  wronglen(n, B, "num_trials"))
    return;
}

static void Vgen_BinomialUnc(DataVariablesRep *dv, size_t offset)
{
  IntVector *L, *NT, *U, *V, *IP;
  Real mean, std_dev;
  RealVector *Pr;

  L = &dv->discreteIntAleatoryUncLowerBnds;
  U = &dv->discreteIntAleatoryUncUpperBnds;
  V = &dv->discreteIntAleatoryUncVars; IP = &dv->binomialUncVars;
  NT = &dv->binomialUncNumTrials;      Pr = &dv->binomialUncProbPerTrial;
  size_t i, j, n = dv->numBinomialUncVars, num_IP = IP->length();
  if (num_IP) dv->uncertainVarsInitPt = true;

  for(i = offset, j = 0; j < n; ++i, ++j) {
    (*L)[i] = 0;
    (*U)[i] = (*NT)[j];
    if (num_IP) {
      if ((*IP)[j] > (*U)[i]) (*V)[i] =  (*U)[i];
      else                    (*V)[i] = (*IP)[j];
    }
    else {
      Pecos::BinomialRandomVariable::
	moments_from_params((*NT)[j], (*Pr)[j], mean, std_dev);
      (*V)[i] = (int)mean;
    }
  }
}

static void 
Vchk_NegBinomialUnc(DataVariablesRep *dv, size_t offset, Var_Info *vi)
{
  size_t n = dv->numNegBinomialUncVars;
  RealVector *A = &dv->negBinomialUncProbPerTrial;
  IntVector  *B = &dv->negBinomialUncNumTrials;
  if (wronglen(n, A, "prob_per_trial") || wronglen(n, B, "num_trials"))
    return;
}

static void Vgen_NegBinomialUnc(DataVariablesRep *dv, size_t offset)
{
  IntVector *L, *NT, *U, *V, *IP;
  Real mean, std_dev;
  RealVector *Pr;

  L = &dv->discreteIntAleatoryUncLowerBnds;
  U = &dv->discreteIntAleatoryUncUpperBnds;
  V = &dv->discreteIntAleatoryUncVars; IP = &dv->negBinomialUncVars;
  NT = &dv->negBinomialUncNumTrials;   Pr = &dv->negBinomialUncProbPerTrial;
  size_t i, j, n = dv->numNegBinomialUncVars, num_IP = IP->length();
  if (num_IP) dv->uncertainVarsInitPt = true;

  for(i = offset, j = 0; j < n; ++i, ++j) {
    Pecos::NegBinomialRandomVariable::
      moments_from_params((*NT)[j], (*Pr)[j], mean, std_dev);
    (*L)[i] = (*NT)[j];
    (*U)[i] = (int)std::ceil(mean + 3.*std_dev);
    if (num_IP) {
      if ((*IP)[j] < (*L)[i]) (*V)[i] =  (*L)[i];
      else                    (*V)[i] = (*IP)[j];
    }
    else                      (*V)[i] = (int)mean;
  }
}

static void Vchk_GeometricUnc(DataVariablesRep *dv, size_t offset, Var_Info *vi)
{
  size_t n = dv->numGeometricUncVars;
  RealVector *A = &dv->geometricUncProbPerTrial;
  if (wronglen(n, A, "prob_per_trial"))
    return;
}

static void Vgen_GeometricUnc(DataVariablesRep *dv, size_t offset)
{
  IntVector *L, *U, *V, *IP;
  Real mean, std_dev;
  RealVector *Pr;

  L = &dv->discreteIntAleatoryUncLowerBnds;
  U = &dv->discreteIntAleatoryUncUpperBnds;
  V = &dv->discreteIntAleatoryUncVars; IP = &dv->geometricUncVars;
  Pr = &dv->geometricUncProbPerTrial;
  size_t i, j, n = dv->numGeometricUncVars, num_IP = IP->length();
  if (num_IP) dv->uncertainVarsInitPt = true;

  for(i = offset, j = 0; j < n; ++i, ++j) {
    (*L)[i] = 0;
    Pecos::GeometricRandomVariable::
      moments_from_params((*Pr)[j], mean, std_dev);
    (*U)[i] = (int)std::ceil(mean + 3.*std_dev);
    if (num_IP) (*V)[i] = (*IP)[j];
    else        (*V)[i] = (int)mean;
  }
}

static void Vchk_HyperGeomUnc(DataVariablesRep *dv, size_t offset, Var_Info *vi)
{
  IntVector *A, *B, *C;

  size_t n = dv->numHyperGeomUncVars;
  A = &dv->hyperGeomUncTotalPop;
  B = &dv->hyperGeomUncSelectedPop;
  C = &dv->hyperGeomUncNumDrawn;
  if (wronglen(n, A, "total_population")    ||
      wronglen(n, B, "selected_population") || wronglen(n, C, "num_drawn"))
    return;
}

static void Vgen_HyperGeomUnc(DataVariablesRep *dv, size_t offset)
{
  IntVector *L, *ND, *NS, *TP, *U, *V, *IP;
  Real mean, std_dev;

  L = &dv->discreteIntAleatoryUncLowerBnds;
  U = &dv->discreteIntAleatoryUncUpperBnds;
  V = &dv->discreteIntAleatoryUncVars;
  ND = &dv->hyperGeomUncNumDrawn; NS = &dv->hyperGeomUncSelectedPop;
  TP = &dv->hyperGeomUncTotalPop; IP = &dv->hyperGeomUncVars;
  size_t i, j, n = dv->numHyperGeomUncVars, num_IP = IP->length();
  int d, s;
  if (num_IP) dv->uncertainVarsInitPt = true;

  for(i = offset, j = 0; j < n; ++i, ++j) {
    (*L)[i] = 0;
    d = (*ND)[j]; s = (*NS)[j];
    (*U)[i] = std::min(d, s);
    if (num_IP) {
      if ((*IP)[j] > (*U)[i]) (*V)[i] =  (*U)[i];
      else                    (*V)[i] = (*IP)[j];
    }
    else {
      Pecos::HypergeometricRandomVariable::
	moments_from_params((*TP)[j], s, d, mean, std_dev);
      (*V)[i] = (int)mean;
    }
  }
}


/// Check the histogram point integer input data, normalize the
/// counts, and populate DataVariables::histogramUncPointIntPairs; map
/// keys are guaranteed unique since the abscissas must increase
static void 
Vchk_HistogramPtIntUnc(DataVariablesRep *dv, size_t offset, Var_Info *vi)
{
  IntArray *nhpip;
  IntVector *hpia;
  RealVector *hpic;
  int nhppi, avg_nhppi;
  size_t i, j, num_a, num_c, m, n, tothpp, cntr;
  Real y, bin_width, count_sum;
  int x;

  if (hpia = vi->hpia) {
    num_a = hpia->length();              // abscissas
    hpic = vi->hpic; num_c = hpic->length(); // counts
    if (num_c != num_a) {
      Squawk("Expected %d point counts, not %d", num_a, num_c);
      return;
    }
    bool key;
    if (nhpip = vi->nhpip) {
      key = true;
      m = nhpip->size();
      //dv->numHistogramPtUncVars = m;
      for(i=tothpp=0; i<m; ++i) {
	tothpp += nhppi = (*nhpip)[i];
	if (nhppi < 1) {
	  Squawk("pairs_per_variable must be >= 1");
	  return;
	}
      }
      if (num_a != tothpp) {
	Squawk("Expected %d point abscissas, not %d", tothpp, num_a);
	return;
      }
    }
    else {
      key = false;
      m = dv->numHistogramPtIntUncVars;
      if (num_a % m) {
	Squawk("Number of abscissas (%d) not evenly divisible by number of variables (%d); Use pairs_per_variable for unequal apportionment", num_a, m);
	return;
      }
      else
	avg_nhppi = num_a / m;
    }
    IntRealMapArray& hpp = dv->histogramUncPointIntPairs;
    hpp.resize(m);
    for (i=cntr=0; i<m; ++i) {
      nhppi = (key) ? (*nhpip)[i] : avg_nhppi;
      // hbpi is map<Int value, Real probability> for a single variable i
      IntRealMap& hppi = hpp[i];
      count_sum = 0.;
      for (j=0; j<nhppi; ++j, ++cntr) {
	int x = (*hpia)[cntr]; // abscissas
	Real y = (*hpic)[cntr]; // counts
	if (j<nhppi-1 && x >= (*hpia)[cntr+1]) {
	  Squawk("histogram point x values must increase");
	  return;
	}
	if (y <= 0.) {
	  Squawk("nonpositive intermediate histogram point y value");
	  return;
	}
	hppi[x] = y;
	count_sum += y;
      }
      // normalize counts to sum to 1
      IRMCIter it_end = hppi.end();
      for (IRMIter it = hppi.begin(); it != it_end; ++it)
	it->second /= count_sum;
    }
  }
}


/// Use the integer-valued point histogram data to initialize the lower,
/// upper, and initial values of the variables, using value closest to
/// mean if no initial point.
static void Vgen_HistogramPtIntUnc(DataVariablesRep *dv, size_t offset)
{
  const IntRealMapArray& A = dv->histogramUncPointIntPairs; 

  IntVector& L = dv->discreteIntAleatoryUncLowerBnds;
  IntVector& U = dv->discreteIntAleatoryUncUpperBnds;
  IntVector& V = dv->discreteIntAleatoryUncVars;
  IntVector&  IP = dv->histogramPointIntUncVars;

  size_t i, j, k, last, n = dv->numHistogramPtIntUncVars;
  size_t num_IP = IP.length();
  if (num_IP) dv->uncertainVarsInitPt = true;

  for(i = offset, j = 0; j < n; ++i, ++j) {
    const IntRealMap& hist_pt_prs = A[j];
    L[i] = hist_pt_prs.begin()->first;
    U[i] = (--hist_pt_prs.end())->first;
    if (num_IP) {
      if      (IP[j] < L[i]) V[i] =  L[i];
      else if (IP[j] > U[i]) V[i] =  U[i];
      else                   V[i] = IP[j];
    }
    else {
      Real mean, stdev;
      Pecos::HistogramPtRandomVariable::
	moments_from_params(hist_pt_prs, mean, stdev);
      if (hist_pt_prs.size() == 1)
	V[i] = hist_pt_prs.begin()->first;
      else {
	IRMCIter it = hist_pt_prs.begin(), it_end = hist_pt_prs.end();
	// find value immediately right of mean (can't be past the end)
	for( ; it != it_end, it->first <= mean; ++it);
	// bracket the mean
	int right_val = it->first;
	int left_val = (--it)->first;
	// initialize with value closest to mean
	V[i] = (mean - right_val < left_val - mean) ? right_val : left_val;
      }
    }
  }
}

/// Check the histogram point string input data, normalize the counts,
/// and populate DataVariables::histogramUncPointStrPairs; map keys
/// are guaranteed unique since the abscissas must increase
/// (lexicographically)
static void 
Vchk_HistogramPtStrUnc(DataVariablesRep *dv, size_t offset, Var_Info *vi)
{
  IntArray *nhpsp;
  StringArray *hpsa;
  RealVector *hpsc;
  int nhppi, avg_nhppi;
  size_t i, j, num_a, num_c, m, n, tothpp, cntr;
  Real x, y, bin_width, count_sum;

  if (hpsa = vi->hpsa) {
    num_a = hpsa->size();              // abscissas
    hpsc = vi->hpsc; num_c = hpsc->length(); // counts
    if (num_c != num_a) {
      Squawk("Expected %d point counts, not %d", num_a, num_c);
      return;
    }
    bool key;
    if (nhpsp = vi->nhpsp) {
      key = true;
      m = nhpsp->size();
      //dv->numHistogramPtUncVars = m;
      for(i=tothpp=0; i<m; ++i) {
	tothpp += nhppi = (*nhpsp)[i];
	if (nhppi < 1) {
	  Squawk("pairs_per_variable must be >= 1");
	  return;
	}
      }
      if (num_a != tothpp) {
	Squawk("Expected %d point abscissas, not %d", tothpp, num_a);
	return;
      }
    }
    else {
      key = false;
      m = dv->numHistogramPtStrUncVars;
      if (num_a % m) {
	Squawk("Number of abscissas (%d) not evenly divisible by number of variables (%d); Use pairs_per_variable for unequal apportionment", num_a, m);
	return;
      }
      else
	avg_nhppi = num_a / m;
    }
    StringRealMapArray& hpp = dv->histogramUncPointStrPairs;
    hpp.resize(m);
    for (i=cntr=0; i<m; ++i) {
      nhppi = (key) ? (*nhpsp)[i] : avg_nhppi;
      // hbpi is map<Real value, Real probability> for a single variable i
      StringRealMap& hppi = hpp[i];
      count_sum = 0.;
      for (j=0; j<nhppi; ++j, ++cntr) {
	String x = (*hpsa)[cntr]; // abscissas
	Real y = (*hpsc)[cntr]; // counts
	if (j<nhppi-1 && x >= (*hpsa)[cntr+1]) {
	  Squawk("histogram point x values must increase");
	  return;
	}
	if (y <= 0.) {
	  Squawk("nonpositive intermediate histogram point y value");
	  return;
	}
	hppi[x] = y;
	count_sum += y;
      }
      // normalize counts to sum to 1
      SRMCIter it_end = hppi.end();
      for (SRMIter it = hppi.begin(); it != it_end; ++it)
	it->second /= count_sum;
    }
  }
}


/// Use the string-valued point histogram data to initialize the lower,
/// upper, and initial values of the variables, using index closest to
/// mean index if no initial point.
static void Vgen_HistogramPtStrUnc(DataVariablesRep *dv, size_t offset)
{
  const StringRealMapArray& A = dv->histogramUncPointStrPairs; 

  StringArray& L = dv->discreteStrAleatoryUncLowerBnds;
  StringArray& U = dv->discreteStrAleatoryUncUpperBnds;
  StringArray& V = dv->discreteStrAleatoryUncVars;
  StringArray& IP = dv->histogramPointStrUncVars;

  size_t i, j, k, last, n = dv->numHistogramPtStrUncVars;
  size_t num_IP = IP.size();

  if (num_IP) dv->uncertainVarsInitPt = true;

  for(i = offset, j = 0; j < n; ++i, ++j) {
    const StringRealMap& hist_pt_prs = A[j];
    L[i] = hist_pt_prs.begin()->first;
    U[i] = (--hist_pt_prs.end())->first;
    if (num_IP) {
      if      (IP[j] < L[i]) V[i] =  L[i];
      else if (IP[j] > U[i]) V[i] =  U[i];
      else                   V[i] = IP[j];
    }
    else {
      // for string-valued histograms, mean and stddev are of
      // zero-based indices from beginning of the map
      Real mean, stdev;
      Pecos::HistogramPtRandomVariable::
	moments_from_params(hist_pt_prs, mean, stdev);
      if (hist_pt_prs.size() == 1)
	V[i] = hist_pt_prs.begin()->first;
      else {
	size_t mean_index = boost::math::iround(mean);
	SRMCIter it = hist_pt_prs.begin();
	std::advance(it, mean_index);
	// initialize with value closest to mean
	V[i] = it->first;
      }
    }
  }
}


/// Check the histogram point integer real data, normalize the counts,
/// and populate DataVariables::histogramUncPointRealPairs; map keys
/// are guaranteed unique since the abscissas must increase
static void 
Vchk_HistogramPtRealUnc(DataVariablesRep *dv, size_t offset, Var_Info *vi)
{
  IntArray *nhprp;
  RealVector *hpra, *hprc;
  int nhppi, avg_nhppi;
  size_t i, j, num_a, num_c, m, n, tothpp, cntr;
  Real x, y, bin_width, count_sum;

  if (hpra = vi->hpra) {
    num_a = hpra->length();              // abscissas
    hprc = vi->hprc; num_c = hprc->length(); // counts
    if (num_c != num_a) {
      Squawk("Expected %d point counts, not %d", num_a, num_c);
      return;
    }
    bool key;
    if (nhprp = vi->nhprp) {
      key = true;
      m = nhprp->size();
      //dv->numHistogramPtUncVars = m;
      for(i=tothpp=0; i<m; ++i) {
	tothpp += nhppi = (*nhprp)[i];
	if (nhppi < 1) {
	  Squawk("pairs_per_variable must be >= 1");
	  return;
	}
      }
      if (num_a != tothpp) {
	Squawk("Expected %d point abscissas, not %d", tothpp, num_a);
	return;
      }
    }
    else {
      key = false;
      m = dv->numHistogramPtRealUncVars;
      if (num_a % m) {
	Squawk("Number of abscissas (%d) not evenly divisible by number of variables (%d); Use pairs_per_variable for unequal apportionment", num_a, m);
	return;
      }
      else
	avg_nhppi = num_a / m;
    }
    RealRealMapArray& hpp = dv->histogramUncPointRealPairs;
    hpp.resize(m);
    for (i=cntr=0; i<m; ++i) {
      nhppi = (key) ? (*nhprp)[i] : avg_nhppi;
      // hbpi is map<Real value, Real probability> for a single variable i
      RealRealMap& hppi = hpp[i];
      count_sum = 0.;
      for (j=0; j<nhppi; ++j, ++cntr) {
	Real x = (*hpra)[cntr]; // abscissas
	Real y = (*hprc)[cntr]; // counts
	if (j<nhppi-1 && x >= (*hpra)[cntr+1]) {
	  Squawk("histogram point x values must increase");
	  return;
	}
	if (y <= 0.) {
	  Squawk("nonpositive intermediate histogram point y value");
	  return;
	}
	hppi[x] = y;
	count_sum += y;
      }
      // normalize counts to sum to 1
      RRMCIter it_end = hppi.end();
      for (RRMIter it = hppi.begin(); it != it_end; ++it)
	it->second /= count_sum;
    }
  }
}


/// Use the real-valued point histogram data to initialize the lower,
/// upper, and initial values of the variables, using value closest to
/// mean if no initial point.
static void Vgen_HistogramPtRealUnc(DataVariablesRep *dv, size_t offset)
{
  const RealRealMapArray& A = dv->histogramUncPointRealPairs; 

  RealVector& L = dv->discreteRealAleatoryUncLowerBnds;
  RealVector& U = dv->discreteRealAleatoryUncUpperBnds;
  RealVector& V = dv->discreteRealAleatoryUncVars;
  RealVector& IP = dv->histogramPointRealUncVars;

  size_t i, j, k, last, n = dv->numHistogramPtRealUncVars;
  size_t num_IP = IP.length();
  if (num_IP) dv->uncertainVarsInitPt = true;

  for(i = offset, j = 0; j < n; ++i, ++j) {
    const RealRealMap& hist_pt_prs = A[j];
    L[i] = hist_pt_prs.begin()->first;
    U[i] = (--hist_pt_prs.end())->first;
    if (num_IP) {
      if      (IP[j] < L[i]) V[i] =  L[i];
      else if (IP[j] > U[i]) V[i] =  U[i];
      else                   V[i] = IP[j];
    }
    else {
      Real mean, stdev;
      Pecos::HistogramPtRandomVariable::
	moments_from_params(hist_pt_prs, mean, stdev);
      if (hist_pt_prs.size() == 1)
	V[i] = hist_pt_prs.begin()->first;
      else {
	RRMCIter it = hist_pt_prs.begin(), it_end = hist_pt_prs.end();
	// find value immediately right of mean (can't be past the end)
	for( ; it != it_end, it->first <= mean; ++it);
	// bracket the mean
	Real right_val = it->first;
	Real left_val = (--it)->first;
	// initialize with value closest to mean
	V[i] = (mean - right_val < left_val - mean) ? right_val : left_val;
      }
    }
  }
}


/// Check the continuous interval uncertain input data and populate
/// DataVariables::continuousIntervalUncBasicProbs; map keys (real
/// intervals) are checked for uniqueness because we don't have a
/// theoretically sound way to combine duplicate intervals
static void
Vchk_ContinuousIntervalUnc(DataVariablesRep *dv, size_t offset, Var_Info *vi)
{
  size_t i, j, k, m, num_p = 0, num_lb, num_ub;
  IntArray *nI;
  int tot_nI, nIi, avg_nI;
  Real lb, lbj, ub, ubj, default_p;
  RealVector *Ilb, *Iub, *Ip;
  Real dbl_inf = std::numeric_limits<Real>::infinity();

  if ((Ilb = vi->CIlb) && (Iub = vi->CIub)) {
    num_lb = Ilb->length(); // interval lower_bounds
    num_ub = Iub->length(); // interval upper_bounds

    // error check on array lengths; bounds are reqd, probs are optional
    if ((Ip = vi->CIp)) {
      num_p = Ip->length(); // interval_probs
      if (num_lb != num_p || num_ub != num_p) {
	Squawk("Expected as many lower bounds (%d) and upper bounds (%d) as probabilities (%d)", num_lb, num_ub, num_p);
	return;
      }
    }
    else if (num_lb != num_ub) {
      Squawk("Expected as many lower bounds (%d) as upper bounds (%d)", num_lb, num_ub);
      return;
    }

    // define apportionment
    bool key;
    if (nI = vi->nCI) {
      key = true;
      m = nI->size();
      if (m != dv->numContinuousIntervalUncVars) {
	Squawk("Expected %d numbers for num_intervals, but got %d",
	       dv->numContinuousIntervalUncVars, m);
	return;
      }
      for(i=tot_nI=0; i<m; ++i) {
	tot_nI += nIi = (*nI)[i];
	if (nIi < 1) {
	  Squawk("num_intervals values should be positive");
	  return;
	}
      }
      if ( (num_p && wronglen(tot_nI,  Ip, "interval_probs") ) ||
	   wronglen(tot_nI, Ilb, "interval lower_bounds") ||
	   wronglen(tot_nI, Iub, "interval upper_bounds"))
	return;
    }
    else {
      key = false;
      m = dv->numContinuousIntervalUncVars;
      if (num_lb % m) {
	Squawk("Number of bounds (%d) not evenly divisible by number of variables (%d); Use num_intervals for unequal apportionment", num_lb, m);
	return;
      }
      else
	avg_nI = num_lb / m;
    }
    RealRealPairRealMapArray& P = dv->continuousIntervalUncBasicProbs;   
    P.resize(m);
    for(i = k = 0; i < m; ++i) {
      nIi = (key) ? (*nI)[i] : avg_nI;
      RealRealPairRealMap& Pi = P[i];  // map from an interval to a probability
      ub = -(lb = dbl_inf);
      if (!num_p) default_p = 1./nIi; // default = equal probability per cell
      for(j=0; j<nIi; ++j, ++k) {
	lbj = (*Ilb)[k];
	ubj = (*Iub)[k];
	RealRealPair interval(lbj, ubj);
	Real probability = (num_p) ? (*Ip)[k] : default_p;
	if (!Pi.insert(make_pair(interval, probability)).second)
	  Squawk("Continuous interval [%g, %g] specified more than once for variable %d", interval.first, interval.second, i);
	if (lb > lbj) lb = lbj;
	if (ub < ubj) ub = ubj;
      }
      if (lb > ub)
	Squawk("Inconsistent interval uncertain bounds: %g > %g", lb, ub);
    }
  }
}

static void Vgen_ContinuousIntervalUnc(DataVariablesRep *dv, size_t offset)
{
  Real lb, lbk, ub, ubk, stdev;
  RealVector *ceuLB, *ceuUB, *V, *IP;
  Real dbl_inf = std::numeric_limits<Real>::infinity();

  ceuLB = &dv->continuousEpistemicUncLowerBnds;
  ceuUB = &dv->continuousEpistemicUncUpperBnds;
  V     = &dv->continuousEpistemicUncVars;
  const RealRealPairRealMapArray& P = dv->continuousIntervalUncBasicProbs;
  IP    = &dv->continuousIntervalUncVars;
  size_t i, j, n = dv->numContinuousIntervalUncVars,
    num_IP = IP->length();
  if (num_IP) dv->uncertainVarsInitPt = true;

  for(i = offset, j = 0; j < n; ++i, ++j) {
    lb = dbl_inf; ub = -dbl_inf;
    const RealRealPairRealMap& Pj = P[j];
    RealRealPairRealMap::const_iterator it = Pj.begin();
    RealRealPairRealMap::const_iterator it_end = Pj.end();
    for ( ; it != it_end; ++it) {
      const RealRealPair& interval = it->first;
      lbk = interval.first; 
      ubk = interval.second;
      if (lb > lbk) lb = lbk;
      if (ub < ubk) ub = ubk;
    }
    (*ceuLB)[i] = lb; (*ceuUB)[i] = ub;
    if (num_IP) {
      if      ((*IP)[j] < lb) (*V)[i] = lb;
      else if ((*IP)[j] > ub) (*V)[i] = ub;
      else                    (*V)[i] = (*IP)[j];
    }
    else
      Pecos::UniformRandomVariable::moments_from_params(lb, ub, (*V)[i], stdev);
    // TO DO: if disjoint cells, repair V[i] to lie inside nearest cell
  }
}

/// Check the discrete interval uncertain input data and populate
/// DataVariables::discreteIntervalUncBasicProbs; map keys (integer
/// intervals) are checked for uniqueness because we don't have a
/// theoretically sound way to combine duplicate intervals
static void 
Vchk_DiscreteIntervalUnc(DataVariablesRep *dv, size_t offset, Var_Info *vi)
{
  size_t i, j, k, m, num_p = 0, num_lb, num_ub;
  IntArray *nI;
  int tot_nI, nIi, avg_nI, lb, lbj, ub, ubj;
  Real default_p;
  RealVector *Ip;
  IntVector *Ilb, *Iub;

  if ((Ilb = vi->DIlb) && (Iub = vi->DIub)) {
    num_lb = Ilb->length(); // interval lower_bounds
    num_ub = Iub->length(); // interval upper_bounds

    // error check on array lengths; bounds are reqd, probs are optional
    if ((Ip = vi->DIp)) {
      num_p = Ip->length(); // interval_probs
      if (num_lb != num_p || num_ub != num_p) {
	Squawk("Expected as many lower bounds (%d) and upper bounds (%d) as probabilities (%d)", num_lb, num_ub, num_p);
	return;
      }
    }
    else if (num_lb != num_ub) {
      Squawk("Expected as many lower bounds (%d) as upper bounds (%d)", num_lb, num_ub);
      return;
    }

    // define apportionment
    bool key;
    if (nI = vi->nDI) {
      key = true;
      m = nI->size();
      if (m != dv->numDiscreteIntervalUncVars) {
	Squawk("Expected %d numbers for num_intervals, but got %d",
	       dv->numDiscreteIntervalUncVars, m);
	return;
      }
      for(i=tot_nI=0; i<m; ++i) {
	tot_nI += nIi = (*nI)[i];
	if (nIi < 1) {
	  Squawk("num_intervals values should be positive");
	  return;
	}
      }
      if ( (num_p && wronglen(tot_nI,  Ip, "interval_probs") ) ||
	   wronglen(tot_nI, Ilb, "interval lower_bounds") ||
	   wronglen(tot_nI, Iub, "interval upper_bounds"))
	return;
    }
    else {
      key = false;
      m = dv->numDiscreteIntervalUncVars;
      if (num_lb % m) {
	Squawk("Number of bounds (%d) not evenly divisible by number of variables (%d); Use num_intervals for unequal apportionment", num_lb, m);
	return;
      }
      else
	avg_nI = num_lb / m;
    }
    IntIntPairRealMapArray& P = dv->discreteIntervalUncBasicProbs;   
    P.resize(m);
    for(i = k = 0; i < m; ++i) {
      nIi = (key) ? (*nI)[i] : avg_nI;
      IntIntPairRealMap& Pi = P[i];   // map from an interval to a probability
      lb = INT_MAX; ub = INT_MIN;
      if (!num_p) default_p = 1./nIi; // default = equal probability per cell
      for(j=0; j<nIi; ++j, ++k) {
	lbj = (*Ilb)[k];      
	ubj = (*Iub)[k];
	IntIntPair interval(lbj, ubj);
	Real probability =  (num_p) ? (*Ip)[k] : default_p;
	if (!Pi.insert(make_pair(interval, probability)).second)
	  Squawk("Discrete interval [%d, %d] specified more than once for variable %d", interval.first, interval.second, i);
	if (lb > lbj) lb = lbj;
	if (ub < ubj) ub = ubj;
      }
      if (lb > ub)
	Squawk("Inconsistent interval uncertain bounds: %g > %g", lb, ub);
    }
  }
}

static void Vgen_DiscreteIntervalUnc(DataVariablesRep *dv, size_t offset)
{
  int lb, lbk, ub, ubk, stdev;
  IntVector *deuLB, *deuUB, *V, *IP;

  deuLB = &dv->discreteIntEpistemicUncLowerBnds;
  deuUB = &dv->discreteIntEpistemicUncUpperBnds;
  V     = &dv->discreteIntEpistemicUncVars;
  const IntIntPairRealMapArray& P = dv->discreteIntervalUncBasicProbs;
  IP    = &dv->discreteIntervalUncVars;
  size_t i, j, n = dv->numDiscreteIntervalUncVars, num_IP = IP->length();
  if (num_IP) dv->uncertainVarsInitPt = true;

  for(i = offset, j = 0; j < n; ++i, ++j) {
    ub = INT_MIN; lb = INT_MAX;
    const IntIntPairRealMap& Pj = P[j];
    IntIntPairRealMap::const_iterator it = Pj.begin();
    IntIntPairRealMap::const_iterator it_end = Pj.end();
    for ( ; it != it_end; ++it) {
      const IntIntPair& interval = it->first;
      lbk = interval.first; 
      ubk = interval.second;
      if (lb > lbk) lb = lbk;
      if (ub < ubk) ub = ubk;
    }    
    (*deuLB)[i] = lb; (*deuUB)[i] = ub;
    if (num_IP) {
      if      ((*IP)[j] < lb) (*V)[i] = lb;
      else if ((*IP)[j] > ub) (*V)[i] = ub;
      else                    (*V)[i] = (*IP)[j];
    }
    else
      (*V)[i] = (lb + ub) / 2; // int truncation if odd sum
    // TO DO: if disjoint cells, repair V[offset] to lie inside nearest cell
  }
}


/// validate the number of set elements (values) given the number of
/// variables and an optional apportionment with
/// elements_per_variable; return the average number per variable if
/// equally distributed
static bool 
check_set_keys(size_t num_v, size_t ds_len, const char *kind,
	       IntArray *input_nds, int& avg_num_ds)
{
  // Process num_set_values key or define default allocation
  bool key = (input_nds);
  if (key) {
    if (input_nds->size() != num_v) {
      wrong_number("num_set_values value(s)", kind, num_v, input_nds->size());
      return key;
    }
    int num_ds_i, total_ds = 0;
    for (size_t i=0; i<num_v; ++i) {
      total_ds += num_ds_i = (*input_nds)[i];
      if (num_ds_i < 1)
	{ too_small(kind); return key; }
    }
    if (ds_len != total_ds)
      { wrong_number("set_values", kind, total_ds, ds_len); return key; }
  }
  else { // num_set_values is optional; use average len if no spec
    if (ds_len % num_v)
      { not_div(kind, ds_len, num_v); return key; }
    else
      avg_num_ds = ds_len / num_v;
  }
  return key;
}


/// check discrete sets of integers (design and state variables);
/// error if a duplicate value is specified
/// error if not ordered to prevent user confusion
static void 
Vchk_DIset(size_t num_v, const char *kind, IntArray *input_ndsi,
	   IntVector *input_dsi, IntSetArray& dsi_all, IntVector& dsi_init_pt)
{
  if (!input_dsi)
    return;

  bool misordered = false;
  int avg_num_dsi, ndup, dupval[2], num_dsi_i, val;
  size_t i, j, cntr, dsi_len = input_dsi->length();

  // Process num_set_values key or define default allocation
  bool key = check_set_keys(num_v, dsi_len, kind, input_ndsi, avg_num_dsi);

  // Insert values into the IntSetArray
  dsi_all.resize(num_v);
  for (i=cntr=ndup=0; i<num_v; ++i) {
    num_dsi_i = (key) ? (*input_ndsi)[i] : avg_num_dsi;
    IntSet& dsi_all_i = dsi_all[i];
    for (j=0; j<num_dsi_i; ++j, ++cntr) {
      val = (*input_dsi)[cntr];
      if (!dsi_all_i.insert(val).second) { // insert returns pair<iterator,bool>
	if (++ndup <= 2) // warnings suppressed beyond two duplicates
	  dupval[ndup-1] = val;
      }
      if (j<num_dsi_i-1 && val >= (*input_dsi)[cntr+1])
	misordered = true;
    }
  }
  if (ndup)
    suppressed(kind, ndup, dupval, 0, 0);
  if (misordered)
    Squawk("Set values for each %s variable must increase", kind);

  // Checks on user-specified initial pt array
  if (!dsi_init_pt.empty()) {
    if (dsi_init_pt.length() != num_v)
      wrong_number("initial_point value(s)", kind, num_v, dsi_init_pt.length());
    else // check within admissible set for specified initial pt
      for (i=0; i<num_v; ++i) {
	IntSet& dsi_all_i = dsi_all[i]; val = dsi_init_pt[i];
	if (dsi_all_i.find(val) == dsi_all_i.end())
	  bad_initial_ivalue(kind, val);
      }
  }
  //else: default initialization performed in Vgen_DIset
}

/// check discrete sets of integers (uncertain variables);
/// error if a duplicate value is specified
/// error if not ordered to prevent user confusion
static void 
Vchk_DIset(size_t num_v, const char *kind, IntArray *input_ndsi,
	   IntVector *input_dsi, RealVector *input_dsip,
	   IntRealMapArray& dsi_vals_probs, IntVector& dsi_init_pt)
{
  if (!input_dsi)
    return;

  bool misordered = false;
  int avg_num_dsi, ndup, dupval[2], num_dsi_i, val;
  size_t i, j, cntr, dsi_len = input_dsi->length(),
    num_p = (input_dsip) ? input_dsip->length() : 0;
  if (num_p && num_p != dsi_len)
    wrong_number("set_probabilities", kind, dsi_len, num_p);
  Real prob, default_p;

  // Process num_set_values key or define default allocation
  bool key = check_set_keys(num_v, dsi_len, kind, input_ndsi, avg_num_dsi);

  // Insert values into the IntRealMapArray
  dsi_vals_probs.resize(num_v);
  for (i=cntr=ndup=0; i<num_v; ++i) {
    IntRealMap& dsi_v_p_i = dsi_vals_probs[i];
    num_dsi_i = (key) ? (*input_ndsi)[i] : avg_num_dsi;
    if (!num_p) default_p = 1./num_dsi_i;
    for (j=0; j<num_dsi_i; ++j, ++cntr) {
      val  = (*input_dsi)[cntr];
      prob = (num_p) ? (*input_dsip)[cntr] : default_p;
      if (dsi_v_p_i.find(val) == dsi_v_p_i.end())
	dsi_v_p_i[val]  = prob; // insert new
      else {
	// don't want to aggregate the probability; just error
	//dsi_v_p_i[val] += prob; // add to existing
	if (++ndup <= 2) // warnings suppressed beyond two duplicates
	  dupval[ndup-1] = val;
      }
      if (j<num_dsi_i-1 && val >= (*input_dsi)[cntr+1])
	misordered = true;
    }
  }
  if (ndup)
    suppressed(kind, ndup, dupval, 0, 0);
  if (misordered)
    Squawk("Set values for each %s variable must increase", kind);

  // Checks on user-specified initial pt array
  if (!dsi_init_pt.empty()) {
    if (dsi_init_pt.length() != num_v)
      wrong_number("initial_point value(s)", kind, num_v, dsi_init_pt.length());
    else // check within admissible set for specified initial pt
      for (i=0; i<num_v; ++i) {
	IntRealMap& dsi_v_p_i = dsi_vals_probs[i]; val = dsi_init_pt[i];
	if (dsi_v_p_i.find(val) == dsi_v_p_i.end())
	  bad_initial_ivalue(kind, val);
      }
  }
  //else: default initialization performed in Vgen_DIset
}

static void 
Vchk_DSset(size_t num_v, const char *kind, IntArray *input_ndss,
	   StringArray *input_dss, StringSetArray& dss_all, StringArray& dss_init_pt)
{
  if (!input_dss)
    return;

  std::vector<bool> misordered(num_v,false);
  int avg_num_dss, ndup, num_dss_i;
  String dupval[2], val;
  size_t i, j, cntr, dss_len = input_dss->size();

  // Process num_set_values key or define default allocation
  bool key = check_set_keys(num_v, dss_len, kind, input_ndss, avg_num_dss);

  // Insert values into the StringSetArray
  dss_all.resize(num_v);
  for (i=cntr=ndup=0; i<num_v; ++i) {
    num_dss_i = (key) ? (*input_ndss)[i] : avg_num_dss;
    StringSet& dss_all_i = dss_all[i];
    for (j=0; j<num_dss_i; ++j, ++cntr) {
      val = (*input_dss)[cntr];
      if (!dss_all_i.insert(val).second) { // insert returns pair<iterator,bool>
	if (++ndup <= 2) // warnings suppressed beyond two duplicates
	  dupval[ndup-1] = val;
      }
      if (j<num_dss_i-1 && val >= (*input_dss)[cntr+1])
	misordered[i] = true;
    }
  }
  if (ndup)
    suppressed(kind, ndup, 0, dupval, 0);
  // Check for misordered elements and print out in the expected order
  for(i=0; i<num_v; ++i) {
    if (misordered[i]) {
	std::stringstream mss;
	std::copy(dss_all[i].begin(), dss_all[i].end(),
	    std::ostream_iterator<std::string>(mss, " "));
        Squawk("Elements of %s variables must be provided in ascending order ( %s)",
	    kind, mss.str().c_str());
     }
  }

  // Checks on user-specified initial pt array
  if (!dss_init_pt.empty()) {
    if (dss_init_pt.size() != num_v)
      wrong_number("initial_point value(s)", kind, num_v, dss_init_pt.size());
    else // check within admissible set for specified initial pt
      for (i=0; i<num_v; ++i) {
	StringSet& dss_all_i = dss_all[i]; val = dss_init_pt[i];
	if (dss_all_i.find(val) == dss_all_i.end())
	  bad_initial_svalue(kind, val);
      }
  }
  //else: default initialization performed in Vgen_DSset
}

static void 
Vchk_DSset(size_t num_v, const char *kind, IntArray *input_ndss,
	   StringArray *input_dss, RealVector *input_dssp,
	   StringRealMapArray& dss_vals_probs, StringArray& dss_init_pt)
{
  if (!input_dss)
    return;

  bool misordered = false;
  int avg_num_dss, ndup, num_dss_i;
  String dupval[2], val;
  size_t i, j, cntr, dss_len = input_dss->size(),
    num_p = (input_dssp) ? input_dssp->length() : 0;
  if (num_p && num_p != dss_len)
    wrong_number("set_probabilities", kind, dss_len, num_p);
  Real prob, default_p;

  // Process num_set_values key or define default allocation
  bool key = check_set_keys(num_v, dss_len, kind, input_ndss, avg_num_dss);

  // Insert values into the StringRealMapArray
  dss_vals_probs.resize(num_v);
  for (i=cntr=ndup=0; i<num_v; ++i) {
    StringRealMap& dss_v_p_i = dss_vals_probs[i];
    num_dss_i = (key) ? (*input_ndss)[i] : avg_num_dss;
    if (!num_p) default_p = 1./num_dss_i;
    for (j=0; j<num_dss_i; ++j, ++cntr) {
      val  = (*input_dss)[cntr];
      prob = (num_p) ? (*input_dssp)[cntr] : default_p;
      if (dss_v_p_i.find(val) == dss_v_p_i.end())
	dss_v_p_i[val]  = prob; // insert new
      else {
	// don't want to aggregate the probability; just error
	//dss_v_p_i[val] += prob; // add to existing
	if (++ndup <= 2) // warnings suppressed beyond two duplicates
	  dupval[ndup-1] = val;
      }
      if (j<num_dss_i-1 && val >= (*input_dss)[cntr+1])
	misordered = true;
    }
  }
  if (ndup)
    suppressed(kind, ndup, 0, dupval, 0);
  if (misordered)
    Squawk("Set values for each %s variable must increase", kind);

  // Checks on user-specified initial pt array
  if (!dss_init_pt.empty()) {
    if (dss_init_pt.size() != num_v)
      wrong_number("initial_point value(s)", kind, num_v, dss_init_pt.size());
    else // check within admissible set for specified initial pt
      for (i=0; i<num_v; ++i) {
	StringRealMap& dss_v_p_i = dss_vals_probs[i]; val = dss_init_pt[i];
	if (dss_v_p_i.find(val) == dss_v_p_i.end())
	  bad_initial_svalue(kind, val);
      }
  }
  //else: default initialization performed in Vgen_DIset
}


static void 
Vchk_DRset(size_t num_v, const char *kind, IntArray  *input_ndsr,
	   RealVector *input_dsr, RealSetArray& dsr_all,
	   RealVector& dsr_init_pt)
{
  if (!input_dsr)
    return;

  bool misordered = false;
  int avg_num_dsr, ndup, num_dsr_i;
  Real dupval[2], val;
  size_t i, j, cntr, dsr_len = input_dsr->length();

  // Process num_set_values key or define default allocation
  bool key = check_set_keys(num_v, dsr_len, kind, input_ndsr, avg_num_dsr);

  // Insert values into the RealSetArray
  dsr_all.resize(num_v);
  for (i=cntr=ndup=0; i<num_v; ++i) {
    num_dsr_i = (key) ? (*input_ndsr)[i] : avg_num_dsr;
    RealSet& dsr_all_i = dsr_all[i];
    for (j=0; j<num_dsr_i; ++j, ++cntr) {
      val = (*input_dsr)[cntr];
      if (!dsr_all_i.insert(val).second) { // insert returns pair<iterator,bool>
	if (++ndup <= 2) // warnings suppressed beyond two duplicates
	  dupval[ndup-1] = val;
      }
      if (j<num_dsr_i-1 && val >= (*input_dsr)[cntr+1])
	misordered = true;
    }
  }
  if (ndup)
    suppressed(kind, ndup, 0, 0, dupval);
  if (misordered)
    Squawk("Set values for each %s variable must increase", kind);

  // Checks on user-specified initial pt array
  if (!dsr_init_pt.empty()) {
    if (dsr_init_pt.length() != num_v)
      wrong_number("initial_point value(s)", kind, num_v, dsr_init_pt.length());
    else
      for (i=0; i<num_v; ++i) {
	RealSet& dsr_all_i = dsr_all[i]; val = dsr_init_pt[i];
	if (dsr_all_i.find(val) == dsr_all_i.end())
	  bad_initial_rvalue(kind, val);
      }
  }
  //else: default initialization performed in Vgen_DRset
}

static void 
Vchk_DRset(size_t num_v, const char *kind, IntArray  *input_ndsr,
	   RealVector *input_dsr, RealVector* input_dsrp,
	   RealRealMapArray& dsr_vals_probs, RealVector& dsr_init_pt)
{
  if (!input_dsr)
    return;

  bool misordered = false;
  size_t i, j, cntr, dsr_len = input_dsr->length();
  int avg_num_dsr, ndup, num_dsr_i,
    num_p = (input_dsrp) ? input_dsrp->length() : 0;
  if (num_p && num_p != dsr_len)
    wrong_number("set_probabilities", kind, dsr_len, num_p);
  Real prob, default_p, dupval[2], val;

  // Process num_set_values key or define default allocation
  bool key = check_set_keys(num_v, dsr_len, kind, input_ndsr, avg_num_dsr);

  // Insert values into the RealRealMapArray
  dsr_vals_probs.resize(num_v);
  for (i=cntr=ndup=0; i<num_v; ++i) {
    RealRealMap& dsr_v_p_i = dsr_vals_probs[i];
    num_dsr_i = (key) ? (*input_ndsr)[i] : avg_num_dsr;
    if (!num_p) default_p = 1./num_dsr_i;
    for (j=0; j<num_dsr_i; ++j, ++cntr) {
      val  = (*input_dsr)[cntr];
      prob = (num_p) ? (*input_dsrp)[cntr] : default_p;
      if (dsr_v_p_i.find(val) == dsr_v_p_i.end())
	dsr_v_p_i[val]  = prob; // insert new
      else {
	// don't want to aggregate the probability; just error
	//dsr_v_p_i[val] += prob; // add to existing
	if (++ndup <= 2) // warnings suppressed beyond two duplicates
	  dupval[ndup-1] = val;
      }
      if (j<num_dsr_i-1 && val >= (*input_dsr)[cntr+1])
	misordered = true;
    }
  }
  if (ndup)
    suppressed(kind, ndup, 0, 0, dupval);
  if (misordered)
    Squawk("Set values for each %s variable must increase", kind);

  // Checks on user-specified initial pt array
  if (!dsr_init_pt.empty()) {
    if (dsr_init_pt.length() != num_v)
      wrong_number("initial_point value(s)", kind, num_v, dsr_init_pt.length());
    else // check within admissible set for specified initial pt
      for (i=0; i<num_v; ++i) {
	RealRealMap& dsr_v_p_i = dsr_vals_probs[i]; val = dsr_init_pt[i];
	if (dsr_v_p_i.find(val) == dsr_v_p_i.end())
	  bad_initial_rvalue(kind, val);
      }
  }
  //else: default initialization performed in Vgen_DIset
}

// Validate adjacency matrices 
static void 
Vchk_Adjacency(size_t num_v, const char *kind, const IntArray &num_e,
		const IntVector &input_ddsa, RealMatrixArray &dda_all)  {
  size_t expected_size = 0;
  for(size_t i = 0; i < num_v; ++i)
    expected_size += num_e[i]*num_e[i];
    if(expected_size != input_ddsa.length())
      Squawk("adjacency list for %s has incorrect length", kind);
    else {
      size_t e_ctr = 0;
      for(size_t i = 0; i < num_v; ++i) {
        RealMatrix a_tmp(num_e[i],num_e[i]);
        for(size_t j = 0; j < num_e[i]; ++j)  
          for(size_t k = 0; k < num_e[i]; ++k) 
            a_tmp[j][k] = input_ddsa[e_ctr++];
        dda_all.push_back(a_tmp);
      }
    }
}

static bool 
check_LUV_size(size_t num_v, IntVector& L, IntVector& U, IntVector& V,
	       bool aggregate_LUV, size_t offset)
{
  bool init_V = true;
  if (aggregate_LUV) {
    int max_index = offset + num_v - 1;
    if (max_index >= L.length() || max_index >= U.length() ||
	max_index >= V.length())
      Squawk("max index %d out of range for aggregate updates in Vgen_DIset",
	     max_index);
  }
  else {
    if (offset)
      Squawk("unexpected offset (%d) for non-aggregate mode in Vgen_DIset",
	     (int)offset);
    L.sizeUninitialized(num_v);
    U.sizeUninitialized(num_v);
    if (V.length() == num_v) // user spec --> already assigned by var_ivec()
      init_V = false;
    else
      V.sizeUninitialized(num_v);
  }
  return init_V;
}

static bool 
check_LUV_size(size_t num_v, StringArray& L, StringArray& U, StringArray& V,
	       bool aggregate_LUV, size_t offset)
{
  bool init_V = true;
  if (aggregate_LUV) {
    int max_index = offset + num_v - 1;
    if (max_index >= L.size() || max_index >= U.size() ||
	max_index >= V.size())
      Squawk("max index %d out of range for aggregate updates in Vgen_DSset",
	     max_index);
  }
  else {
    if (offset)
      Squawk("unexpected offset (%d) for non-aggregate mode in Vgen_DSset",
	     (int)offset);
    L.resize(num_v);
    U.resize(num_v);
    if (V.size() == num_v) // user spec --> already assigned by var_ivec()
      init_V = false;
    else
      V.resize(num_v);
  }
  return init_V;
}



static bool 
check_LUV_size(size_t num_v, RealVector& L, RealVector& U, RealVector& V,
	       bool aggregate_LUV, size_t offset)
{
  bool init_V = true;
  if (aggregate_LUV) {
    int max_index = offset + num_v - 1;
    if (max_index >= L.length() || max_index >= U.length() ||
	max_index >= V.length())
      Squawk("max index %d out of range for aggregate updates in Vgen_DRset",
	     max_index);
  }
  else {
    if (offset)
      Squawk("unexpected offset (%d) for non-aggregate mode in Vgen_DRset",
	     (int)offset);
    L.sizeUninitialized(num_v);
    U.sizeUninitialized(num_v);
    if (V.length() == num_v) // user spec --> already assigned by var_rvec()
      init_V = false;
    else
      V.sizeUninitialized(num_v);
  }
  return init_V;
}

static void 
Vgen_DIset(size_t num_v, IntSetArray& sets, IntVector& L, IntVector& U,
	   IntVector& V, bool aggregate_LUV = false, size_t offset = 0)
{
  ISCIter ie, it;
  Real avg_val, r_val;
  int i, i_val, i_left, i_right;
  size_t num_set_i;

  bool init_V = check_LUV_size(num_v, L, U, V, aggregate_LUV, offset);

  for(i = 0; i < num_v; ++i, ++offset) {
    IntSet& set_i = sets[i];
    it = set_i.begin(); ie = set_i.end(); num_set_i = set_i.size();
    if (num_set_i == 0) // should not occur
      L[offset] = U[offset] = V[offset] = 0;
    else if (num_set_i == 1)
      L[offset] = U[offset] = V[offset] = *it;
    else {
      L[offset] = *it;     // lower bound is first value
      U[offset] = *(--ie); // upper bound is final value
      if (init_V) {
	// select the initial value to be closest set value to avg_val
	for(avg_val = 0., ++ie; it != ie; ++it)
	  avg_val += *it;
	avg_val /= num_set_i;
	// bracket avg_val between [i_left,i_right]
	i_left = L[offset]; i_right = U[offset];
	for(it = set_i.begin(); it != ie; ++it) {
	  r_val = i_val = *it;
	  if (r_val > avg_val) {      // update nearest neighbor to right
	    if (i_val < i_right)
	      i_right = i_val;
	  }
	  else if (r_val < avg_val) { // update nearest neighbor to left
	    if (i_val > i_left)
	      i_left = i_val;
	  }
	  else { // r_val equals avg_val
	    i_left = i_right = i_val;
	    break;
	  }
	}
	V[offset] = (i_right - avg_val < avg_val - i_left) ? i_right : i_left;
      }
    }
  }
}


/// generate lower, upper, and initial point for string-valued sets
static void 
Vgen_DSset(size_t num_v, StringSetArray& sets, StringArray& L, StringArray& U,
	   StringArray& V, bool aggregate_LUV = false, size_t offset = 0)
{
  SSCIter ie, it;
  int i;
  size_t num_set_i;

  bool init_V = check_LUV_size(num_v, L, U, V, aggregate_LUV, offset);

  for(i = 0; i < num_v; ++i, ++offset) {
    StringSet& set_i = sets[i];
    it = set_i.begin(); ie = set_i.end(); num_set_i = set_i.size();
    if (num_set_i == 0) // should not occur
      L[offset] = U[offset] = V[offset] = "";
    else if (num_set_i == 1)
      L[offset] = U[offset] = V[offset] = *it;
    else {
      L[offset] = *it;     // lower bound is first value
      U[offset] = *(--ie); // upper bound is final value
      if (init_V) {
	size_t mid_index = 0;
	// initial value is at middle index or the one directly below
	if ( (num_set_i % 2 == 0) )
	  // initial value is to the left of middle
	  mid_index = num_set_i / 2 - 1;
	else 
	  mid_index = (num_set_i + 1) / 2 - 1;
	std::advance(it, mid_index);
	V[offset] = *it;
      }
    }
  }
}

static void 
Vgen_DIset(size_t num_v, IntRealMapArray& vals_probs, IntVector& IP,
	   IntVector& L, IntVector& U, IntVector& V,
	   bool aggregate_LUV = false, size_t offset = 0)
{
  IRMCIter ite, it;
  Real avg_val, r_val;
  int i_val, i_left, i_right;
  size_t i, j, num_vp_j, num_IP = IP.length();

  bool init_V = check_LUV_size(num_v, L, U, V, aggregate_LUV, offset);

  for(i = offset, j = 0; j < num_v; ++i, ++j) {
    IntRealMap& vp_j = vals_probs[j];
    it = vp_j.begin(); ite = vp_j.end(); num_vp_j = vp_j.size();
    if (num_vp_j == 0) { // should not occur
      L[i] = U[i] = 0;
      V[i] = (num_IP) ? IP[j] : 0;
    }
    else if (num_vp_j == 1) {
      L[i] = U[i] = it->first;
      V[i] = (num_IP) ? IP[j] : it->first;
    }
    else {
      L[i] = it->first;      // lower bound is first value
      U[i] = (--ite)->first; // upper bound is final value
      if (num_IP) V[i] = IP[j]; // presence of value w/i set already checked
      else if (init_V) {
	// select the initial value to be closest set value to avg_val
	for(avg_val = 0., ++ite; it != ite; ++it)
	  avg_val += it->first;
	avg_val /= num_vp_j;
	// bracket avg_val between [i_left,i_right]
	i_left = L[offset]; i_right = U[offset];
	for(it = vp_j.begin(); it != ite; ++it) {
	  r_val = i_val = it->first;
	  if (r_val > avg_val) {      // update nearest neighbor to right
	    if (i_val < i_right)
	      i_right = i_val;
	  }
	  else if (r_val < avg_val) { // update nearest neighbor to left
	    if (i_val > i_left)
	      i_left = i_val;
	  }
	  else { // r_val equals avg_val
	    i_left = i_right = i_val;
	    break;
	  }
	}
	V[i] = (i_right - avg_val < avg_val - i_left) ? i_right : i_left;
      }
    }
  }
}

static void 
Vgen_DRset(size_t num_v, RealSetArray& sets, RealVector& L, RealVector& U,
	   RealVector& V, bool aggregate_LUV = false, size_t offset = 0)
{
  Real avg_val, set_val, s_left, s_right;
  RSCIter ie, it;
  int i;
  size_t num_set_i;

  bool init_V = check_LUV_size(num_v, L, U, V, aggregate_LUV, offset);

  for(i = 0; i < num_v; ++i, ++offset) {
    RealSet& set_i = sets[i];
    it = set_i.begin(); ie = set_i.end(); num_set_i = set_i.size();
    if (num_set_i == 0) // should not occur
      L[offset] = U[offset] = V[offset] = 0.;
    else if (num_set_i == 1)
      L[offset] = U[offset] = V[offset] = *it;
    else {
      L[offset] = *it;     // lower bound is first value
      U[offset] = *(--ie); // upper bound is final value
      if (init_V) {
	// select the initial value to be closest set value to avg_val
	for(avg_val = 0., ++ie; it != ie; ++it)
	  avg_val += *it;
	avg_val /= num_set_i;
	// bracket avg_val between [s_left,s_right]
	s_left = L[offset]; s_right = U[offset];
	for(it = set_i.begin(); it != ie; ++it) {
	  set_val = *it;
	  if (set_val > avg_val) {      // update nearest neighbor to right
	    if (set_val < s_right)
	      s_right = set_val;
	  }
	  else if (set_val < avg_val) { // update nearest neighbor to left
	    if (set_val > s_left)
	      s_left = set_val;
	  }
	  else { // set_val equals avg_val
	    s_left = s_right = set_val;
	    break;
	  }
	}
	V[offset] = (s_right - avg_val < avg_val - s_left) ? s_right : s_left;
      }
    }
  }
}

static void 
Vgen_DRset(size_t num_v, RealRealMapArray& vals_probs, RealVector& IP,
	   RealVector& L, RealVector& U, RealVector& V,
	   bool aggregate_LUV = false, size_t offset = 0)
{
  Real avg_val, set_val, s_left, s_right;
  RRMCIter ite, it;
  size_t i, j, num_vp_j, num_IP = IP.length();

  bool init_V = check_LUV_size(num_v, L, U, V, aggregate_LUV, offset);

  for(i = offset, j = 0; j < num_v; ++i, ++j) {
    RealRealMap& vp_j = vals_probs[j];
    it = vp_j.begin(); ite = vp_j.end(); num_vp_j = vp_j.size();
    if (num_vp_j == 0) { // should not occur
      L[i] = U[i] = V[i] = 0.;
      V[i] = (num_IP) ? IP[j] : 0.;
    }
    else if (num_vp_j == 1) {
      L[i] = U[i] = it->first;
      V[i] = (num_IP) ? IP[j] : it->first;
    }
    else {
      L[i] = it->first;      // lower bound is first value
      U[i] = (--ite)->first; // upper bound is final value
      if (num_IP) V[i] = IP[j];
      else if (init_V) {
	// select the initial value to be closest set value to avg_val
	for(avg_val = 0., ++ite; it != ite; ++it)
	  avg_val += it->first;
	avg_val /= num_vp_j;
	// bracket avg_val between [s_left,s_right]
	s_left = L[i]; s_right = U[i];
	for(it = vp_j.begin(); it != ite; ++it) {
	  set_val = it->first;
	  if (set_val > avg_val) {      // update nearest neighbor to right
	    if (set_val < s_right)
	      s_right = set_val;
	  }
	  else if (set_val < avg_val) { // update nearest neighbor to left
	    if (set_val > s_left)
	      s_left = set_val;
	  }
	  else { // set_val equals avg_val
	    s_left = s_right = set_val;
	    break;
	  }
	}
	V[i] = (s_right - avg_val < avg_val - s_left) ? s_right : s_left;
      }
    }
  }
}

static void 
Vgen_DSset(size_t num_v, StringRealMapArray& vals_probs, StringArray& IP,
	   StringArray& L, StringArray& U, StringArray& V,
	   bool aggregate_LUV = false, size_t offset = 0)
{
  Real avg_val, set_val, s_left, s_right;
  SRMCIter ite, it;
  size_t i, j, num_vp_j, num_IP = IP.size();

  bool init_V = check_LUV_size(num_v, L, U, V, aggregate_LUV, offset);

  for(i = offset, j = 0; j < num_v; ++i, ++j) {
    StringRealMap& vp_j = vals_probs[j];
    it = vp_j.begin(); ite = vp_j.end(); num_vp_j = vp_j.size();
    if (num_vp_j == 0) { // should not occur
      L[i] = U[i] = V[i] = "";
      V[i] = (num_IP) ? IP[j] : "";
    }
    else if (num_vp_j == 1) {
      L[i] = U[i] = it->first;
      V[i] = (num_IP) ? IP[j] : it->first;
    }
    else {
      L[i] = it->first;     // lower bound is first value
      U[i] = (--ite)->first; // upper bound is final value
      if (num_IP) V[i] = IP[j];
      else if (init_V) {
	size_t mid_index = 0;
	// initial value is at middle index or the one directly below
	if ( (num_vp_j % 2 == 0) )
	  // initial value is to the left of middle
	  mid_index = num_vp_j / 2 - 1;
	else 
	  mid_index = (num_vp_j + 1) / 2 - 1;
	std::advance(it, mid_index);
	V[i] = it->first;
      }
    }
  }
}

static void 
Vchk_DiscreteDesSetInt(DataVariablesRep *dv, size_t offset, Var_Info *vi)
{
  static char kind[] = "discrete_design_set_integer";
  Vchk_DIset(dv->numDiscreteDesSetIntVars, kind, vi->nddsi, vi->ddsi,
	     dv->discreteDesignSetInt, dv->discreteDesignSetIntVars);
  if(vi->ddsia) {
    IntArray num_e;
    for(size_t i = 0; i < dv->numDiscreteDesSetIntVars; i++)
      num_e.push_back(dv->discreteDesignSetInt[i].size());
      Vchk_Adjacency(dv->numDiscreteDesSetIntVars, kind, num_e, *vi->ddsia,
		      dv->discreteDesignSetIntAdj);
  }
}

static void Vgen_DiscreteDesSetInt(DataVariablesRep *dv, size_t offset)
{
  Vgen_DIset(dv->numDiscreteDesSetIntVars, dv->discreteDesignSetInt,
	     dv->discreteDesignSetIntLowerBnds,
	     dv->discreteDesignSetIntUpperBnds,
	     dv->discreteDesignSetIntVars); // no offset, not aggregate L/U/V
}

static void 
Vchk_DiscreteDesSetStr(DataVariablesRep *dv, size_t offset, Var_Info *vi)
{
  static char kind[] = "discrete_design_set_string";
  Vchk_DSset(dv->numDiscreteDesSetStrVars, kind, vi->nddss, vi->ddss,
	     dv->discreteDesignSetStr, dv->discreteDesignSetStrVars);
  if(vi->ddssa) {
    IntArray num_e;
    for(size_t i = 0; i < dv->numDiscreteDesSetStrVars; i++)
	    num_e.push_back(dv->discreteDesignSetStr[i].size());
    Vchk_Adjacency(dv->numDiscreteDesSetStrVars, kind, num_e, *vi->ddssa,
		    dv->discreteDesignSetStrAdj);
  }
}

static void Vgen_DiscreteDesSetStr(DataVariablesRep *dv, size_t offset)
{
  Vgen_DSset(dv->numDiscreteDesSetStrVars, dv->discreteDesignSetStr,
	     dv->discreteDesignSetStrLowerBnds,
	     dv->discreteDesignSetStrUpperBnds,
	     dv->discreteDesignSetStrVars); // no offset, not aggregate L/U/V
}

static void 
Vchk_DiscreteDesSetReal(DataVariablesRep *dv, size_t offset, Var_Info *vi)
{
  static char kind[] = "discrete_design_set_real";
  Vchk_DRset(dv->numDiscreteDesSetRealVars, kind, vi->nddsr, vi->ddsr,
	     dv->discreteDesignSetReal, dv->discreteDesignSetRealVars);
  if(vi->ddsra) {
    IntArray num_e;
    for(size_t i = 0; i < dv->numDiscreteDesSetRealVars; i++)
      num_e.push_back(dv->discreteDesignSetReal[i].size());
    Vchk_Adjacency(dv->numDiscreteDesSetRealVars, kind, num_e,
		    *vi->ddsra, dv->discreteDesignSetRealAdj);
  }
}

static void Vgen_DiscreteDesSetReal(DataVariablesRep *dv, size_t offset)
{
  Vgen_DRset(dv->numDiscreteDesSetRealVars, dv->discreteDesignSetReal,
	     dv->discreteDesignSetRealLowerBnds,
	     dv->discreteDesignSetRealUpperBnds,
	     dv->discreteDesignSetRealVars); // no offset, not aggregate L/U/V
}

static void 
Vchk_DiscreteUncSetInt(DataVariablesRep *dv, size_t offset, Var_Info *vi)
{
  static char kind[] = "discrete_uncertain_set_integer";
  Vchk_DIset(dv->numDiscreteUncSetIntVars, kind, vi->ndusi, vi->dusi, vi->DSIp,
	     dv->discreteUncSetIntValuesProbs, dv->discreteUncSetIntVars);
}

static void Vgen_DiscreteUncSetInt(DataVariablesRep *dv, size_t offset)
{
  Vgen_DIset(dv->numDiscreteUncSetIntVars, dv->discreteUncSetIntValuesProbs,
	     dv->discreteUncSetIntVars, dv->discreteIntEpistemicUncLowerBnds,
	     dv->discreteIntEpistemicUncUpperBnds,
	     dv->discreteIntEpistemicUncVars, true, offset);
  if (dv->discreteUncSetIntVars.length()) dv->uncertainVarsInitPt = true;
}

static void 
Vchk_DiscreteUncSetStr(DataVariablesRep *dv, size_t offset, Var_Info *vi)
{
  static char kind[] = "discrete_uncertain_set_string";
  Vchk_DSset(dv->numDiscreteUncSetStrVars, kind, vi->nduss, vi->duss, vi->DSSp,
	     dv->discreteUncSetStrValuesProbs, dv->discreteUncSetStrVars);
}

static void Vgen_DiscreteUncSetStr(DataVariablesRep *dv, size_t offset)
{
  Vgen_DSset(dv->numDiscreteUncSetStrVars, dv->discreteUncSetStrValuesProbs,
	     dv->discreteUncSetStrVars, dv->discreteStrEpistemicUncLowerBnds,
	     dv->discreteStrEpistemicUncUpperBnds,
	     dv->discreteStrEpistemicUncVars, true, offset);
  if (dv->discreteUncSetStrVars.size()) dv->uncertainVarsInitPt = true;
}

static void 
Vchk_DiscreteUncSetReal(DataVariablesRep *dv, size_t offset, Var_Info *vi)
{
  static char kind[] = "discrete_uncertain_set_real";
  Vchk_DRset(dv->numDiscreteUncSetRealVars, kind, vi->ndusr, vi->dusr, vi->DSRp,
	     dv->discreteUncSetRealValuesProbs, dv->discreteUncSetRealVars);
}

static void Vgen_DiscreteUncSetReal(DataVariablesRep *dv, size_t offset)
{
  Vgen_DRset(dv->numDiscreteUncSetRealVars, dv->discreteUncSetRealValuesProbs,
	     dv->discreteUncSetRealVars, dv->discreteRealEpistemicUncLowerBnds,
	     dv->discreteRealEpistemicUncUpperBnds,
	     dv->discreteRealEpistemicUncVars, true, offset);
  if (dv->discreteUncSetRealVars.length()) dv->uncertainVarsInitPt = true;
}

static void 
Vchk_DiscreteStateSetInt(DataVariablesRep *dv, size_t offset, Var_Info *vi)
{
  static char kind[] = "discrete_state_set_integer";
  Vchk_DIset(dv->numDiscreteStateSetIntVars, kind, vi->ndssi, vi->dssi, 
	     dv->discreteStateSetInt, dv->discreteStateSetIntVars);
}

static void Vgen_DiscreteStateSetInt(DataVariablesRep *dv, size_t offset)
{
  Vgen_DIset(dv->numDiscreteStateSetIntVars, dv->discreteStateSetInt,
	     dv->discreteStateSetIntLowerBnds,
	     dv->discreteStateSetIntUpperBnds,
	     dv->discreteStateSetIntVars); // no offset, not aggregate L/U/V
}

static void 
Vchk_DiscreteStateSetStr(DataVariablesRep *dv, size_t offset, Var_Info *vi)
{
  static char kind[] = "discrete_state_set_string";
  Vchk_DSset(dv->numDiscreteStateSetStrVars, kind, vi->ndsss, vi->dsss, 
	     dv->discreteStateSetStr, dv->discreteStateSetStrVars);
}

static void Vgen_DiscreteStateSetStr(DataVariablesRep *dv, size_t offset)
{
  Vgen_DSset(dv->numDiscreteStateSetStrVars, dv->discreteStateSetStr,
	     dv->discreteStateSetStrLowerBnds,
	     dv->discreteStateSetStrUpperBnds,
	     dv->discreteStateSetStrVars); // no offset, not aggregate L/U/V
}

static void 
Vchk_DiscreteStateSetReal(DataVariablesRep *dv, size_t offset, Var_Info *vi)
{
  static char kind[] = "discrete_state_set_real";
  Vchk_DRset(dv->numDiscreteStateSetRealVars, kind, vi->ndssr, vi->dssr,
	     dv->discreteStateSetReal, dv->discreteStateSetRealVars);
}

static void Vgen_DiscreteStateSetReal(DataVariablesRep *dv, size_t offset)
{
  Vgen_DRset(dv->numDiscreteStateSetRealVars, dv->discreteStateSetReal,
	     dv->discreteStateSetRealLowerBnds,
	     dv->discreteStateSetRealUpperBnds,
	     dv->discreteStateSetRealVars); // no offset, not aggregate L/U/V
}

static const char *
Var_Name(StringArray *sa, char *buf, size_t i)
{
  if (sa)
    return (*sa)[i].data();
  std::sprintf(buf,"%lu", (UL)(i+1));
  return (const char*)buf;
}

/// For real-valued variables: verify lengths of bounds and initial
/// point, validate bounds and adjust initial point to bounds
static void Var_RealBoundIPCheck(DataVariablesRep *dv, Var_rcheck *b)
{
  RealVector *L, *U, *V;
  StringArray *sa;
  char namebuf[32];
  int i, n, ndflt; // length() values here are int rather than size_t

  if ((n = dv->*b->n) == 0)
    return;
  ndflt = -1;
  if (b->L) {
    ndflt = 0;
    L = &(dv->*b->L);
    if (L->length() == 0)
      ++ndflt;
    else if (L->length() != n) {
      Squawk("%s_lower_bounds needs %lu elements, not %lu",
	     b->name, (UL)n, (UL)L->length());
      return;
    }
    U = &(dv->*b->U);
    if (U->length() == 0)
      ++ndflt;
    else if (U->length() != n) {
      Squawk("%s_upper_bounds needs %lu elements, not %lu",
	     b->name, (UL)n, (UL)U->length());
      return;
    }
  }
  sa = 0;
  if (b->Lbl) {
    sa = &(dv->*b->Lbl);
    if (sa->size() == 0)
      sa = 0;
  }
  if (ndflt == 0)
    for(i = 0; i < n; i++) {
      if ((*L)[i] > (*U)[i])
	Squawk("lower bound for %s variable %s exceeds upper bound",
	       b->name, Var_Name(sa,namebuf,i));
    }
  if (b->V == 0)
    return;
  V = &(dv->*b->V);
  if (V->length() == 0)
    return;
  if (V->length() != n) {
    Squawk("initial point for %s needs %lu elements, not %lu",
	   b->name, (UL)n, (UL)V->length());
    return;
  }
  if (L->length() > 0) {
    for(i = 0; i < n; i++)
      if ((*V)[i] < (*L)[i]) {
	Warn("Setting initial_value for %s variable %s to its lower bound",
	     b->name, Var_Name(sa,namebuf,i));
	(*V)[i] = (*L)[i];
      }
  }
  if (U->length() > 0) {
    for(i = 0; i < n; i++)
      if ((*V)[i] > (*U)[i]) {
	Warn("Setting initial_value for %s variable %s to its upper bound",
	     b->name, Var_Name(sa,namebuf,i));
	(*V)[i] = (*U)[i];
      }
  }
}

/// For integer-valued variables: verify lengths of bounds and initial
/// point, validate bounds and initial point against bounds
static void Var_IntBoundIPCheck(DataVariablesRep *dv, Var_icheck *ib)
{
  IntVector *L, *U, *V;
  StringArray *sa;
  char namebuf[32];
  int i, n, ndflt; // length() values here are int rather than size_t

  if ((n = dv->*ib->n) == 0)
    return;
  L = &(dv->*ib->L);
  ndflt = 0;
  if (L->length() == 0)
    ++ndflt;
  else if (L->length() != n) {
    Squawk("%s_lower_bounds needs %lu elements, not %lu",
	   ib->name, (UL)n, (UL)L->length());
    return;
  }
  U = &(dv->*ib->U);
  if (U->length() == 0)
    ++ndflt;
  else if (U->length() != n) {
    Squawk("%s_upper_bounds needs %lu elements, not %lu",
	   ib->name, (UL)n, (UL)L->length());
    return;
  }
  sa = 0;
  if (ib->Lbl) {
    sa = &(dv->*ib->Lbl);
    if (sa->size() == 0)
      sa = 0;
  }
  if (ndflt == 0)
    for(i = 0; i < n; i++) {
      if ((*L)[i] > (*U)[i])
	Squawk("lower bound for %s variable %s exceeds upper bound",
	       ib->name, Var_Name(sa,namebuf,i));
    }
  if (ib->V == 0)
    return;	// won't happen for discrete variables
  V = &(dv->*ib->V);
  if (V->length() == 0)
    return;
  if (V->length() != n) {
    Squawk("initial point for %s needs %lu elements, not %lu",
	   ib->name, (UL)n, (UL)V->length());
    return;
  }
  if (L->length() > 0) {
    for(i = 0; i < n; i++)
      if ((*V)[i] < (*L)[i]) {
	Warn("Setting initial_value for %s variable %s to its lower bound",
	     ib->name, Var_Name(sa,namebuf,i));
	(*V)[i] = (*L)[i];
      }
  }
  if (U->length() > 0) {
    for(i = 0; i < n; i++)
      if ((*V)[i] > (*U)[i]) {
	Warn("Setting initial_value for %s variable %s to its upper bound",
	     ib->name, Var_Name(sa,namebuf,i));
	(*V)[i] = (*U)[i];
      }
  }
}


// setup the Vchk functions for each of the uncertain variable
// contiguous containers, and for discrete sets
#define VarLabelInfo(a,b)     { #a, #b, &DataVariablesRep::num##b##Vars, Vchk_##b }
static Var_uinfo CAUVLbl[CAUVar_Nkinds] = {
  VarLabelInfo(nuv_, NormalUnc),
  VarLabelInfo(lnuv_, LognormalUnc),
  VarLabelInfo(uuv_, UniformUnc),
  VarLabelInfo(luuv_, LoguniformUnc),
  VarLabelInfo(tuv_, TriangularUnc),
  VarLabelInfo(euv_, ExponentialUnc),
  VarLabelInfo(beuv_, BetaUnc),
  VarLabelInfo(gauv_, GammaUnc),
  VarLabelInfo(guuv_, GumbelUnc),
  VarLabelInfo(fuv_, FrechetUnc),
  VarLabelInfo(wuv_, WeibullUnc),
  VarLabelInfo(hbuv_, HistogramBinUnc)
};
static Var_uinfo DAUIVLbl[DAUIVar_Nkinds] = {
  VarLabelInfo(puv_, PoissonUnc),
  VarLabelInfo(biuv_, BinomialUnc),
  VarLabelInfo(nbuv_, NegBinomialUnc),
  VarLabelInfo(geuv_, GeometricUnc),
  VarLabelInfo(hguv_, HyperGeomUnc),
  VarLabelInfo(hpiuv_, HistogramPtIntUnc)
};
static Var_uinfo DAUSVLbl[DAUSVar_Nkinds] = {
  VarLabelInfo(hpsuv_, HistogramPtStrUnc)
};
static Var_uinfo DAURVLbl[DAURVar_Nkinds] = {
  VarLabelInfo(hpruv_, HistogramPtRealUnc)
};
static Var_uinfo CEUVLbl[CEUVar_Nkinds] = {
  VarLabelInfo(ciuv_, ContinuousIntervalUnc)
};
static Var_uinfo DEUIVLbl[DEUIVar_Nkinds] = {
  VarLabelInfo(diuv_, DiscreteIntervalUnc),
  VarLabelInfo(dusiv_, DiscreteUncSetInt)
};
static Var_uinfo DEUSVLbl[DEUSVar_Nkinds] = {
  VarLabelInfo(dussv_, DiscreteUncSetStr)
};
static Var_uinfo DEURVLbl[DEURVar_Nkinds] = {
  VarLabelInfo(dusrv_, DiscreteUncSetReal)
};
static Var_uinfo DiscSetLbl[DiscSetVar_Nkinds] = {
  VarLabelInfo(ddsiv_, DiscreteDesSetInt),
  VarLabelInfo(ddssv_, DiscreteDesSetStr),
  VarLabelInfo(ddsrv_, DiscreteDesSetReal),
  VarLabelInfo(dssiv_, DiscreteStateSetInt),
  VarLabelInfo(dsssv_, DiscreteStateSetStr),
  VarLabelInfo(dssrv_, DiscreteStateSetReal)
};
#undef VarLabelInfo

void NIDRProblemDescDB::
var_stop(const char *keyname, Values *val, void **g, void *v)
{
  static const char *mr_scaletypes[] = { "auto", "none", 0 };

  Var_Info *vi = *(Var_Info**)g;
  DataVariablesRep *dv = vi->dv;

  scale_chk(dv->continuousDesignScaleTypes, dv->continuousDesignScales,
	    "cdv", aln_scaletypes);
  scale_chk(dv->linearIneqScaleTypes, dv->linearIneqScales,
	    "linear_inequality", mr_scaletypes);
  scale_chk(dv->linearEqScaleTypes, dv->linearEqScales,
	    "linear_equality", mr_scaletypes);

  pDDBInstance->VIL.push_back(vi);
  pDDBInstance->dataVariablesList.push_back(*vi->dv_handle);
  delete vi->dv_handle;
}

struct VarLabelChk {
  size_t DataVariablesRep::* n;
  StringArray DataVariablesRep::* sa;
  const char *stub;
  const char *name;
};


// For validation to be performed in check_variables_node(), each
// variable type must be included in at least one of
// DesignAndStateLabelsCheck, LUncertainInt, VLUncertainStr,
// VLUncertainReal, or DiscSetLbl.  Design and state discrete sets are
// currently in both DesignAndStateLabelsCheck (check lengths) and
// DiscSetLbl (duplicates and STL population)

#define AVI &DataVariablesRep::
/// Variables label array designations for design and state.  All
/// non-uncertain variables need to be in this array.  Used in
/// check_variables_node to check lengths and make_variable_defaults
/// to build labels.
static VarLabelChk DesignAndStateLabelsCheck[] = {
  { AVI numContinuousDesVars, AVI continuousDesignLabels, "cdv_", "cdv_descriptors" },
  { AVI numDiscreteDesRangeVars, AVI discreteDesignRangeLabels, "ddriv_", "ddriv_descriptors" },
  { AVI numDiscreteDesSetIntVars, AVI discreteDesignSetIntLabels, "ddsiv_", "ddsiv_descriptors" },
  { AVI numDiscreteDesSetStrVars, AVI discreteDesignSetStrLabels, "ddssv_", "ddssv_descriptors" },
  { AVI numDiscreteDesSetRealVars, AVI discreteDesignSetRealLabels, "ddsrv_", "ddsrv_descriptors" },
  { AVI numContinuousStateVars, AVI continuousStateLabels, "csv_", "csv_descriptors" },
  { AVI numDiscreteStateRangeVars, AVI discreteStateRangeLabels, "dsriv_", "dsriv_descriptors" },
  { AVI numDiscreteStateSetIntVars, AVI discreteStateSetIntLabels, "dssiv_", "dssiv_descriptors" },
  { AVI numDiscreteStateSetStrVars, AVI discreteStateSetStrLabels, "dsssv_", "dsssv_descriptors" },
  { AVI numDiscreteStateSetRealVars, AVI discreteStateSetRealLabels, "dssrv_", "dssrv_descriptors" },
  { AVI numContinuousDesVars, AVI continuousDesignScaleTypes, 0, "cdv_scale_types" }
};
#undef  AVI

/// structure for validating real uncertain variable labels, bounds, values
struct VLreal {
  int n;
  VarLabel Var_Info::* VL; // should be "VarLabel *Var_Info::* VL"
  // but g++ is buggy (versions 4.3.1, 4.4.2 anyway)
  Var_uinfo *vui;
  StringArray DataVariablesRep::* Labels;
  RealVector DataVariablesRep::* LowerBnds;
  RealVector DataVariablesRep::* UpperBnds;
  RealVector DataVariablesRep::* UncVars;
};

/// structure for validating integer uncertain variable labels, bounds, values
struct VLint {
  int n;
  VarLabel Var_Info::* VL; // should be "VarLabel *Var_Info::* VL"
  // but g++ is buggy (versions 4.3.1, 4.4.2 anyway)
  Var_uinfo *vui;
  StringArray DataVariablesRep::* Labels;
  IntVector DataVariablesRep::* LowerBnds;
  IntVector DataVariablesRep::* UpperBnds;
  IntVector DataVariablesRep::* UncVars;
};

/// structure for validating string uncertain variable labels, bounds, values
struct VLstr {
  int n;
  VarLabel Var_Info::* VL; // should be "VarLabel *Var_Info::* VL"
  // but g++ is buggy (versions 4.3.1, 4.4.2 anyway)
  Var_uinfo *vui;
  StringArray DataVariablesRep::* Labels;
  StringArray DataVariablesRep::* LowerBnds;
  StringArray DataVariablesRep::* UpperBnds;
  StringArray DataVariablesRep::* UncVars;
};

/// number of real-valued   uncertain contiguous containers
enum { NUM_UNC_REAL_CONT = 4 };
/// number of int-valued    uncertain contiguous containers
enum { NUM_UNC_INT_CONT = 2 }; 
/// number of string-valued uncertain contiguous containers
enum { NUM_UNC_STR_CONT = 2 }; 

#define AVI (VarLabel Var_Info::*) &Var_Info::	// cast to bypass g++ bug
#define DVR &DataVariablesRep::

/// Variables labels/bounds/values check array for real-valued
/// uncertain variables; one array entry per contiguous container.
/// These associate the individual variables given by, e.g., CAUVLbl,
/// with the contiguous container in which they are stored.
static VLreal VLUncertainReal[NUM_UNC_REAL_CONT] = {
 {CAUVar_Nkinds,  AVI CAUv,  CAUVLbl,
	DVR continuousAleatoryUncLabels,
	DVR continuousAleatoryUncLowerBnds,
	DVR continuousAleatoryUncUpperBnds,
	DVR continuousAleatoryUncVars},
 {CEUVar_Nkinds,  AVI CEUv,  CEUVLbl,
	DVR continuousEpistemicUncLabels,
	DVR continuousEpistemicUncLowerBnds,
	DVR continuousEpistemicUncUpperBnds,
	DVR continuousEpistemicUncVars},
 {DAURVar_Nkinds, AVI DAURv, DAURVLbl,
	DVR discreteRealAleatoryUncLabels,
	DVR discreteRealAleatoryUncLowerBnds,
	DVR discreteRealAleatoryUncUpperBnds,
        DVR discreteRealAleatoryUncVars},
 {DEURVar_Nkinds, AVI DEURv, DEURVLbl,
	DVR discreteRealEpistemicUncLabels,
	DVR discreteRealEpistemicUncLowerBnds,
	DVR discreteRealEpistemicUncUpperBnds,
	DVR discreteRealEpistemicUncVars}};

/// Variables labels/bounds/values check array for integer-valued
/// uncertain variables; one array entry per contiguous container.
/// These associate the individual variables given by, e.g., DAUIVLbl,
/// with the contiguous container in which they are stored.
static VLint VLUncertainInt[NUM_UNC_INT_CONT] = {
 {DAUIVar_Nkinds, AVI DAUIv, DAUIVLbl,
	DVR discreteIntAleatoryUncLabels,
        DVR discreteIntAleatoryUncLowerBnds,
        DVR discreteIntAleatoryUncUpperBnds,
        DVR discreteIntAleatoryUncVars},
 {DEUIVar_Nkinds, AVI DEUIv, DEUIVLbl,
	DVR discreteIntEpistemicUncLabels,
	DVR discreteIntEpistemicUncLowerBnds,
	DVR discreteIntEpistemicUncUpperBnds,
	DVR discreteIntEpistemicUncVars}};

/// Variables labels/bounds/values check array for string-valued
/// uncertain variables; one array entry per contiguous container.
/// These associate the individual variables given by, e.g., DAUSVLbl,
/// with the contiguous container in which they are stored.
static VLstr VLUncertainStr[NUM_UNC_STR_CONT] = {
 {DAUSVar_Nkinds, AVI DAUSv, DAUSVLbl,
	DVR discreteStrAleatoryUncLabels,
	DVR discreteStrAleatoryUncLowerBnds,
	DVR discreteStrAleatoryUncUpperBnds,
        DVR discreteStrAleatoryUncVars},
 {DEUSVar_Nkinds, AVI DEUSv, DEUSVLbl,
	DVR discreteStrEpistemicUncLabels,
	DVR discreteStrEpistemicUncLowerBnds,
	DVR discreteStrEpistemicUncUpperBnds,
	DVR discreteStrEpistemicUncVars}};

//#undef RDVR
#undef	DVR
#undef  AVI

/// which uncertain real check array containers are aleatory (true = 1)
static int VLR_aleatory[NUM_UNC_REAL_CONT] = { 1, 0, 1, 0 };
/// which uncertain integer check array containers are aleatory (true = 1)
static int VLI_aleatory[NUM_UNC_INT_CONT] = { 1, 0 };
/// which uncertain string check array containers are aleatory (true = 1)
static int VLS_aleatory[NUM_UNC_STR_CONT] = { 1, 0 };


/// Generate check data for variables with just name, size, and a
/// generator function
#define Vchk_3(x,y) {#x,&DataVariablesRep::num##y##Vars,Vgen_##y}

/// Generate check data for variables additionally with lower and
/// upper bounds.  Some compilers in debug mode (MSVC) don't
/// initialize the trailing two entries to NULL, so be explicit:
#define Vchk_5(x,y,z) {#x,&DataVariablesRep::num##y##Vars,Vgen_##y,&DataVariablesRep::z##LowerBnds,&DataVariablesRep::z##UpperBnds,NULL,NULL}

/// Generate check data for variables additionally with initial point
/// and labels
#define Vchk_7(x,y,z) {#x,&DataVariablesRep::num##y##Vars,Vgen_##y,&DataVariablesRep::z##LowerBnds,&DataVariablesRep::z##UpperBnds,&DataVariablesRep::z##Vars,&DataVariablesRep::z##Labels}

// Trailing pointers in these initialization lists will be NULL. From C++ 2003:
//   "Objects with static storage shall be zero-initialized before any other
//    initialization takes place."

// These are used within make_variable_defaults(): Vgen_##y is applied
// to generate bounds, adjust initial values
static Var_check
  var_mp_check_cv[] = {
	Vchk_3(continuous_design,ContinuousDes),
	Vchk_3(continuous_state,ContinuousState) },
  var_mp_check_dset[] = {
	Vchk_3(discrete_design_set_integer,DiscreteDesSetInt),
	Vchk_3(discrete_design_set_string,DiscreteDesSetStr),
	Vchk_3(discrete_design_set_real,DiscreteDesSetReal),
	Vchk_3(discrete_state_set_integer,DiscreteStateSetInt),
	Vchk_3(discrete_state_set_string,DiscreteStateSetStr),
	Vchk_3(discrete_state_set_real,DiscreteStateSetReal) },
  var_mp_check_cau[] = {
	Vchk_3(normal_uncertain,NormalUnc),
	Vchk_3(lognormal_uncertain,LognormalUnc),
	Vchk_3(uniform_uncertain,UniformUnc),
	Vchk_3(loguniform_uncertain,LoguniformUnc),
	Vchk_3(triangular_uncertain,TriangularUnc),
	Vchk_3(exponential_uncertain,ExponentialUnc),
	Vchk_3(beta_uncertain,BetaUnc),
	Vchk_3(gamma_uncertain,GammaUnc),
	Vchk_3(gumbel_uncertain,GumbelUnc),
	Vchk_3(frechet_uncertain,FrechetUnc),
	Vchk_3(weibull_uncertain,WeibullUnc),
	Vchk_3(histogram_bin_uncertain,HistogramBinUnc) },
  var_mp_check_daui[] = {
	Vchk_3(poisson_uncertain,PoissonUnc),
	Vchk_3(binomial_uncertain,BinomialUnc),
	Vchk_3(negative_binomial_uncertain,NegBinomialUnc),
	Vchk_3(geometric_uncertain,GeometricUnc),
	Vchk_3(hypergeometric_uncertain,HyperGeomUnc),
	Vchk_3(histogram_point_int_uncertain,HistogramPtIntUnc) },
  var_mp_check_daus[] = {
	Vchk_3(histogram_point_str_uncertain,HistogramPtStrUnc) },
  var_mp_check_daur[] = {
	Vchk_3(histogram_point_real_uncertain,HistogramPtRealUnc) },
  var_mp_check_ceu[] = {
	Vchk_3(continuous_interval_uncertain,ContinuousIntervalUnc) },
  var_mp_check_deui[] = {
	Vchk_3(discrete_interval_uncertain,DiscreteIntervalUnc),
	Vchk_3(discrete_uncertain_set_integer,DiscreteUncSetInt) },
  var_mp_check_deus[] = {
        Vchk_3(discrete_uncertain_set_string,DiscreteUncSetStr) },
  var_mp_check_deur[] = {
	Vchk_3(discrete_uncertain_set_real,DiscreteUncSetReal) };

/// This is used within check_variables_node(): Var_RealBoundIPCheck()
/// is applied to validate bounds and initial points
static Var_rcheck
  var_mp_cbound[] = {
	Vchk_7(continuous_design,ContinuousDes,continuousDesign),
	Vchk_7(continuous_state,ContinuousState,continuousState),
	// BMA: I believe these should these be promoted to Vchk_7,
	// but not easy to do since their labels are stored in an
	// aggregated array instead of individually
	Vchk_5(normal_uncertain,NormalUnc,normalUnc),
	Vchk_5(lognormal_uncertain,LognormalUnc,lognormalUnc),
	Vchk_5(uniform_uncertain,UniformUnc,uniformUnc),
	Vchk_5(loguniform_uncertain,LoguniformUnc,loguniformUnc),
	Vchk_5(triangular_uncertain,TriangularUnc,triangularUnc),
	Vchk_5(beta_uncertain,BetaUnc,betaUnc) };
// gamma, gumbel, frechet, weibull, histogram_bin don't support bounds
// from user input, so are omitted here?

/// This is used in check_variables_node(): Var_IntBoundIPCheck() is
/// applied to validate bounds and initial points, and in
/// make_variable_defaults(): Vgen_* is called to infer bounds.
static Var_icheck
  var_mp_drange[] = {
	Vchk_7(discrete_design_range,DiscreteDesRange,discreteDesignRange),
	Vchk_7(discrete_state_range,DiscreteStateRange,discreteStateRange) };

// would be used to check initial point, but those are covered in DiscSetLbl
// static Var_scheck
// var_mp_sbound[] = {
//   Vchk_7(discrete_design_set_string,DiscreteDesSetStr,discreteDesignSetStr) };

#undef Vchk_7
#undef Vchk_5
#undef Vchk_3


/** Size arrays for contiguous storage of aggregated uncertain types.
    For each variable type, call Vgen_* to generate inferred bounds
    and initial point, repairing initial if needed. */
void NIDRProblemDescDB::
make_variable_defaults(std::list<DataVariables>* dvl)
{
  DataVariablesRep *dv;
  IntVector *IL, *IU, *IV;
  StringArray *SL, *SU, *SV;
  RealVector *L, *U, *V;
  StringArray *sa;
  VLreal *vlr;
  VLint  *vli;
  VLstr  *vls;
  VarLabel *vl;
  VarLabelChk *vlc, *vlce;
  Var_uinfo *vui, *vuie;
  char buf[32];
  size_t i, j, k, n, nu, nursave[NUM_UNC_REAL_CONT], nuisave[NUM_UNC_INT_CONT], 
    nussave[NUM_UNC_STR_CONT];
  static const char Inconsistent_bounds[] =
    "Inconsistent bounds on %s uncertain variables";

  /// size the aggregate arrays for uncertain (design and state are
  /// stored separately
  std::list<DataVariables>::iterator It = dvl->begin(), Ite = dvl->end();
  for(; It != Ite; ++It) {
    dv = It->dataVarsRep;
    // size the aggregate labels, bounds, values arrays for
    // real-valued uncertain
    for(k = 0; k < NUM_UNC_REAL_CONT; ++k) {
      vlr = &VLUncertainReal[k];
      vui = vlr->vui;
      vuie = vui + vlr->n;
      for(nu = 0; vui < vuie; ++vui)
	nu += dv->*vui->n;
      nursave[k] = nu;
      if (!nu)
	continue;
      L = &(dv->*vlr->LowerBnds);
      U = &(dv->*vlr->UpperBnds);
      V = &(dv->*vlr->UncVars);
      L->sizeUninitialized(nu);
      U->sizeUninitialized(nu);
      V->sizeUninitialized(nu);
    }
    // size the aggregate labels, bounds, values arrays for
    // integer-valued uncertain
    for(k = 0; k < NUM_UNC_INT_CONT; ++k) {
      vli = &VLUncertainInt[k];
      vui = vli->vui;
      vuie = vui + vli->n;
      for(nu = 0; vui < vuie; ++vui)
	nu += dv->*vui->n;
      nuisave[k] = nu;
      if (!nu)
	continue;
      IL = &(dv->*vli->LowerBnds);
      IU = &(dv->*vli->UpperBnds);
      IV = &(dv->*vli->UncVars);
      IL->sizeUninitialized(nu);
      IU->sizeUninitialized(nu);
      IV->sizeUninitialized(nu);
    }
    // size the aggregate labels, bounds, values arrays for
    // string-valued uncertain
    for(k = 0; k < NUM_UNC_STR_CONT; ++k) {
      vls = &VLUncertainStr[k];
      vui = vls->vui;
      vuie = vui + vls->n;
      for(nu = 0; vui < vuie; ++vui)
	nu += dv->*vui->n;
      nussave[k] = nu;
      if (!nu)
	continue;
      SL = &(dv->*vls->LowerBnds);
      SU = &(dv->*vls->UpperBnds);
      SV = &(dv->*vls->UncVars);
      SL->resize(nu);
      SU->resize(nu);
      SV->resize(nu);
    }

    // inferred bound generation for continuous variable types;
    // populates the individual (design/state) or aggregate
    // (uncertain) arrays of bounds and values by applying Vgen_##y

    // loop over cdv/csv
    Var_check *c, *ce;
    // the offset into the aggregated aleatory or epistemic arrays
    size_t offset = 0; 
    for(c=var_mp_check_cv, ce = c + Numberof(var_mp_check_cv); c < ce; ++c)
      if ((n = dv->*c->n) > 0)
	(*c->vgen)(dv, offset); // offset not used
    // loop over nuv/lnuv/uuv/luuv/truv/euv/buv/gauv/guuv/fuv/wuv/hbuv
    // working with continuousAleatoryUnc*
    for(c=var_mp_check_cau, ce=c + Numberof(var_mp_check_cau); c < ce; ++c)
      if ((n = dv->*c->n) > 0)
	{ (*c->vgen)(dv, offset); offset += n; }
    // continuous epistemic uncertain
    offset = 0; // reset for combined epistemic arrays
    for(c=var_mp_check_ceu, ce=c + Numberof(var_mp_check_ceu); c < ce; ++c)
      if ((n = dv->*c->n) > 0)
	{ (*c->vgen)(dv, offset); offset += n; }

    // inferred bound generation for discrete variable types;
    // populates the individual (design/state) or aggregate
    // (uncertain) arrays of bounds and values by applying Vgen_##y

    // discrete design,state ranges
    Var_icheck *ic, *ice;
    offset = 0;
    for(ic=var_mp_drange, ice=ic + Numberof(var_mp_drange); ic<ice; ++ic)
      if ((n = dv->*ic->n) > 0)
	{ (*ic->vgen)(dv, offset); } // offset not used
    // discrete int aleatory uncertain use offset passed into Vgen_*Unc
    // working with discreteIntAleatoryUnc*
    for(c=var_mp_check_daui, ce=c + Numberof(var_mp_check_daui); c<ce; ++c)
      if ((n = dv->*c->n) > 0)
	{ (*c->vgen)(dv, offset); offset += n; }
    // discrete string aleatory uncertain use offset passed into Vgen_*Unc
    // working with discreteStrAleatoryUnc*
    offset = 0.;
    for(c=var_mp_check_daus, ce=c + Numberof(var_mp_check_daus); c<ce; ++c)
      if ((n = dv->*c->n) > 0)
	{ (*c->vgen)(dv, offset); offset += n; }
    // discrete real aleatory uncertain use offset passed into Vgen_*Unc
    // working with discreteRealAleatoryUnc*
    offset = 0;
    for(c=var_mp_check_daur, ce=c + Numberof(var_mp_check_daur); c<ce; ++c)
      if ((n = dv->*c->n) > 0)
	{ (*c->vgen)(dv, offset); offset += n; }
    // discrete int epistemic uncertain use offset passed into Vgen_*Unc
    // working with discreteIntEpistemicUnc*
    offset = 0;
    for(c=var_mp_check_deui, ce=c + Numberof(var_mp_check_deui); c<ce; ++c)
      if ((n = dv->*c->n) > 0)
	{ (*c->vgen)(dv, offset); offset += n; }
    // discrete string epistemic uncertain use offset passed into Vgen_*Unc
    // working with discreteStrEpistemicUnc*
    offset = 0;
    for(c=var_mp_check_deus, ce=c + Numberof(var_mp_check_deus); c<ce; ++c)
      if ((n = dv->*c->n) > 0)
	{ (*c->vgen)(dv, offset); offset += n; }
    // discrete real epistemic uncertain use offset passed into Vgen_*Unc
    // working with discreteRealEpistemicUnc*
    offset = 0;
    for(c=var_mp_check_deur, ce=c + Numberof(var_mp_check_deur); c<ce; ++c)
      if ((n = dv->*c->n) > 0)
	{ (*c->vgen)(dv, offset); offset += n; }
    
    // check discrete design and state set types
    // these don't use an offset passed into Vgen_Discrete*Set*
    offset = 0;
    for(c=var_mp_check_dset, ce=c + Numberof(var_mp_check_dset); c<ce; ++c)
      if ((n = dv->*c->n) > 0)
	(*c->vgen)(dv, offset); // offset not used


    // Validate bounds (again?) for uncertain variables and set
    // default labels for all types

    // uncertain real: bounds check and label generation
    for(k = 0; k < NUM_UNC_REAL_CONT; ++k) {
      nu = nursave[k];
      if (!nu)
	continue;
      vlr = &VLUncertainReal[k];
      vui = vlr->vui;
      vuie = vui + vlr->n;
      L = &(dv->*vlr->LowerBnds);
      U = &(dv->*vlr->UpperBnds);
      V = &(dv->*vlr->UncVars);
      sa = &(dv->*vlr->Labels);
      if (!sa->size())
	sa->resize(nu);
      i = 0;
      for(vui = vlr->vui; vui < vuie; ++vui) {
	if ((n = dv->*vui->n) == 0)
	  continue;
	for(j = 0; j < n; ++j)
	  if ((*L)[i+j] > (*U)[i+j]) {
	    squawk(Inconsistent_bounds, vui->vkind);
	    break;
	  }
	if ((*sa)[i] == "")
	  for(j = 1; j <= n; ++j) {
	    std::sprintf(buf, "%s%d", vui->lbl, (int)j);
	    (*sa)[i++] = buf;
	  }
	else
	  i += n;
      }
    }

    // uncertain integer: bounds check and label generation
    for(k = 0; k < NUM_UNC_INT_CONT; ++k) {
      nu = nuisave[k];
      if (!nu)
	continue;
      vli = &VLUncertainInt[k];
      vui = vli->vui;
      vuie = vui + vli->n;
      IL = &(dv->*vli->LowerBnds);
      IU = &(dv->*vli->UpperBnds);
      IV = &(dv->*vli->UncVars);
      sa = &(dv->*vli->Labels);
      if (!sa->size())
	sa->resize(nu);
      i = 0;
      for(vui = vli->vui; vui < vuie; ++vui) {
	if ((n = dv->*vui->n) == 0)
	  continue;
	for(j = 0; j < n; ++j)
	  if ((*IL)[i+j] > (*IU)[i+j]) {
	    squawk(Inconsistent_bounds, vui->vkind);
	    break;
	  }
	if ((*sa)[i] == "")
	  for(j = 1; j <= n; ++j) {
	    std::sprintf(buf, "%s%d", vui->lbl, (int)j);
	    (*sa)[i++] = buf;
	  }
	else
	  i += n;
      }
    }

    // uncertain string: bounds check and label generation
    for(k = 0; k < NUM_UNC_STR_CONT; ++k) {
      nu = nussave[k];
      if (!nu)
	continue;
      vls = &VLUncertainStr[k];
      vui = vls->vui;
      vuie = vui + vls->n;
      SL = &(dv->*vls->LowerBnds);
      SU = &(dv->*vls->UpperBnds);
      SV = &(dv->*vls->UncVars);
      sa = &(dv->*vls->Labels);
      if (!sa->size())
	sa->resize(nu);
      i = 0;
      for(vui = vls->vui; vui < vuie; ++vui) {
	if ((n = dv->*vui->n) == 0)
	  continue;
	for(j = 0; j < n; ++j)
	  if ((*SL)[i+j] > (*SU)[i+j]) {
	    squawk(Inconsistent_bounds, vui->vkind);
	    break;
	  }
	if ((*sa)[i] == "")
	  for(j = 1; j <= n; ++j) {
	    std::sprintf(buf, "%s%d", vui->lbl, (int)j);
	    (*sa)[i++] = buf;
	  }
	else
	  i += n;
      }
    }

    // build labels for all design and state variables if needed
    for(vlc = DesignAndStateLabelsCheck, vlce = vlc + Numberof(DesignAndStateLabelsCheck); vlc < vlce; ++vlc)
      if (vlc->stub && (n = dv->*vlc->n)) {
	sa = &(dv->*vlc->sa);
	if (sa->size() == 0)
	  BuildLabels(sa, n, 0, n, vlc->stub);
      }
  }
}

void NIDRProblemDescDB::check_variables_node(void *v)
{
  IntArray *Ia; IntVector *Iv; RealVector *Rv; RealSymMatrix *Rm;
  StringArray *sa, *Sa;
  VLreal *vlr; VLint *vli; VLstr *vls;
  VarLabel *vl;
  VarLabelChk *vlc, *vlce;
  Var_uinfo *vui, *vuie;
  const char **sp;
  int havelabels;
  size_t i, j, k, n, nd, nu, nuk, nutot, nv;

#define AVI &Var_Info::
  // Used for deallocation of Var_Info temporary data
  static IntArray   *Var_Info::* Ia_delete[]
    = { AVI nddsi, AVI nddss, AVI nddsr, AVI nCI, AVI nDI, AVI nhbp, 
	AVI nhpip, AVI nhpsp, AVI nhprp, AVI ndusi, AVI nduss, AVI ndusr, 
	AVI ndssi, AVI ndssr };
  static RealVector *Var_Info::* Rv_delete[]
    = { AVI ddsr, AVI CIlb, AVI CIub, AVI CIp, AVI DIp,
	AVI DSIp, AVI DSSp, AVI DSRp,
	AVI dusr, AVI hba, AVI hbo, AVI hbc, 
	AVI hpic, AVI hpsc, AVI hpra, AVI hprc, 
	AVI ucm,
	AVI dssr };
  static IntVector *Var_Info::* Iv_delete[]
    = { AVI ddsi, AVI DIlb, AVI DIub, AVI dusi, AVI dssi };
  static StringArray *Var_Info::* Sa_delete[]
    = { AVI ddss, AVI duss, AVI dsss };
#undef AVI

  Var_Info *vi = (Var_Info*)v;
  DataVariablesRep *dv = vi->dv;

  // check label lengths for design and state variables, if present
  nv = 0;
  for(vlc = DesignAndStateLabelsCheck, vlce = vlc + Numberof(DesignAndStateLabelsCheck); 
      vlc < vlce; ++vlc)
    if ((n = dv->*vlc->n)) {
      if (vlc->stub)
	nv += n;
      sa = &(dv->*vlc->sa);
      if ((nu = sa->size())) {
	if (nu != n) {
	  if (nu == 1 && !vlc->stub)
	    continue;
	  squawk("Found %lu rather than %lu %s values",
		 (UL)nu, (UL)n, vlc->name);
	}
      }
    }

  // Now check uncertain variables.  Calls the Vchk_* functions (e.g.,
  // Vchk_NormalUnc) for each variable type, which for simple
  // uncertain variables check lengths, but for histograms and
  // intervals, translate the data into arrays of maps.

  // uncertain real
  for(k = nu = nutot = 0; k < NUM_UNC_REAL_CONT; ++k) {
    vlr = &VLUncertainReal[k];
    havelabels = 0;
    nuk = 0;
    vl = &(vi->*vlr->VL);	// "&(...)" to bypass a g++ bug
    vui = vlr->vui;
    for(vuie = vui + vlr->n; vui < vuie; ++vl, ++vui) {
      nuk += dv->*vui->n;
      if (vl->s)
	++havelabels;
    }
    if (nuk > 0) {
      nutot += nuk;
      if (VLR_aleatory[k])
	nu += nuk;
      if (havelabels)
	(sa = &(dv->*vlr->Labels))->resize(nuk);
      i = 0;
      vl = &(vi->*vlr->VL);
      for(vui = vlr->vui; vui < vuie; ++vl, ++vui) {
	if ((n = dv->*vui->n) == 0)
	  continue;
	vui->vchk(dv,i,vi);
	if ((sp = vl->s)) {
	  if (vl->n != n)
	    squawk("Expected %d %s_descriptors, but got %d",
		   n, vui->lbl, vl->n);
	  else
	    for(j = 0; j < n; ++i, ++j)
	      (*sa)[i] = sp[j];
	  free(sp);
	}
	else
	  i += n;
      }
    }
  }

  // uncertain integer
  for(k = 0; k < NUM_UNC_INT_CONT; ++k) {
    vli = &VLUncertainInt[k];
    havelabels = 0;
    nuk = 0;
    vl = &(vi->*vli->VL);	// "&(...)" to bypass a g++ bug
    vui = vli->vui;
    for(vuie = vui + vli->n; vui < vuie; ++vl, ++vui) {
      nuk += dv->*vui->n;
      if (vl->s)
	++havelabels;
    }
    if (nuk > 0) {
      nutot += nuk;
      if (VLI_aleatory[k])
	nu += nuk;
      if (havelabels)
	(sa = &(dv->*vli->Labels))->resize(nuk);
      i = 0;
      vl = &(vi->*vli->VL);
      for(vui = vli->vui; vui < vuie; ++vl, ++vui) {
	if ((n = dv->*vui->n) == 0)
	  continue;
	vui->vchk(dv,i,vi);
	if ((sp = vl->s)) {
	  if (vl->n != n)
	    squawk("Expected %d %s_descriptors, but got %d",
		   n, vui->lbl, vl->n);
	  else
	    for(j = 0; j < n; ++i, ++j)
	      (*sa)[i] = sp[j];
	  free(sp);
	}
	else
	  i += n;
      }
    }
  }

  // uncertain string
  for(k = 0; k < NUM_UNC_STR_CONT; ++k) {
    vls = &VLUncertainStr[k];
    havelabels = 0;
    nuk = 0;
    vl = &(vi->*vls->VL);	// "&(...)" to bypass a g++ bug
    vui = vls->vui;
    for(vuie = vui + vls->n; vui < vuie; ++vl, ++vui) {
      nuk += dv->*vui->n;
      if (vl->s)
	++havelabels;
    }
    if (nuk > 0) {
      nutot += nuk;
      if (VLS_aleatory[k])
	nu += nuk;
      if (havelabels)
	(sa = &(dv->*vls->Labels))->resize(nuk);
      i = 0;
      vl = &(vi->*vls->VL);
      for(vui = vls->vui; vui < vuie; ++vl, ++vui) {
	if ((n = dv->*vui->n) == 0)
	  continue;
	vui->vchk(dv,i,vi);
	if ((sp = vl->s)) {
	  if (vl->n != n)
	    squawk("Expected %d %s_descriptors, but got %d",
		   n, vui->lbl, vl->n);
	  else
	    for(j = 0; j < n; ++i, ++j)
	      (*sa)[i] = sp[j];
	  free(sp);
	}
	else
	  i += n;
      }
    }
  }

  // uncertain_correlation_matrix
  if ((Rv = vi->ucm)) {
    n = Rv->length();
    if (n != nu*nu) {
      static char ucmerr[]
	= "Got %lu entries for the uncertain_correlation_matrix\n\
	but needed %lu for %lu uncertain variables";
      squawk(ucmerr, (UL)n, (UL)nu*nu, (UL)nu);
    }
    else {
      Rm = &dv->uncertainCorrelations;
      Rm->reshape(nu);
      for(i = k = 0; i < nu; ++i) {
	for(j = 0; j < nu;)
	  (*Rm)(i,j++) = (*Rv)[k++];
      }
    }
  }

  // The above functions don't validate the initial point; those below do

  // Check discrete design and state set variables.  Call Vchk_* for
  // the discrete design and state set (integer/string/real) types,
  // e.g, Vchk_DiscreteDesSetInt; these check for duplicates, validate
  // that initial point is in the set, and populate arrays of maps or
  // other STL data structures
  nd = 0;
  for(vui=DiscSetLbl, vuie=DiscSetLbl+DiscSetVar_Nkinds; vui<vuie; ++vui) {
    if ((n = dv->*vui->n) > 0) {
      vui->vchk(dv,0,vi);
      nd += n;
    }
  }

  if (nd + nv + nutot == 0)
    squawk("at least one variable must be specified");

  // Check bounds and adjust initial points for remaining types.

  // TODO: these don't support explicit bounds, but their initial
  // point could still be validated here: gamma, gumbel, frechet,
  // weibull, histogram_bin, poisson, binomial, negative_binomial,
  // geometric, hypergeometric, histogram_point

  // TODO: continuous and discrete interval, initial point not checked
  // anywhere?

  // Continuous bound specs: cdv/csv/nuv/lnuv/uuv/luuv/truv/buv
  Var_rcheck *rc, *rce;
  for(rc = var_mp_cbound, rce = rc + Numberof(var_mp_cbound); rc < rce; ++rc)
    Var_RealBoundIPCheck(dv, rc);

  // Discrete bound specs: design,state ranges
  Var_icheck *ic, *ice;
  for(ic = var_mp_drange, ice = ic + Numberof(var_mp_drange); ic < ice; ++ic)
    Var_IntBoundIPCheck(dv, ic);
  

  // deallocate temporary Var_Info data
  n = Numberof(Ia_delete);
  for(i = 0; i < n; i++)
    if ((Ia = vi->*Ia_delete[i]))
      delete Ia;
  n = Numberof(Rv_delete);
  for(i = 0; i < n; i++)
    if ((Rv = vi->*Rv_delete[i]))
      delete Rv;
  n = Numberof(Iv_delete);
  for(i = 0; i < n; i++)
    if ((Iv = vi->*Iv_delete[i]))
      delete Iv;
  n = Numberof(Sa_delete);
  for(i = 0; i < n; i++)
    if ((Sa = vi->*Sa_delete[i]))
      delete Sa;
  delete vi;

  if (nerr)
    abort_handler(PARSE_ERROR);
}


static void flatten_rva(RealVectorArray *rva, RealVector **prv)
{
  size_t i, j, k, m, n;
  RealVector *rv, *rv_i;

  m = rva->size();
  for(i = n = 0; i < m; ++i)
    n += (*rva)[i].length();
  *prv = rv = new RealVector(n, false);
  for(i = k = 0; i < m; ++i) {
    rv_i = &(*rva)[i];
    n = rv_i->length();
    for(j = 0; j < n; ++j, ++k)
      (*rv)[k] = (*rv_i)[j];
  }
}

static void flatten_iva(IntVectorArray *iva, IntVector **piv)
{
  size_t i, j, k, m, n;
  IntVector *iv, *iv_i;

  m = iva->size();
  for(i = n = 0; i < m; ++i)
    n += (*iva)[i].length();
  *piv = iv = new IntVector(n, false);
  for(i = k = 0; i < m; ++i) {
    iv_i = &(*iva)[i];
    n = iv_i->length();
    for(j = 0; j < n; ++j, ++k)
      (*iv)[k] = (*iv_i)[j];
  }
}

static void flatten_rsm(RealSymMatrix *rsm, RealVector **prv)
{
  size_t i, j, m, n;
  RealVector *rv;

  m = rsm->numRows();
  *prv = rv = new RealVector(m*m, false);
  for(i = n = 0; i < m; ++i)
    for(j = 0; j < m; ++j, ++n)
      (*rv)[n] = (*rsm)(i,j);
}

static void flatten_rsa(RealSetArray *rsa, RealVector **prv)
{
  size_t i, j, k, m, n;
  RealVector *rv;
  RealSet *rs_i;
  RealSet::iterator rs_it, rs_ite;

  m = rsa->size();
  for(i = n = 0; i < m; ++i)
    n += (*rsa)[i].size();
  *prv = rv = new RealVector(n, false);
  for(i = k = 0; i < m; ++i) {
    rs_i = &(*rsa)[i];
    for(rs_it=rs_i->begin(), rs_ite=rs_i->end(); rs_it!=rs_ite; ++rs_it, ++k)
      (*rv)[k] = *rs_it;
  }
}

static void flatten_ssa(StringSetArray *ssa, StringArray **psa)
{
  size_t i, j, k, m, n;
  StringArray *sa;
  StringSet *ss_i;
  SSIter ss_it, ss_ite;

  m = ssa->size();
  for(i = n = 0; i < m; ++i)
    n += (*ssa)[i].size();
  *psa = sa = new StringArray(n);
  for(i = k = 0; i < m; ++i) {
    ss_i = &(*ssa)[i];
    for(ss_it=ss_i->begin(), ss_ite=ss_i->end(); ss_it!=ss_ite; ++ss_it, ++k)
      (*sa)[k] = *ss_it;
  }
}

static void flatten_isa(IntSetArray *isa, IntVector **piv)
{
  size_t i, j, k, m, n;
  IntVector *iv;
  IntSet *is_i;
  IntSet::iterator is_it, is_ite;

  m = isa->size();
  for(i = n = 0; i < m; ++i)
    n += (*isa)[i].size();
  *piv = iv = new IntVector(n, false);
  for(i = k = 0; i < m; ++i) {
    is_i = &(*isa)[i];
    for(is_it=is_i->begin(), is_ite=is_i->end(); is_it!=is_ite; ++is_it, ++k)
      (*iv)[k] = *is_it;
  }
}

static void flatten_rrma_keys(RealRealMapArray *rrma, RealVector **prv)
{
  size_t i, j, k, m, n;
  RealVector *rv;
  RealRealMap *rrm_i;
  RealRealMap::iterator rrm_it, rrm_ite;

  m = rrma->size();
  for(i = n = 0; i < m; ++i)
    n += (*rrma)[i].size();
  *prv = rv = new RealVector(n, false);
  for(i = k = 0; i < m; ++i) {
    rrm_i = &(*rrma)[i];
    for (rrm_it=rrm_i->begin(), rrm_ite=rrm_i->end();
	 rrm_it!=rrm_ite; ++rrm_it, ++k)
      (*rv)[k] = rrm_it->first;
  }
}

static void flatten_rrma_values(RealRealMapArray *rrma, RealVector **prv)
{
  size_t i, j, k, m, n;
  RealVector *rv;
  RealRealMap *rrm_i;
  RealRealMap::iterator rrm_it, rrm_ite;

  m = rrma->size();
  for(i = n = 0; i < m; ++i)
    n += (*rrma)[i].size();
  *prv = rv = new RealVector(n, false);
  for(i = k = 0; i < m; ++i) {
    rrm_i = &(*rrma)[i];
    for (rrm_it=rrm_i->begin(), rrm_ite=rrm_i->end();
	 rrm_it!=rrm_ite; ++rrm_it, ++k)
      (*rv)[k] = rrm_it->second;
  }
}

static void flatten_irma_keys(IntRealMapArray *irma, IntVector **piv)
{
  size_t i, j, k, m, n;
  IntVector *iv;
  IntRealMap *irm_i;
  IntRealMap::iterator irm_it, irm_ite;

  m = irma->size();
  for(i = n = 0; i < m; ++i)
    n += (*irma)[i].size();
  *piv = iv = new IntVector(n, false);
  for(i = k = 0; i < m; ++i) {
    irm_i = &(*irma)[i];
    for (irm_it=irm_i->begin(), irm_ite=irm_i->end();
	 irm_it!=irm_ite; ++irm_it, ++k)
      (*iv)[k] = irm_it->first;
  }
}

static void flatten_irma_values(IntRealMapArray *irma, RealVector **prv)
{
  size_t i, j, k, m, n;
  RealVector *rv;
  IntRealMap *irm_i;
  IntRealMap::iterator irm_it, irm_ite;

  m = irma->size();
  for(i = n = 0; i < m; ++i)
    n += (*irma)[i].size();
  *prv = rv = new RealVector(n, false);
  for(i = k = 0; i < m; ++i) {
    irm_i = &(*irma)[i];
    for (irm_it=irm_i->begin(), irm_ite=irm_i->end();
	 irm_it!=irm_ite; ++irm_it, ++k)
      (*rv)[k] = irm_it->second;
  }
}

static void flatten_srma_keys(StringRealMapArray *srma, StringArray **psa)
{
  size_t i, j, k, m, n;
  StringArray *sa;
  StringRealMap *srm_i;
  StringRealMap::iterator srm_it, srm_ite;

  m = srma->size();
  for(i = n = 0; i < m; ++i)
    n += (*srma)[i].size();
  *psa = sa = new StringArray(n);
  for(i = k = 0; i < m; ++i) {
    srm_i = &(*srma)[i];
    for (srm_it=srm_i->begin(), srm_ite=srm_i->end();
	 srm_it!=srm_ite; ++srm_it, ++k)
      (*sa)[k] = srm_it->first;
  }
}

static void flatten_srma_values(StringRealMapArray *srma, RealVector **prv)
{
  size_t i, j, k, m, n;
  RealVector *rv;
  StringRealMap *srm_i;
  StringRealMap::iterator srm_it, srm_ite;

  m = srma->size();
  for(i = n = 0; i < m; ++i)
    n += (*srma)[i].size();
  *prv = rv = new RealVector(n, false);
  for(i = k = 0; i < m; ++i) {
    srm_i = &(*srma)[i];
    for (srm_it=srm_i->begin(), srm_ite=srm_i->end();
	 srm_it!=srm_ite; ++srm_it, ++k)
      (*rv)[k] = srm_it->second;
  }
}

/// Flatten real-valued interval uncertain variable intervals and
/// probabilities back into separate arrays.
static void flatten_real_intervals(const RealRealPairRealMapArray& rrprma, 
				   RealVector **probs, 
				   RealVector **lb, RealVector** ub)
{
  size_t i, j, k, m, n;
  RealVector *rvp, *rvlb, *rvub;

  m = rrprma.size();
  for(i = n = 0; i < m; ++i)
    n += rrprma[i].size();
  *probs = rvp = new RealVector(n, false);
  *lb = rvlb = new RealVector(n, false);
  *ub = rvub = new RealVector(n, false);
  for(i = k = 0; i < m; ++i) {
    const RealRealPairRealMap& rrprm_i = (rrprma)[i];
    RealRealPairRealMap::const_iterator rrprm_it = rrprm_i.begin();
    RealRealPairRealMap::const_iterator rrprm_ite = rrprm_i.end();
    for ( ; rrprm_it != rrprm_ite; ++rrprm_it, ++k) {
      const RealRealPair& interval = rrprm_it->first;
      Real prob = rrprm_it->second;
      (*rvp)[k] = prob;
      (*rvlb)[k] = interval.first;
      (*rvub)[k] = interval.second;
    }
  }
}

/// Flatten integer-valued interval uncertain variable intervals and
/// probabilities back into separate arrays.
static void flatten_int_intervals(const IntIntPairRealMapArray& iiprma, 
				  RealVector **probs, 
				  IntVector **lb, IntVector** ub)
{
  size_t i, j, k, m, n;
  RealVector *ivp;
  IntVector *ivlb, *ivub;

  m = iiprma.size();
  for(i = n = 0; i < m; ++i)
    n += iiprma[i].size();
  *probs = ivp = new RealVector(n, false);
  *lb = ivlb = new IntVector(n, false);
  *ub = ivub = new IntVector(n, false);
  for(i = k = 0; i < m; ++i) {
    const IntIntPairRealMap& iiprm_i = iiprma[i];
    IntIntPairRealMap::const_iterator iiprm_it = iiprm_i.begin();
    IntIntPairRealMap::const_iterator iiprm_ite = iiprm_i.end();
    for ( ; iiprm_it != iiprm_ite; ++iiprm_it, ++k) {
      const IntIntPair& interval = iiprm_it->first;
      Real prob = iiprm_it->second;
      (*ivp)[k] = prob;
      (*ivlb)[k] = interval.first;
      (*ivub)[k] = interval.second;
    }
  }
}


void NIDRProblemDescDB::
check_descriptors(const StringArray& labels) {
  StringArray::const_iterator li = labels.begin();
  String::const_iterator si;
  for(; li != labels.end(); ++li) {
    // error if descriptor contains whitespace
    for(si = li->begin(); si != li->end(); ++si) {
      if(isspace(*si)) {
        Squawk("Descriptor \"%s\" is invalid: whitespace not permitted", 
              li->c_str());
        break;
      }
    }
    if(isfloat(*li)) {
      Squawk("Descriptor \"%s\" is invalid: floating point numbers not permitted",
          li->c_str());
    }
  }
}


void NIDRProblemDescDB::
check_variables(std::list<DataVariables>* dvl)
{
  // BMA: If parse was called, then the Var_Info objects have already
  // been populated; in the case of pure DB insertion in library mode,
  // they won't be and some data from DataVariables needs to be mapped
  // back to the flat Var_Info structures.  Not sure if this correctly
  // captures the case where a parse is followed by a DB update of an
  // input keyword not accounted for below


  // validate descriptors. The string arrays are empty unless the user
  // explicitly set descriptors.
  std::list<DataVariables>::iterator It = dvl->begin(), Ite = dvl->end();
  for(; It != Ite; ++It) {
    const DataVariablesRep* dvr = It->data_rep();
    check_descriptors(dvr->continuousDesignLabels);
    check_descriptors(dvr->discreteDesignRangeLabels);
    check_descriptors(dvr->discreteDesignSetIntLabels);
    check_descriptors(dvr->discreteDesignSetStrLabels);
    check_descriptors(dvr->discreteDesignSetRealLabels);
    check_descriptors(dvr->continuousStateLabels);
    check_descriptors(dvr->discreteStateRangeLabels);
    check_descriptors(dvr->discreteStateSetIntLabels);
    check_descriptors(dvr->discreteStateSetStrLabels);
    check_descriptors(dvr->discreteStateSetRealLabels);
    check_descriptors(dvr->continuousAleatoryUncLabels);
    check_descriptors(dvr->discreteIntAleatoryUncLabels);
    check_descriptors(dvr->discreteStrAleatoryUncLabels);
    check_descriptors(dvr->discreteRealAleatoryUncLabels);
    check_descriptors(dvr->continuousEpistemicUncLabels);
    check_descriptors(dvr->discreteIntEpistemicUncLabels);
    check_descriptors(dvr->discreteStrEpistemicUncLabels);
    check_descriptors(dvr->discreteRealEpistemicUncLabels);
  }

  if (pDDBInstance) {
    std::list<void*>::iterator It, Ite = pDDBInstance->VIL.end();
    for(It = pDDBInstance->VIL.begin(); It != Ite; ++It)
      check_variables_node(*It);
    pDDBInstance->VIL.clear();
  }
  else {
    // library mode with manual provision of everything
    // map all data back into NIDR Var_Info structures
    DataVariablesRep *dv;
    IntArray *ia;
    RealSymMatrix *rsm;
    IntVector *iv_a;
    StringArray *sa_a;
    RealVector *rv, *rv_a, *rv_c;
    RealVectorArray *rva;
    Var_Info *vi;
    size_t i, j, m, n, cntr;
    int num_prs_i, total_prs;

    // copy from DataVariables into Var_Info so that check_variables_node() can
    // go the other direction.  TO DO: can we eliminate this circular update?
    std::list<DataVariables>::iterator It = dvl->begin(), Ite = dvl->end();
    for(; It != Ite; ++It) {

      // create new Var_Info instance to hold DataVariables data

      vi = new Var_Info;
      memset(vi, 0, sizeof(Var_Info));
      vi->dv_handle = &*It;
      vi->dv = dv = It->dataVarsRep;

      // flatten 2D {Real,Int}{Vector,Set}Arrays back into Var_Info 1D arrays

      // discrete design set int vars
      if ((n = dv->numDiscreteDesSetIntVars)) {
	// Note: set consolidation and/or reordering cannot be undone
	flatten_num_array(dv->discreteDesignSetInt, &vi->nddsi);
	flatten_isa(&dv->discreteDesignSetInt,     &vi->ddsi);
      }
      // discrete design set string vars
      if ((n = dv->numDiscreteDesSetStrVars)) {
	// Note: set consolidation and/or reordering cannot be undone
	flatten_num_array(dv->discreteDesignSetStr, &vi->nddss);
	flatten_ssa(&dv->discreteDesignSetStr,     &vi->ddss);
      }
      // discrete design set real vars
      if ((n = dv->numDiscreteDesSetRealVars)) {
	// Note: set consolidation and/or reordering cannot be undone
	flatten_num_array(dv->discreteDesignSetReal, &vi->nddsr);
	flatten_rsa(&dv->discreteDesignSetReal,     &vi->ddsr);
      }
      // histogram bin uncertain vars
      // convert RealRealMapArray to RealVectors of abscissas and counts
      const RealRealMapArray& hbp = dv->histogramUncBinPairs;
      if ((m = hbp.size())) {
	vi->nhbp = ia = new IntArray(m);
	for(i = 0; i < m; ++i)
	  total_prs += (*ia)[i] = hbp[i].size();
	vi->hba = rv_a = new RealVector(total_prs); // abscissas
	vi->hbc = rv_c = new RealVector(total_prs); // counts
	vi->hbo = NULL;                            // no ordinates
	for(i = cntr = 0; i < m; ++i) {
	  RRMCIter it = hbp[i].begin();
	  RRMCIter it_end = hbp[i].end();
	  for( ; it != it_end; ++cntr) {
	    (*rv_a)[cntr] = it->first;   // abscissas
	    (*rv_c)[cntr] = it->second; // counts only (no ordinates)
	  }
	  // normalization occurs in Vchk_HistogramBinUnc going other direction
	}
      }

      // histogram point int uncertain vars
      // convert IntRealMapArray to Int/RealVectors of abscissas and counts
      const IntRealMapArray& hpip = dv->histogramUncPointIntPairs;
      if ((m = hpip.size())) {
	vi->nhpip = ia = new IntArray(m);
	for(i = 0; i < m; ++i)
	  total_prs += (*ia)[i] = hpip[i].size();
	vi->hpia = iv_a = new IntVector(total_prs); // abscissas
	vi->hpic = rv_c = new RealVector(total_prs); // counts
	for(i = cntr = 0; i < m; ++i) {
	  IRMCIter it = hpip[i].begin();
	  IRMCIter it_end = hpip[i].end();
	  for( ; it != it_end; ++cntr) {
	    (*iv_a)[cntr] = it->first;   // abscissas
	    (*rv_c)[cntr] = it->second; // counts only (no ordinates)
	  }
	  // normalization occurs in Vchk_HistogramPtUnc going other direction
	}
      }

      // histogram point string uncertain vars
      // convert StringRealMapArray to String/RealVectors of abscissas and counts
      const StringRealMapArray& hpsp = dv->histogramUncPointStrPairs;
      if ((m = hpsp.size())) {
	vi->nhpsp = ia = new IntArray(m);
	for(i = 0; i < m; ++i)
	  total_prs += (*ia)[i] = hpsp[i].size();
	vi->hpsa = sa_a = new StringArray(total_prs); // abscissas
	vi->hpsc = rv_c = new RealVector(total_prs); // counts
	for(i = cntr = 0; i < m; ++i) {
	  SRMCIter it = hpsp[i].begin();
	  SRMCIter it_end = hpsp[i].end();
	  for( ; it != it_end; ++cntr) {
	    (*sa_a)[cntr] = it->first;   // abscissas
	    (*rv_c)[cntr] = it->second; // counts only (no ordinates)
	  }
	  // normalization occurs in Vchk_HistogramPtUnc going other direction
	}
      }

      // histogram point real uncertain vars
      // convert RealRealMapArray to RealVectors of abscissas and counts
      const RealRealMapArray& hprp = dv->histogramUncPointRealPairs;
      if ((m = hprp.size())) {
	vi->nhprp = ia = new IntArray(m);
	for(i = 0; i < m; ++i)
	  total_prs += (*ia)[i] = hprp[i].size();
	vi->hpra = rv_a = new RealVector(total_prs); // abscissas
	vi->hprc = rv_c = new RealVector(total_prs); // counts
	for(i = cntr = 0; i < m; ++i) {
	  RRMCIter it = hprp[i].begin();
	  RRMCIter it_end = hprp[i].end();
	  for( ; it != it_end; ++cntr) {
	    (*rv_a)[cntr] = it->first;   // abscissas
	    (*rv_c)[cntr] = it->second; // counts only (no ordinates)
	  }
	  // normalization occurs in Vchk_HistogramPtUnc going other direction
	}
      }

      // uncertain correlation matrix
      if (dv->uncertainCorrelations.numRows())
	flatten_rsm(&dv->uncertainCorrelations, &vi->ucm);
      // continuous interval uncertain vars
      if ((n = dv->numContinuousIntervalUncVars)) {
	flatten_num_array(dv->continuousIntervalUncBasicProbs, &vi->nCI);
	// unroll the array of maps in to separate variables (p, lb, ub)
	flatten_real_intervals(dv->continuousIntervalUncBasicProbs, 
			       &vi->CIp, &vi->CIlb, &vi->CIub);
      }
      // discrete interval uncertain vars
      if ((n = dv->numDiscreteIntervalUncVars)) {
	flatten_num_array(dv->discreteIntervalUncBasicProbs, &vi->nDI);
	// unroll the array of maps in to separate variables (p, lb, ub)
	flatten_int_intervals(dv->discreteIntervalUncBasicProbs, 
			      &vi->DIp, &vi->DIlb, &vi->DIub);
      }
      // discrete uncertain set int vars
      if ((n = dv->numDiscreteUncSetIntVars)) {
	// Note: map consolidation and/or reordering cannot be undone
	flatten_num_array(dv->discreteUncSetIntValuesProbs,    &vi->ndusi);
	flatten_irma_keys(&dv->discreteUncSetIntValuesProbs,   &vi->dusi);
	flatten_irma_values(&dv->discreteUncSetIntValuesProbs, &vi->DSIp);
      }
      // discrete uncertain set str vars
      if ((n = dv->numDiscreteUncSetStrVars)) {
	// Note: map consolidation and/or reordering cannot be undone
	flatten_num_array(dv->discreteUncSetStrValuesProbs,    &vi->nduss);
	flatten_srma_keys(&dv->discreteUncSetStrValuesProbs,   &vi->duss);
	flatten_srma_values(&dv->discreteUncSetStrValuesProbs, &vi->DSSp);
      }
      // discrete uncertain set real vars
      if ((n = dv->numDiscreteUncSetRealVars)) {
	// Note: map consolidation and/or reordering cannot be undone
	flatten_num_array(dv->discreteUncSetRealValuesProbs,    &vi->ndusr);
	flatten_rrma_keys(&dv->discreteUncSetRealValuesProbs,   &vi->dusr);
	flatten_rrma_values(&dv->discreteUncSetRealValuesProbs, &vi->DSRp);
      }
      // discrete state set int vars
      if ((n = dv->numDiscreteStateSetIntVars)) {
	// Note: set consolidation and/or reordering cannot be undone
	flatten_num_array(dv->discreteStateSetInt, &vi->ndssi);
	flatten_isa(&dv->discreteStateSetInt,     &vi->dssi);
      }
      // discrete state set string vars
      if ((n = dv->numDiscreteStateSetStrVars)) {
	// Note: set consolidation and/or reordering cannot be undone
	flatten_num_array(dv->discreteStateSetStr, &vi->ndsss);
	flatten_ssa(&dv->discreteStateSetStr,     &vi->dsss);
      }
      // discrete state set real vars
      if ((n = dv->numDiscreteStateSetRealVars)) {
	// Note: set consolidation and/or reordering cannot be undone
	flatten_num_array(dv->discreteStateSetReal, &vi->ndssr);
	flatten_rsa(&dv->discreteStateSetReal,     &vi->dssr);
      }

      check_variables_node((void*)vi);
    }
  }
}

void NIDRProblemDescDB::
var_str(const char *keyname, Values *val, void **g, void *v)
{
  (*(Var_Info**)g)->dv->**(String DataVariablesRep::**)v = *val->s;
}

void NIDRProblemDescDB::
var_strL(const char *keyname, Values *val, void **g, void *v)
{
  StringArray *sa = &((*(Var_Info**)g)->dv->**(StringArray DataVariablesRep::**)v);
  const char **s = val->s;
  size_t i, n = val->n;

  sa->resize(n);
  for(i = 0; i < n; i++)
    (*sa)[i] = s[i];
}

static void
var_iulbl(const char *keyname, Values *val, VarLabel *vl)
{
  char *t;
  const char **s, **sl;
  size_t i, L, n;

  L = n = val->n;	// n for null
  s = val->s;
  for(i = 0; i < n; i++)
    L += strlen(s[i]);
  vl->s = sl = (const char **)malloc(n*sizeof(char*) + L);
  if (!sl)
    NIDRProblemDescDB::botch("malloc failure in var_ulbl");
  vl->n = n;
  t = (char*)(sl + n);
  for(i = 0; i < n; i++) {
    strcpy(t, s[i]);
    sl[i] = (const char*)t;
    t += strlen(t) + 1;
  }
}

void NIDRProblemDescDB::
var_caulbl(const char *keyname, Values *val, void **g, void *v)
{
  // IRIX disallows (int)v, so we use the circumlocution (char*)v - (char*)0.
  VarLabel *vl = &(*(Var_Info**)g)->CAUv[(char*)v - (char*)0];
  var_iulbl(keyname, val, vl);
}

void NIDRProblemDescDB::
var_ceulbl(const char *keyname, Values *val, void **g, void *v)
{
  VarLabel *vl = &(*(Var_Info**)g)->CEUv[(char*)v - (char*)0];
  var_iulbl(keyname, val, vl);
}

void NIDRProblemDescDB::
var_dauilbl(const char *keyname, Values *val, void **g, void *v)
{
  VarLabel *vl = &(*(Var_Info**)g)->DAUIv[(char*)v - (char*)0];
  var_iulbl(keyname, val, vl);
}

void NIDRProblemDescDB::
var_deuilbl(const char *keyname, Values *val, void **g, void *v)
{
  VarLabel *vl = &(*(Var_Info**)g)->DEUIv[(char*)v - (char*)0];
  var_iulbl(keyname, val, vl);
}

void NIDRProblemDescDB::
var_dauslbl(const char *keyname, Values *val, void **g, void *v)
{
  VarLabel *vl = &(*(Var_Info**)g)->DAUSv[(char*)v - (char*)0];
  var_iulbl(keyname, val, vl);
}

void NIDRProblemDescDB::
var_deuslbl(const char *keyname, Values *val, void **g, void *v)
{
  VarLabel *vl = &(*(Var_Info**)g)->DEUSv[(char*)v - (char*)0];
  var_iulbl(keyname, val, vl);
}

void NIDRProblemDescDB::
var_daurlbl(const char *keyname, Values *val, void **g, void *v)
{
  VarLabel *vl = &(*(Var_Info**)g)->DAURv[(char*)v - (char*)0];
  var_iulbl(keyname, val, vl);
}

void NIDRProblemDescDB::
var_deurlbl(const char *keyname, Values *val, void **g, void *v)
{
  VarLabel *vl = &(*(Var_Info**)g)->DEURv[(char*)v - (char*)0];
  var_iulbl(keyname, val, vl);
}

#define MP_(x) DataInterfaceRep::* iface_mp_##x = &DataInterfaceRep::x
#define MP2(x,y) iface_mp_##x##_##y = {&DataInterfaceRep::x,#y}
#define MP2s(x,y) iface_mp_##x##_##y = {&DataInterfaceRep::x,y}
#define MP3(x,y,z) iface_mp_TYPE_DATA_##x##_##z = {&DataInterfaceRep::x,&DataInterfaceRep::y,#z}

static Iface_mp_Rlit
	MP3(failAction,recoveryFnVals,recover);

static Iface_mp_ilit
	MP3(failAction,retryLimit,retry);

static Iface_mp_lit
	MP2(failAction,abort),
	MP2(failAction,continuation);

static Iface_mp_type
	MP2s(analysisScheduling,MASTER_SCHEDULING),
	MP2s(analysisScheduling,PEER_SCHEDULING),
      //MP2s(analysisScheduling,PEER_DYNAMIC_SCHEDULING),
      //MP2s(analysisScheduling,PEER_STATIC_SCHEDULING),
	MP2s(evalScheduling,MASTER_SCHEDULING),
	MP2s(evalScheduling,PEER_DYNAMIC_SCHEDULING),
	MP2s(evalScheduling,PEER_STATIC_SCHEDULING),
	MP2s(asynchLocalEvalScheduling,DYNAMIC_SCHEDULING),
        MP2s(asynchLocalEvalScheduling,STATIC_SCHEDULING),
        MP2s(interfaceSynchronization,ASYNCHRONOUS_INTERFACE),
        MP2s(interfaceSynchronization,SYNCHRONOUS_INTERFACE);

static Iface_mp_utype
	MP2s(interfaceType,TEST_INTERFACE),
	MP2s(interfaceType,FORK_INTERFACE),
	MP2s(interfaceType,GRID_INTERFACE),
	MP2s(interfaceType,MATLAB_INTERFACE),
	MP2s(interfaceType,PYTHON_INTERFACE),
	MP2s(interfaceType,SCILAB_INTERFACE),
	MP2s(interfaceType,SYSTEM_INTERFACE),
	//MP2s(resultsFileFormat,FLEXIBLE_RESULTS), // re-enable when more formats added?
	MP2s(resultsFileFormat,LABELED_RESULTS);

static String
	MP_(algebraicMappings),
	MP_(idInterface),
	MP_(inputFilter),
	MP_(outputFilter),
	MP_(parametersFile),
	MP_(resultsFile),
	MP_(workDir);

static String2DArray
	MP_(analysisComponents);

static StringArray
	MP_(analysisDrivers),
        MP_(copyFiles),
	MP_(linkFiles);

static bool
	MP_(activeSetVectorFlag),
	MP_(allowExistingResultsFlag),
	MP_(apreproFlag),
	MP_(dirSave),
	MP_(dirTag),
	MP_(evalCacheFlag),
	MP_(fileSaveFlag),
	MP_(fileTagFlag),
	MP_(nearbyEvalCacheFlag),
	MP_(numpyFlag),
	MP_(restartFileFlag),
	MP_(templateReplace),
	MP_(useWorkdir),
	MP_(verbatimFlag);

static int
	MP_(analysisServers),
	MP_(asynchLocalAnalysisConcurrency),
	MP_(asynchLocalEvalConcurrency),
	MP_(evalServers),
	MP_(procsPerAnalysis),
	MP_(procsPerEval);

static Real
	MP_(nearbyEvalCacheTol);

#undef MP3
#undef MP2s
#undef MP2
#undef MP_


// Macros for Method

#define MP_(x) DataMethodRep::* method_mp_##x = &DataMethodRep::x
#define MP2(x,y) method_mp_##x##_##y = {&DataMethodRep::x,#y}
#define MP2s(x,y) method_mp_##x##_##y = {&DataMethodRep::x,y}
#if HAVE_OPTPP
#  define MP2o(x,y) method_mp_##x##_##y = {&DataMethodRep::x,OPTPP::y}
#else
#  define MP2o(x,y) method_mp_##x##_##y = {NULL, NULL}
#endif
#define MP2p(x,y) method_mp_##x##_##y = {&DataMethodRep::x,Pecos::y}
#define MP3(x,y,z) method_mp_TYPE_DATA_##x##_##z = {&DataMethodRep::x,&DataMethodRep::y,#z}
#define MP3s(x,y,z) method_mp_TYPE_DATA_##x##_##z = {&DataMethodRep::x,&DataMethodRep::y,z}

static IntVector
	MP_(primeBase),
	MP_(refineSamples),
	MP_(sequenceLeap),
	MP_(sequenceStart),
	MP_(stepsPerVariable);

static Method_mp_ilit2
	MP3(replacementType,numberRetained,chc),
	MP3(replacementType,numberRetained,elitist),
	MP3(replacementType,numberRetained,random);

static Method_mp_ilit2z
	MP3(crossoverType,numCrossPoints,multi_point_binary),
	MP3(crossoverType,numCrossPoints,multi_point_parameterized_binary),
	MP3(crossoverType,numCrossPoints,multi_point_real);

static Method_mp_lit
	MP2(batchSelectionType,naive),
	MP2(batchSelectionType,distance_penalty),
	MP2(batchSelectionType,topology),
	MP2(batchSelectionType,constant_liar),
	MP2(boxDivision,all_dimensions),
	MP2(boxDivision,major_dimension),
	MP2(convergenceType,average_fitness_tracker),
	MP2(convergenceType,best_fitness_tracker),
	MP2(convergenceType,metric_tracker),
	MP2(crossoverType,blend),
	MP2(crossoverType,two_point),
	MP2(crossoverType,uniform),
        MP2(dataDistCovInputType,diagonal),
        MP2(dataDistCovInputType,matrix),
      //MP2(dataDistType,gaussian),
      //MP2(dataDistType,user),
	MP2(evalSynchronize,blocking),
	MP2(evalSynchronize,nonblocking),
	MP2(expansionSampleType,incremental_lhs),
	MP2(exploratoryMoves,adaptive),
	MP2(exploratoryMoves,multi_step),
	MP2(exploratoryMoves,simple),
	MP2(fitnessType,domination_count),
	MP2(fitnessType,layer_rank),
	MP2(fitnessType,linear_rank),
	MP2(fitnessType,merit_function),
	MP2(fitnessType,proportional),
	MP2(fitnessMetricType,predicted_variance),
	MP2(fitnessMetricType,distance),
	MP2(fitnessMetricType,gradient),
      //MP2(hybridCollabType,abo),
      //MP2(hybridCollabType,hops),
      //MP2(seqHybridType,adaptive),
	MP2(initializationType,random),
	MP2(initializationType,unique_random),
	MP2(lipschitzType,global),
	MP2(lipschitzType,local),
        MP2(meritFunction,merit_max),
        MP2(meritFunction,merit_max_smooth),
        MP2(meritFunction,merit1),
        MP2(meritFunction,merit1_smooth),
        MP2(meritFunction,merit2),
        MP2(meritFunction,merit2_smooth),
        MP2(meritFunction,merit2_squared),
	MP2(mcmcType,adaptive_metropolis),
	MP2(mcmcType,delayed_rejection),
	MP2(mcmcType,dram),
	MP2(mcmcType,metropolis_hastings),
	MP2(mcmcType,multilevel),
	MP2(mutationType,bit_random),
	MP2(mutationType,offset_cauchy),
	MP2(mutationType,offset_normal),
	MP2(mutationType,offset_uniform),
	MP2(mutationType,replace_uniform),
	MP2(patternBasis,coordinate),
	MP2(patternBasis,simplex),
	MP2(pointReuse,all),
        MP2(proposalCovInputType,diagonal),
        MP2(proposalCovInputType,matrix),
        MP2(proposalCovType,derivatives),
        MP2(proposalCovType,prior),
        MP2(proposalCovType,user),
	MP2(reliabilityIntegration,first_order),
	MP2(reliabilityIntegration,second_order),
	MP2(replacementType,elitist),
	MP2(replacementType,favor_feasible),
	MP2(replacementType,roulette_wheel),
	MP2(replacementType,unique_roulette_wheel),
	MP2(rngName,mt19937),
	MP2(rngName,rnum2),
	MP2(searchMethod,gradient_based_line_search),
	MP2(searchMethod,tr_pds),
	MP2(searchMethod,trust_region),
	MP2(searchMethod,value_based_line_search),
	MP2(trialType,grid),
	MP2(trialType,halton),
	MP2(trialType,random);

static Method_mp_litc
	MP3(crossoverType,crossoverRate,shuffle_random),
	MP3(crossoverType,crossoverRate,null_crossover),
	MP3(mutationType,mutationRate,null_mutation),
	MP3(mutationType,mutationRate,offset_cauchy),
	MP3(mutationType,mutationRate,offset_normal),
	MP3(mutationType,mutationRate,offset_uniform),
	MP3(replacementType,fitnessLimit,below_limit);

static Method_mp_litrv
	MP3(nichingType,nicheVector,distance),
	MP3(nichingType,nicheVector,max_designs),
	MP3(nichingType,nicheVector,radial),
	MP3(postProcessorType,distanceVector,distance_postprocessor);

static Method_mp_slit2
	MP3(initializationType,flatFile,flat_file);

static Method_mp_utype_lit
        MP3s(methodName,dlDetails,DL_SOLVER); // struct order: ip, sp, utype

static Real
	MP_(absConvTol),
	MP_(centeringParam),
	MP_(collocationRatio),
	MP_(collocRatioTermsOrder),
	MP_(constraintPenalty),
	MP_(constrPenalty),
	MP_(constraintTolerance),
	MP_(contractFactor),
	MP_(contractStepLength),
	MP_(convergenceTolerance),
	MP_(crossoverRate),
	MP_(falseConvTol),
	MP_(functionPrecision),
	MP_(globalBalanceParam),
	MP_(gradientTolerance),
      //MP_(hybridProgThresh),
	MP_(hybridLSProb),
	MP_(grThreshold),
	MP_(initDelta),
	MP_(initStepLength),
	MP_(initTRRadius),
	MP_(lineSearchTolerance),
	MP_(localBalanceParam),
	MP_(maxBoxSize),
	MP_(maxStep),
	MP_(minBoxSize),
	MP_(mutationRate),
	MP_(mutationScale),
	MP_(percentVarianceExplained),
	MP_(refinementRate),
	MP_(regressionL2Penalty),
	MP_(shrinkagePercent),	// should be called shrinkageFraction
	MP_(singConvTol),
	MP_(singRadius),
        MP_(smoothFactor),
 	MP_(solnTarget),
	MP_(stepLenToBoundary),
	MP_(surrBasedLocalTRContract),
	MP_(surrBasedLocalTRContractTrigger),
	MP_(surrBasedLocalTRExpand),
	MP_(surrBasedLocalTRExpandTrigger),
	MP_(surrBasedLocalTRInitSize),
	MP_(surrBasedLocalTRMinSize),
	MP_(threshDelta),
	MP_(threshStepLength),
	MP_(vbdDropTolerance),
	MP_(volBoxSize),
	MP_(vns),
	MP_(wilksConfidenceLevel),
	MP_(xConvTol);

static RealVector
	MP_(anisoDimPref),
	MP_(concurrentParameterSets),
	MP_(dataDistCovariance),
	MP_(dataDistMeans),
	MP_(finalPoint),
	MP_(hyperPriorAlphas),
	MP_(hyperPriorBetas),
	MP_(listOfPoints),
	MP_(proposalCovData),
	MP_(regressionNoiseTol),
	MP_(stepVector);

static RealVectorArray
	MP_(genReliabilityLevels),
	MP_(probabilityLevels),
	MP_(reliabilityLevels),
	MP_(responseLevels);

static unsigned short
	MP_(adaptedBasisAdvancements),
      //MP_(adaptedBasisInitLevel),
	MP_(cubIntOrder),
	MP_(softConvLimit),
	MP_(vbdOrder),
	MP_(wilksOrder);

static SizetArray
	MP_(collocationPoints),
        MP_(expansionSamples),
  	MP_(pilotSamples);

static UShortArray
        MP_(expansionOrder),
        MP_(quadratureOrder),
	MP_(sparseGridLevel),
        MP_(tensorGridOrder),
	MP_(varPartitions);

static String
        MP_(betaSolverName),
        MP_(dataDistFile),
        MP_(displayFormat),
	MP_(exportApproxPtsFile),
	MP_(exportExpansionFile),
	MP_(exportMCMCPtsFile),
	MP_(historyFile),
	MP_(hybridGlobalMethodName),
	MP_(hybridGlobalMethodPointer),
	MP_(hybridGlobalModelPointer),
	MP_(hybridLocalMethodName),
	MP_(hybridLocalMethodPointer),
	MP_(hybridLocalModelPointer),
	MP_(idMethod),
	MP_(importApproxPtsFile),
	MP_(importBuildPtsFile),
	MP_(importCandPtsFile),
	MP_(importExpansionFile),
	MP_(logFile),
	MP_(lowFidModelPointer),
	MP_(modelPointer),
        MP_(posteriorDensityExportFilename),
        MP_(posteriorSamplesExportFilename),
        MP_(posteriorSamplesImportFilename),
	MP_(proposalCovFile),
	MP_(pstudyFilename),
	MP_(subMethodName),
        MP_(subMethodPointer),
        MP_(subModelPointer);

static StringArray
	MP_(hybridMethodNames),
	MP_(hybridMethodPointers),
	MP_(hybridModelPointers),
        MP_(miscOptions);

static bool
	MP_(adaptExpDesign),
	MP_(adaptPosteriorRefine),
	MP_(backfillFlag),
	MP_(constantPenalty),
	MP_(crossValidation),
	MP_(crossValidNoiseOnly),
	MP_(dOptimal),
        MP_(evaluatePosteriorDensity),
	MP_(expansionFlag),
	MP_(exportSampleSeqFlag),
	MP_(fixedSeedFlag),
	MP_(fixedSequenceFlag),
        MP_(generatePosteriorSamples),
	MP_(importApproxActive),
	MP_(importBuildActive),
	MP_(latinizeFlag),
	MP_(logitTransform),
	MP_(mainEffectsFlag),
	MP_(methodScaling),
	MP_(methodUseDerivsFlag),
	MP_(mutationAdaptive),
	MP_(normalizedCoeffs),
	MP_(pcaFlag),
	MP_(posteriorStatsKL),
	MP_(posteriorStatsMutual),
	MP_(printPopFlag),
	MP_(pstudyFileActive),
	MP_(randomizeOrderFlag),
	MP_(regressDiag),
	MP_(showAllEval),
	MP_(showMiscOptions),
	MP_(speculativeFlag),
	MP_(standardizedSpace),
	MP_(tensorGridFlag),
	MP_(surrBasedGlobalReplacePts),
	MP_(surrBasedLocalLayerBypass),
	MP_(vbdFlag),
	MP_(volQualityFlag),
	MP_(wilksFlag);

static short
        MP_(expansionType),
	MP_(nestingOverride),
	MP_(refinementType),
	MP_(wilksSidedInterval);

static int
	MP_(buildSamples),
	MP_(burnInSamples),
	MP_(chainSamples),
	MP_(concurrentRandomJobs),
	MP_(contractAfterFail),
	MP_(covarianceType),
        MP_(crossoverChainPairs),
        MP_(emulatorOrder),
	MP_(expandAfterSuccess),
        MP_(iteratorServers),
	MP_(jumpStep),
	MP_(maxFunctionEvaluations),
	MP_(maxIterations),
	MP_(maxRefineIterations),
	MP_(maxSolverIterations),
	MP_(mutationRange),
        MP_(neighborOrder),
	MP_(newSolnsGenerated),
	MP_(numChains),
	MP_(numCR),
	MP_(numSamples),
	MP_(numSteps),
	MP_(numSymbols),
	MP_(numTrials),
	MP_(populationSize),
        MP_(procsPerIterator),
        MP_(proposalCovUpdates),
	MP_(randomSeed),
	MP_(samplesOnEmulator),
	MP_(searchSchemeSize),
	MP_(subSamplingPeriod),
	MP_(totalPatternSize),
	MP_(verifyLevel);

static size_t
<<<<<<< HEAD
	MP_(maxHifiEvals),
	MP_(numCandidates),
=======
        MP_(numCandidateDesigns),
>>>>>>> 7bc4b44b
        MP_(numDesigns),
        MP_(numFinalSolutions),
	MP_(numGenerations),
	MP_(numOffspring),
	MP_(numParents);

static Method_mp_type
	MP2s(covarianceControl,DIAGONAL_COVARIANCE),
	MP2s(covarianceControl,FULL_COVARIANCE),
	MP2s(distributionType,COMPLEMENTARY),
	MP2s(distributionType,CUMULATIVE),
	MP2s(emulatorType,GP_EMULATOR),
	MP2s(emulatorType,KRIGING_EMULATOR),
	MP2s(emulatorType,PCE_EMULATOR),
	MP2s(emulatorType,SC_EMULATOR),
	MP2s(emulatorType,VPS_EMULATOR),
	MP2p(expansionBasisType,ADAPTED_BASIS_EXPANDING_FRONT),
	MP2p(expansionBasisType,ADAPTED_BASIS_GENERALIZED),
	MP2p(expansionBasisType,HIERARCHICAL_INTERPOLANT),
	MP2p(expansionBasisType,NODAL_INTERPOLANT),
	MP2p(expansionBasisType,TENSOR_PRODUCT_BASIS),
	MP2p(expansionBasisType,TOTAL_ORDER_BASIS),
	MP2s(expansionType,ASKEY_U),
	MP2s(expansionType,STD_NORMAL_U),
	MP2p(growthOverride,RESTRICTED),                   // Pecos enumeration
	MP2p(growthOverride,UNRESTRICTED),                 // Pecos enumeration
	MP2s(iteratorScheduling,MASTER_SCHEDULING),
	MP2s(iteratorScheduling,PEER_SCHEDULING),
      //MP2s(iteratorScheduling,PEER_DYNAMIC_SCHEDULING),
      //MP2s(iteratorScheduling,PEER_STATIC_SCHEDULING),
	MP2s(lsRegressionType,EQ_CON_LS),
	MP2s(lsRegressionType,SVD_LS),
	MP2o(meritFn,ArgaezTapia),                         // OPTPP enumeration
	MP2o(meritFn,NormFmu),                             // OPTPP enumeration
	MP2o(meritFn,VanShanno),                           // OPTPP enumeration
	MP2s(methodOutput,DEBUG_OUTPUT),
	MP2s(methodOutput,NORMAL_OUTPUT),
	MP2s(methodOutput,QUIET_OUTPUT),
	MP2s(methodOutput,SILENT_OUTPUT),
	MP2s(methodOutput,VERBOSE_OUTPUT),
	MP2p(nestingOverride,NESTED),                      // Pecos enumeration
	MP2p(nestingOverride,NON_NESTED),                  // Pecos enumeration
	MP2p(refinementControl,DIMENSION_ADAPTIVE_CONTROL_GENERALIZED),// Pecos
	MP2p(refinementControl,DIMENSION_ADAPTIVE_CONTROL_DECAY),      // Pecos
	MP2p(refinementControl,DIMENSION_ADAPTIVE_CONTROL_SOBOL),      // Pecos
	MP2p(refinementControl,LOCAL_ADAPTIVE_CONTROL),                // Pecos
	MP2p(refinementControl,UNIFORM_CONTROL),                       // Pecos
	MP2p(refinementType,P_REFINEMENT),                 // Pecos enumeration
        MP2p(refinementType,H_REFINEMENT),                 // Pecos enumeration
	MP2p(regressionType,BASIS_PURSUIT),                // Pecos enumeration
	MP2p(regressionType,BASIS_PURSUIT_DENOISING),      // Pecos enumeration
	MP2p(regressionType,DEFAULT_LEAST_SQ_REGRESSION),  // Pecos enumeration
	MP2p(regressionType,LASSO_REGRESSION),             // Pecos enumeration
	MP2p(regressionType,LEAST_ANGLE_REGRESSION),       // Pecos enumeration
	MP2p(regressionType,ORTHOG_LEAST_INTERPOLATION),   // Pecos enumeration
	MP2p(regressionType,ORTHOG_MATCH_PURSUIT),         // Pecos enumeration
	MP2s(responseLevelTarget,GEN_RELIABILITIES),
	MP2s(responseLevelTarget,PROBABILITIES),
	MP2s(responseLevelTarget,RELIABILITIES),
	MP2s(responseLevelTargetReduce,SYSTEM_PARALLEL),
	MP2s(responseLevelTargetReduce,SYSTEM_SERIES),
	MP2s(surrBasedLocalAcceptLogic,FILTER),
	MP2s(surrBasedLocalAcceptLogic,TR_RATIO),
	MP2s(surrBasedLocalConstrRelax,HOMOTOPY),
	MP2s(surrBasedLocalMeritFn,ADAPTIVE_PENALTY_MERIT),
	MP2s(surrBasedLocalMeritFn,AUGMENTED_LAGRANGIAN_MERIT),
	MP2s(surrBasedLocalMeritFn,LAGRANGIAN_MERIT),
	MP2s(surrBasedLocalMeritFn,PENALTY_MERIT),
	MP2s(surrBasedLocalSubProbCon,LINEARIZED_CONSTRAINTS),
	MP2s(surrBasedLocalSubProbCon,NO_CONSTRAINTS),
	MP2s(surrBasedLocalSubProbCon,ORIGINAL_CONSTRAINTS),
	MP2s(surrBasedLocalSubProbObj,AUGMENTED_LAGRANGIAN_OBJECTIVE),
	MP2s(surrBasedLocalSubProbObj,LAGRANGIAN_OBJECTIVE),
	MP2s(surrBasedLocalSubProbObj,ORIGINAL_PRIMARY),
	MP2s(surrBasedLocalSubProbObj,SINGLE_OBJECTIVE),
	MP2s(wilksSidedInterval,ONE_SIDED_LOWER),
	MP2s(wilksSidedInterval,ONE_SIDED_UPPER),
	MP2s(wilksSidedInterval,TWO_SIDED);

static Method_mp_utype
	MP2s(calibrateErrorMode,CALIBRATE_ONE),
	MP2s(calibrateErrorMode,CALIBRATE_PER_EXPER),
	MP2s(calibrateErrorMode,CALIBRATE_PER_RESP),
	MP2s(calibrateErrorMode,CALIBRATE_BOTH),
        MP2s(exportApproxFormat,TABULAR_NONE),
        MP2s(exportApproxFormat,TABULAR_HEADER),
        MP2s(exportApproxFormat,TABULAR_EVAL_ID),
        MP2s(exportApproxFormat,TABULAR_IFACE_ID),
        MP2s(exportApproxFormat,TABULAR_ANNOTATED),
        MP2s(exportSamplesFormat,TABULAR_NONE),
        MP2s(exportSamplesFormat,TABULAR_HEADER),
        MP2s(exportSamplesFormat,TABULAR_EVAL_ID),
        MP2s(exportSamplesFormat,TABULAR_IFACE_ID),
        MP2s(exportSamplesFormat,TABULAR_ANNOTATED),
        MP2s(importApproxFormat,TABULAR_NONE),
        MP2s(importApproxFormat,TABULAR_HEADER),
        MP2s(importApproxFormat,TABULAR_EVAL_ID),
        MP2s(importApproxFormat,TABULAR_IFACE_ID),
        MP2s(importApproxFormat,TABULAR_ANNOTATED),
        MP2s(importBuildFormat,TABULAR_NONE),
        MP2s(importBuildFormat,TABULAR_HEADER),
        MP2s(importBuildFormat,TABULAR_EVAL_ID),
        MP2s(importBuildFormat,TABULAR_IFACE_ID),
        MP2s(importBuildFormat,TABULAR_ANNOTATED),
        MP2s(importCandFormat,TABULAR_NONE),
        MP2s(importCandFormat,TABULAR_HEADER),
        MP2s(importCandFormat,TABULAR_EVAL_ID),
        MP2s(importCandFormat,TABULAR_IFACE_ID),
        MP2s(importCandFormat,TABULAR_ANNOTATED),
	MP2s(integrationRefine,AIS),
	MP2s(integrationRefine,IS),
	MP2s(integrationRefine,MMAIS),
	MP2s(methodName,ASYNCH_PATTERN_SEARCH),
	MP2s(methodName,BRANCH_AND_BOUND),
	MP2s(methodName,COLINY_BETA),
	MP2s(methodName,COLINY_COBYLA),
	MP2s(methodName,COLINY_DIRECT),
	MP2s(methodName,COLINY_EA),
	MP2s(methodName,COLINY_PATTERN_SEARCH),
	MP2s(methodName,COLINY_SOLIS_WETS),
	MP2s(methodName,CONMIN_FRCG),
	MP2s(methodName,CONMIN_MFD),
	MP2s(methodName,DACE),
	MP2s(methodName,DOT_BFGS),
	MP2s(methodName,DOT_FRCG),
	MP2s(methodName,DOT_MMFD),
	MP2s(methodName,DOT_SLP),
	MP2s(methodName,DOT_SQP),
	MP2s(methodName,EFFICIENT_GLOBAL),
	MP2s(methodName,FSU_CVT),
	MP2s(methodName,FSU_HALTON),
	MP2s(methodName,FSU_HAMMERSLEY),
	MP2s(methodName,HYBRID),
	MP2s(methodName,MESH_ADAPTIVE_SEARCH),
	MP2s(methodName,MOGA),
	MP2s(methodName,MULTI_START),
	MP2s(methodName,NCSU_DIRECT),
	MP2s(methodName,NL2SOL),
	MP2s(methodName,NLPQL_SQP),
	MP2s(methodName,NLSSOL_SQP),
        MP2s(methodName,ADAPTIVE_SAMPLING),
	MP2s(methodName,BAYES_CALIBRATION),
	MP2s(methodName,GENIE_DIRECT),
	MP2s(methodName,GENIE_OPT_DARTS),
        MP2s(methodName,GPAIS),
	MP2s(methodName,GLOBAL_EVIDENCE),
        MP2s(methodName,GLOBAL_INTERVAL_EST),
	MP2s(methodName,GLOBAL_RELIABILITY),
        MP2s(methodName,IMPORTANCE_SAMPLING),
 	MP2s(methodName,LOCAL_EVIDENCE),
        MP2s(methodName,LOCAL_INTERVAL_EST),
	MP2s(methodName,LOCAL_RELIABILITY),
	MP2s(methodName,MULTILEVEL_SAMPLING),
        MP2s(methodName,POF_DARTS),
	MP2s(methodName,RKD_DARTS),
	MP2s(methodName,POLYNOMIAL_CHAOS),
	MP2s(methodName,RANDOM_SAMPLING),
	MP2s(methodName,STOCH_COLLOCATION),
	MP2s(methodName,NONLINEAR_CG),
	MP2s(methodName,NPSOL_SQP),
	MP2s(methodName,OPTPP_CG),
	MP2s(methodName,OPTPP_FD_NEWTON),
	MP2s(methodName,OPTPP_G_NEWTON),
	MP2s(methodName,OPTPP_NEWTON),
	MP2s(methodName,OPTPP_PDS),
	MP2s(methodName,OPTPP_Q_NEWTON),
	MP2s(methodName,PARETO_SET),
	MP2s(methodName,PSUADE_MOAT),
	MP2s(methodName,RICHARDSON_EXTRAP),
	MP2s(methodName,SOGA),
	MP2s(methodName,SURROGATE_BASED_GLOBAL),
	MP2s(methodName,SURROGATE_BASED_LOCAL),
	MP2s(methodName,VECTOR_PARAMETER_STUDY),
	MP2s(methodName,LIST_PARAMETER_STUDY),
	MP2s(methodName,CENTERED_PARAMETER_STUDY),
	MP2s(methodName,MULTIDIM_PARAMETER_STUDY),
	MP2s(preSolveMethod,SUBMETHOD_NIP),
	MP2s(preSolveMethod,SUBMETHOD_NONE),
	MP2s(preSolveMethod,SUBMETHOD_SQP),
	MP2s(pstudyFileFormat,TABULAR_NONE),
        MP2s(pstudyFileFormat,TABULAR_HEADER),
        MP2s(pstudyFileFormat,TABULAR_EVAL_ID),
        MP2s(pstudyFileFormat,TABULAR_IFACE_ID),
        MP2s(pstudyFileFormat,TABULAR_ANNOTATED),
	MP2s(reliabilitySearchType,AMV_PLUS_U),
	MP2s(reliabilitySearchType,AMV_PLUS_X),
	MP2s(reliabilitySearchType,AMV_U),
	MP2s(reliabilitySearchType,AMV_X),
	MP2s(reliabilitySearchType,EGRA_U),
	MP2s(reliabilitySearchType,EGRA_X),
	MP2s(reliabilitySearchType,NO_APPROX),
	MP2s(reliabilitySearchType,TANA_U),
	MP2s(reliabilitySearchType,TANA_X),
	MP2s(sampleType,SUBMETHOD_LHS),
	MP2s(sampleType,SUBMETHOD_RANDOM),
	MP2s(subMethod,SUBMETHOD_COLLABORATIVE),
	MP2s(subMethod,SUBMETHOD_EMBEDDED),
	MP2s(subMethod,SUBMETHOD_SEQUENTIAL),
	MP2s(subMethod,SUBMETHOD_DREAM),
	MP2s(subMethod,SUBMETHOD_WASABI),
	MP2s(subMethod,SUBMETHOD_GPMSA),
	MP2s(subMethod,SUBMETHOD_QUESO),
	MP2s(subMethod,SUBMETHOD_NIP),
	MP2s(subMethod,SUBMETHOD_SQP),
	MP2s(subMethod,SUBMETHOD_EA),
	MP2s(subMethod,SUBMETHOD_EGO),
	MP2s(subMethod,SUBMETHOD_SBO),
	MP2s(subMethod,SUBMETHOD_LHS),
	MP2s(subMethod,SUBMETHOD_RANDOM),
	MP2s(subMethod,SUBMETHOD_OA_LHS),
	MP2s(subMethod,SUBMETHOD_OAS),
	MP2s(subMethod,SUBMETHOD_BOX_BEHNKEN),
	MP2s(subMethod,SUBMETHOD_CENTRAL_COMPOSITE),
	MP2s(subMethod,SUBMETHOD_GRID),
	MP2s(subMethod,SUBMETHOD_CONVERGE_ORDER),
	MP2s(subMethod,SUBMETHOD_CONVERGE_QOI),
        MP2s(subMethod,SUBMETHOD_ESTIMATE_ORDER);

#undef MP3s
#undef MP3
#undef MP2p
#undef MP2o
#undef MP2s
#undef MP2
#undef MP_


// Macros for handling Model data

#define MP_(x) DataModelRep::* model_mp_##x = &DataModelRep::x
#define MP2(x,y) model_mp_##x##_##y = {&DataModelRep::x,#y}
#define MP2s(x,y) model_mp_##x##_##y = {&DataModelRep::x,y}

static IntSet
	MP_(surrogateFnIndices);

static Model_mp_lit
	MP2(approxPointReuse,all),
	MP2(approxPointReuse,none),
	MP2(approxPointReuse,region),
	MP2(marsInterpolation,linear),
	MP2(marsInterpolation,cubic),
	MP2(modelType,active_subspace),
	MP2(modelType,adapted_basis),
	MP2(modelType,nested),
	MP2(modelType,random_field),
	MP2(modelType,simulation),
	MP2(modelType,surrogate),
	MP2(surrogateType,hierarchical),
	MP2(surrogateType,global_gaussian),
	MP2(surrogateType,global_kriging),
	MP2(surrogateType,global_mars),
	MP2(surrogateType,global_moving_least_squares),
	MP2(surrogateType,global_neural_network),
	MP2(surrogateType,global_polynomial),
	MP2(surrogateType,global_radial_basis),
	MP2(surrogateType,global_voronoi_surrogate),
	MP2(surrogateType,local_taylor),
        MP2(surrogateType,multipoint_tana),
        MP2(trendOrder,constant),
        MP2(trendOrder,linear),
        MP2(trendOrder,reduced_quadratic),
        MP2(trendOrder,quadratic);

static Model_mp_ord
	MP2s(approxCorrectionOrder,0),
	MP2s(approxCorrectionOrder,1),
	MP2s(approxCorrectionOrder,2),
	MP2s(polynomialOrder,1),
	MP2s(polynomialOrder,2),
        MP2s(polynomialOrder,3);

static Model_mp_type
	MP2s(approxCorrectionType,ADDITIVE_CORRECTION),
	MP2s(approxCorrectionType,COMBINED_CORRECTION),
	MP2s(approxCorrectionType,MULTIPLICATIVE_CORRECTION),
	MP2s(pointsManagement,MINIMUM_POINTS),
	MP2s(pointsManagement,RECOMMENDED_POINTS),
	MP2s(subMethodScheduling,MASTER_SCHEDULING),
	MP2s(subMethodScheduling,PEER_SCHEDULING);
      //MP2s(subMethodScheduling,PEER_DYNAMIC_SCHEDULING),
      //MP2s(subMethodScheduling,PEER_STATIC_SCHEDULING),
        

static Model_mp_utype
        MP2s(analyticCovIdForm,EXP_L2),
        MP2s(analyticCovIdForm,EXP_L1),
        MP2s(exportApproxFormat,TABULAR_NONE),
        MP2s(exportApproxFormat,TABULAR_HEADER),
        MP2s(exportApproxFormat,TABULAR_EVAL_ID),
        MP2s(exportApproxFormat,TABULAR_IFACE_ID),
        MP2s(exportApproxFormat,TABULAR_ANNOTATED),
      //MP2s(importApproxFormat,TABULAR_NONE),
      //MP2s(importApproxFormat,TABULAR_HEADER),
      //MP2s(importApproxFormat,TABULAR_EVAL_ID),
      //MP2s(importApproxFormat,TABULAR_IFACE_ID),
      //MP2s(importApproxFormat,TABULAR_ANNOTATED),
        MP2s(importBuildFormat,TABULAR_NONE),
        MP2s(importBuildFormat,TABULAR_HEADER),
        MP2s(importBuildFormat,TABULAR_EVAL_ID),
        MP2s(importBuildFormat,TABULAR_IFACE_ID),
        MP2s(importBuildFormat,TABULAR_ANNOTATED),
        MP2s(importChallengeFormat,TABULAR_NONE),
        MP2s(importChallengeFormat,TABULAR_HEADER),
        MP2s(importChallengeFormat,TABULAR_EVAL_ID),
        MP2s(importChallengeFormat,TABULAR_IFACE_ID),
        MP2s(importChallengeFormat,TABULAR_ANNOTATED),
        MP2s(modelExportFormat,TEXT_ARCHIVE),
        MP2s(modelExportFormat,BINARY_ARCHIVE),
        MP2s(modelExportFormat,ALGEBRAIC_FILE),
        MP2s(modelExportFormat,ALGEBRAIC_CONSOLE),
        MP2s(randomFieldIdForm,RF_KARHUNEN_LOEVE),
        MP2s(randomFieldIdForm,RF_PCA_GP),
	      MP2s(subspaceNormalization,SUBSPACE_NORM_MEAN_VALUE),
	      MP2s(subspaceNormalization,SUBSPACE_NORM_MEAN_GRAD),
	      MP2s(subspaceNormalization,SUBSPACE_NORM_LOCAL_GRAD),
	      MP2s(subspaceSampleType,SUBMETHOD_LHS),
	      MP2s(subspaceSampleType,SUBMETHOD_RANDOM),
	      MP2s(subspaceIdCVMethod,MINIMUM_METRIC),
	      MP2s(subspaceIdCVMethod,RELATIVE_TOLERANCE),
	      MP2s(subspaceIdCVMethod,DECREASE_TOLERANCE);

static Real
        MP_(adaptedBasisCollocRatio),
        MP_(annRange),
	MP_(convergenceTolerance),
        MP_(discontGradThresh),
        MP_(discontJumpThresh),
	MP_(krigingNugget),
	MP_(percentFold),
	MP_(truncationTolerance),
	MP_(relTolerance),
	MP_(decreaseTolerance);

static RealVector
	MP_(krigingCorrelations),
      //MP_(krigingMaxCorrelations),
      //MP_(krigingMinCorrelations),
	MP_(primaryRespCoeffs),
	MP_(secondaryRespCoeffs),
  	MP_(solutionLevelCost);

static IntVector
	MP_(refineSamples);

static String
	MP_(actualModelPointer),
	MP_(decompCellType),
	MP_(exportApproxPtsFile),
	MP_(idModel),
      //MP_(importApproxPtsFile),
	MP_(importBuildPtsFile),
	MP_(importChallengePtsFile),
	MP_(interfacePointer),
	MP_(krigingOptMethod),
	MP_(modelExportPrefix),
	MP_(optionalInterfRespPointer),
	MP_(propagationModelPointer),
	MP_(refineCVMetric),
	MP_(responsesPointer),
	MP_(rfDataFileName),
	MP_(solutionLevelControl),
	MP_(subMethodPointer),
	MP_(variablesPointer);

static StringArray
        MP_(diagMetrics),
	MP_(orderedModelPointers),
	MP_(primaryVarMaps),
        MP_(secondaryVarMaps);

static bool
	MP_(autoRefine),
	MP_(crossValidateFlag),
	MP_(decompDiscontDetect),
	MP_(exportSurrogate),
	MP_(hierarchicalTags),
      //MP_(importApproxActive),
	MP_(importBuildActive),
	MP_(importChallengeActive),
	MP_(modelUseDerivsFlag),
        MP_(domainDecomp),
        MP_(pointSelection),
        MP_(pressFlag),
  MP_(subspaceIdBingLi),
  MP_(subspaceIdConstantine),
  MP_(subspaceIdEnergy),
  MP_(subspaceBuildSurrogate),
  MP_(subspaceIdCV),
  MP_(subspaceCVIncremental);

static unsigned short
	MP_(adaptedBasisSparseGridLev),
	MP_(adaptedBasisExpOrder);

static short
	MP_(annNodes),
	MP_(annRandomWeight),
	MP_(krigingFindNugget),
	MP_(krigingMaxTrials),
	MP_(marsMaxBases),
	MP_(mlsWeightFunction),
	MP_(polynomialOrder),
	MP_(rbfBases),
	MP_(rbfMaxPts),
	MP_(rbfMaxSubsets),
	MP_(rbfMinPartition);

static int
        MP_(decompSupportLayers),
        MP_(initialSamples),
        MP_(maxFunctionEvals),
        MP_(maxIterations),
        MP_(numFolds),
        MP_(numReplicates),
        MP_(pointsTotal),
        MP_(refineCVFolds),
        MP_(softConvergenceLimit),
        MP_(subMethodProcs),
        MP_(subMethodServers),
        MP_(subspaceDimension),
        MP_(subspaceCVMaxRank);

#undef MP2s
#undef MP2
#undef MP_

#define MP_(x) DataResponsesRep::* resp_mp_##x = &DataResponsesRep::x
#define MP2(x,y) resp_mp_##x##_##y = {&DataResponsesRep::x,#y}
#define MP2s(x,y) resp_mp_##x##_##y = {&DataResponsesRep::x,y}

static IntSet
	MP_(idAnalyticGrads),
	MP_(idAnalyticHessians),
	MP_(idNumericalGrads),
	MP_(idNumericalHessians),
	MP_(idQuasiHessians);

static IntVector
	MP_(fieldLengths),
	MP_(numCoordsPerField);

static RealVector
	MP_(expConfigVars),
	MP_(expObservations),
	MP_(primaryRespFnWeights),
	MP_(nonlinearEqTargets),
	MP_(nonlinearIneqLowerBnds),
	MP_(nonlinearIneqUpperBnds),
	MP_(fdGradStepSize),
	MP_(fdHessStepSize),
	MP_(primaryRespFnScales),
	MP_(nonlinearEqScales),
	MP_(nonlinearIneqScales);

static Resp_mp_lit
	MP2(gradientType,analytic),
	MP2(gradientType,mixed),
	MP2(gradientType,none),
	MP2(gradientType,numerical),
	MP2(hessianType,analytic),
	MP2(hessianType,mixed),
	MP2(hessianType,none),
	MP2(hessianType,numerical),
	MP2(hessianType,quasi),
	MP2(intervalType,central),
	MP2(intervalType,forward),
	MP2(methodSource,dakota),
	MP2(methodSource,vendor),
        MP2(fdGradStepType,absolute),
        MP2(fdGradStepType,bounds),
        MP2(fdGradStepType,relative),
        MP2(fdHessStepType,absolute),
        MP2(fdHessStepType,bounds),
        MP2(fdHessStepType,relative),
	MP2(quasiHessianType,bfgs),
	MP2(quasiHessianType,damped_bfgs),
	MP2(quasiHessianType,sr1);

static String
	MP_(scalarDataFileName),
        MP_(idResponses);

static StringArray
	MP_(nonlinearEqScaleTypes),
	MP_(nonlinearIneqScaleTypes),
	MP_(primaryRespFnScaleTypes),
	MP_(primaryRespFnSense),
	MP_(responseLabels),
	MP_(varianceType);

static bool
	MP_(calibrationDataFlag),
	MP_(centralHess),
	MP_(interpolateFlag),
        MP_(ignoreBounds),
        MP_(readFieldCoords);

static size_t
	MP_(numExpConfigVars),
        MP_(numExperiments),
	MP_(numFieldLeastSqTerms),
	MP_(numFieldObjectiveFunctions),
	MP_(numFieldResponseFunctions),
	MP_(numLeastSqTerms),
	MP_(numNonlinearEqConstraints),
	MP_(numNonlinearIneqConstraints),
	MP_(numObjectiveFunctions),
	MP_(numResponseFunctions),
	MP_(numScalarLeastSqTerms),
	MP_(numScalarObjectiveFunctions),
	MP_(numScalarResponseFunctions);

static Resp_mp_utype
        MP2s(scalarDataFormat,TABULAR_NONE),
        MP2s(scalarDataFormat,TABULAR_HEADER),
        MP2s(scalarDataFormat,TABULAR_EVAL_ID),
        MP2s(scalarDataFormat,TABULAR_EXPER_ANNOT);
 
#undef MP2s
#undef MP2
#undef MP_

// Macros for Environment

#define MP_(x) DataEnvironmentRep::* env_mp_##x = &DataEnvironmentRep::x
#define MP2s(x,y) env_mp_##x##_##y = {&DataEnvironmentRep::x,y}

//static Env_mp_lit
//      MP2(,);

static Env_mp_utype
        MP2s(postRunInputFormat,TABULAR_NONE),
        MP2s(postRunInputFormat,TABULAR_HEADER),
        MP2s(postRunInputFormat,TABULAR_EVAL_ID),
        MP2s(postRunInputFormat,TABULAR_IFACE_ID),
        MP2s(postRunInputFormat,TABULAR_ANNOTATED),
        MP2s(preRunOutputFormat,TABULAR_NONE),
        MP2s(preRunOutputFormat,TABULAR_HEADER),
        MP2s(preRunOutputFormat,TABULAR_EVAL_ID),
        MP2s(preRunOutputFormat,TABULAR_IFACE_ID),
        MP2s(preRunOutputFormat,TABULAR_ANNOTATED),
        MP2s(tabularFormat,TABULAR_NONE),
        MP2s(tabularFormat,TABULAR_HEADER),
        MP2s(tabularFormat,TABULAR_EVAL_ID),
        MP2s(tabularFormat,TABULAR_IFACE_ID),
        MP2s(tabularFormat,TABULAR_ANNOTATED);

static String
        MP_(errorFile),
        MP_(outputFile),
        MP_(postRunInput),
        MP_(postRunOutput),
        MP_(preRunInput),
        MP_(preRunOutput),
        MP_(readRestart),
        MP_(resultsOutputFile),
        MP_(runInput),
        MP_(runOutput),
	MP_(tabularDataFile),
        MP_(topMethodPointer),
        MP_(writeRestart);

static bool
	MP_(checkFlag),
	MP_(graphicsFlag),
	MP_(postRunFlag),
	MP_(preRunFlag),
        MP_(resultsOutputFlag),
	MP_(runFlag),
	MP_(tabularDataFlag);

static int
        MP_(outputPrecision),
        MP_(stopRestart);

//#undef MP2
#undef MP2s
#undef MP_

#define MP_(x) DataVariablesRep::* var_mp_##x = &DataVariablesRep::x
#define MP2s(x,y) var_mp_##x = {&DataVariablesRep::x,y}
#define VP_(x) *Var_Info::* var_mp_Var_Info_##x = &Var_Info::x
#define Vtype(x,y) var_mp_##x##_##y = {&DataVariablesRep::x,y}

static size_t
	MP_(numBetaUncVars),
	MP_(numBinomialUncVars),
	MP_(numContinuousDesVars),
	MP_(numContinuousIntervalUncVars),
	MP_(numContinuousStateVars),
	MP_(numDiscreteDesRangeVars),
	MP_(numDiscreteDesSetIntVars),
	MP_(numDiscreteDesSetStrVars),
	MP_(numDiscreteDesSetRealVars),
	MP_(numDiscreteIntervalUncVars),
	MP_(numDiscreteStateRangeVars),
	MP_(numDiscreteStateSetIntVars),
	MP_(numDiscreteStateSetStrVars),
	MP_(numDiscreteStateSetRealVars),
	MP_(numDiscreteUncSetIntVars),
	MP_(numDiscreteUncSetStrVars),
	MP_(numDiscreteUncSetRealVars),
	MP_(numExponentialUncVars),
	MP_(numFrechetUncVars),
	MP_(numGammaUncVars),
	MP_(numGeometricUncVars),
	MP_(numGumbelUncVars),
	MP_(numHistogramBinUncVars),
	MP_(numHistogramPtIntUncVars),
	MP_(numHistogramPtStrUncVars),
	MP_(numHistogramPtRealUncVars),
	MP_(numHyperGeomUncVars),
	MP_(numLognormalUncVars),
	MP_(numLoguniformUncVars),
	MP_(numNegBinomialUncVars),
	MP_(numNormalUncVars),
	MP_(numPoissonUncVars),
	MP_(numTriangularUncVars),
	MP_(numUniformUncVars),
	MP_(numWeibullUncVars);

static IntVector
	VP_(ddsi),
	VP_(DIlb),
	MP_(discreteDesignRangeLowerBnds),
	MP_(discreteDesignRangeUpperBnds),
	MP_(discreteDesignRangeVars),
	MP_(discreteDesignSetIntVars),
	MP_(discreteIntervalUncVars),
        MP_(discreteStateRangeLowerBnds),
	MP_(discreteStateRangeUpperBnds),
	MP_(discreteStateRangeVars),
	MP_(discreteStateSetIntVars),
	MP_(discreteUncSetIntVars),
	VP_(DIub),
        MP_(histogramPointIntUncVars),
        VP_(hpia),
        VP_(dssi),
        VP_(ddsia),
        VP_(ddssa),
        VP_(ddsra),
        VP_(dusi);

static IntArray
	VP_(nddsi),
	VP_(nddss),
	VP_(nddsr),
	VP_(ndssi),
	VP_(ndsss),
	VP_(ndssr),
	VP_(ndusi),
	VP_(nduss),
	VP_(ndusr),
	VP_(nhbp),
	VP_(nhpip),
	VP_(nhpsp),
	VP_(nhprp),
	VP_(nCI),
	VP_(nDI);

static RealVector
	MP_(betaUncLowerBnds),
	MP_(betaUncUpperBnds),
	MP_(betaUncVars),
        MP_(binomialUncProbPerTrial),
        MP_(continuousDesignLowerBnds),
	MP_(continuousDesignUpperBnds),
	MP_(continuousDesignVars),
	MP_(continuousDesignScales),
	MP_(continuousIntervalUncVars),
	MP_(continuousStateLowerBnds),
	MP_(continuousStateUpperBnds),
	MP_(continuousStateVars),
	MP_(discreteDesignSetRealVars),
	MP_(discreteStateSetRealVars),
	MP_(discreteUncSetRealVars),
	MP_(frechetUncBetas),
	MP_(frechetUncVars),
        MP_(geometricUncProbPerTrial),
	MP_(gumbelUncBetas),
	MP_(gumbelUncVars),
	MP_(histogramBinUncVars),
        MP_(histogramPointRealUncVars),
	MP_(linearEqConstraintCoeffs),
	MP_(linearEqScales),
	MP_(linearEqTargets),
	MP_(linearIneqConstraintCoeffs),
	MP_(linearIneqLowerBnds),
	MP_(linearIneqUpperBnds),
	MP_(linearIneqScales),
        MP_(negBinomialUncProbPerTrial),
	MP_(normalUncLowerBnds),
	MP_(normalUncMeans),
	MP_(normalUncUpperBnds),
	MP_(normalUncVars),
	MP_(triangularUncModes),
	MP_(triangularUncVars),
	MP_(uniformUncVars),
	MP_(weibullUncVars),
	VP_(ddsr),
	VP_(dssr),
	VP_(dusr),
	VP_(CIlb),
	VP_(CIub),
	VP_(CIp),
	VP_(DIp),
	VP_(DSIp),
	VP_(DSSp),
	VP_(DSRp),
	VP_(hba),
	VP_(hbo),
	VP_(hbc),
	VP_(hpic),
	VP_(hpsc),
	VP_(hpra),
	VP_(hprc),
	VP_(ucm);

static String
	MP_(idVariables);

static StringArray
	MP_(continuousDesignLabels),
	MP_(continuousDesignScaleTypes),
	MP_(continuousStateLabels),
	MP_(discreteDesignRangeLabels),
	MP_(discreteDesignSetIntLabels),
	MP_(discreteDesignSetStrLabels),
	MP_(discreteDesignSetRealLabels),
	MP_(discreteStateRangeLabels),
	MP_(discreteStateSetIntLabels),
	MP_(discreteStateSetStrLabels),
        MP_(discreteStateSetRealLabels),
	MP_(discreteDesignSetStrVars),
	MP_(discreteUncSetStrVars),
	MP_(discreteStateSetStrVars),
        MP_(histogramPointStrUncVars),
	MP_(linearEqScaleTypes),
	MP_(linearIneqScaleTypes),
        VP_(hpsa),
        VP_(ddss),
        VP_(duss),
        VP_(dsss);

static BitArray
        MP_(discreteDesignSetIntCat),
        MP_(discreteDesignSetRealCat),
        MP_(discreteStateSetIntCat),
        MP_(discreteStateSetRealCat),
        MP_(discreteUncSetIntCat),
        MP_(discreteUncSetRealCat);

static Var_brv
	MP2s(betaUncAlphas,0.),
	MP2s(betaUncBetas,0.),
	MP2s(exponentialUncBetas,0.),
	MP2s(exponentialUncVars,0.),
	MP2s(frechetUncAlphas,2.),
	MP2s(gammaUncAlphas,0.),
	MP2s(gammaUncBetas,0.),
	MP2s(gammaUncVars,0.),
	MP2s(gumbelUncAlphas,0.),
	MP2s(lognormalUncErrFacts,1.),
	MP2s(lognormalUncLambdas,0.),
	MP2s(lognormalUncLowerBnds,0.),
	MP2s(lognormalUncMeans,0.),
	MP2s(lognormalUncStdDevs,0.),
	MP2s(lognormalUncUpperBnds,std::numeric_limits<Real>::infinity()),
	MP2s(lognormalUncVars,0.),
	MP2s(lognormalUncZetas,0.),
	MP2s(loguniformUncLowerBnds,0.),
	MP2s(loguniformUncUpperBnds,std::numeric_limits<Real>::infinity()),
	MP2s(loguniformUncVars,0.),
	MP2s(normalUncStdDevs,0.),
	MP2s(poissonUncLambdas,0.),
	MP2s(triangularUncLowerBnds,-std::numeric_limits<Real>::infinity()),
	MP2s(triangularUncUpperBnds, std::numeric_limits<Real>::infinity()),
	MP2s(uniformUncLowerBnds,-std::numeric_limits<Real>::infinity()),
	MP2s(uniformUncUpperBnds, std::numeric_limits<Real>::infinity()),
	MP2s(weibullUncAlphas,0.),
	MP2s(weibullUncBetas,0.);

static Var_biv
	MP2s(binomialUncNumTrials,0),
	MP2s(binomialUncVars,0),
	MP2s(geometricUncVars,0),
	MP2s(hyperGeomUncNumDrawn,0),
	MP2s(hyperGeomUncSelectedPop,0),
	MP2s(hyperGeomUncTotalPop,0),
	MP2s(hyperGeomUncVars,0),
	MP2s(negBinomialUncNumTrials,0),
	MP2s(negBinomialUncVars,0),
	MP2s(poissonUncVars,0);

static Var_mp_type
	Vtype(varsDomain,MIXED_DOMAIN),
	Vtype(varsDomain,RELAXED_DOMAIN),
	Vtype(varsView,ALL_VIEW),
	Vtype(varsView,DESIGN_VIEW),
	Vtype(varsView,UNCERTAIN_VIEW),
	Vtype(varsView,ALEATORY_UNCERTAIN_VIEW),
	Vtype(varsView,EPISTEMIC_UNCERTAIN_VIEW),
        Vtype(varsView,STATE_VIEW);

#undef Vtype
#undef VP_
#undef MP2s
#undef MP_

} // namespace Dakota

#undef Warn
#undef Squawk

#define N_ifm(x,y)	NIDRProblemDescDB::iface_##x,&iface_mp_##y
#define N_ifm3(x,y,z)	NIDRProblemDescDB::iface_##x,y,NIDRProblemDescDB::iface_##z
#define N_mdm(x,y)	NIDRProblemDescDB::method_##x,&method_mp_##y
//#define N_mdf(x,y)	N_mdm(x,y),NIDRProblemDescDB::method_##x##_final
#define N_mdm3(x,y,z)	NIDRProblemDescDB::method_##x,y,NIDRProblemDescDB::method_##z
#define N_mom(x,y)	NIDRProblemDescDB::model_##x,&model_mp_##y
#define N_mof(x,y)	N_mom(x,y),NIDRProblemDescDB::model_##x##_final
#define N_mom3(x,y,z)	NIDRProblemDescDB::model_##x,y,NIDRProblemDescDB::model_##z
#define N_rem(x,y)	NIDRProblemDescDB::resp_##x,&resp_mp_##y
#define N_rem3(x,y,z)	NIDRProblemDescDB::resp_##x,y,NIDRProblemDescDB::resp_##z
#define N_stm(x,y)	NIDRProblemDescDB::env_##x,&env_mp_##y
#define N_vae(x,y)	NIDRProblemDescDB::var_##x,(void*)y
#define N_vam(x,y)	NIDRProblemDescDB::var_##x,&var_mp_##y
#define N_vam3(x,y,z)	NIDRProblemDescDB::var_##x,y,NIDRProblemDescDB::var_##z

#include "NIDR_keywds.hpp"<|MERGE_RESOLUTION|>--- conflicted
+++ resolved
@@ -6849,12 +6849,9 @@
 	MP_(verifyLevel);
 
 static size_t
-<<<<<<< HEAD
 	MP_(maxHifiEvals),
+        MP_(numCandidateDesigns),
 	MP_(numCandidates),
-=======
-        MP_(numCandidateDesigns),
->>>>>>> 7bc4b44b
         MP_(numDesigns),
         MP_(numFinalSolutions),
 	MP_(numGenerations),
