/*  _______________________________________________________________________

    DAKOTA: Design Analysis Kit for Optimization and Terascale Applications
    Copyright 2014 Sandia Corporation.
    This software is distributed under the GNU Lesser General Public License.
    For more information, see the README file in the top Dakota directory.
    _______________________________________________________________________ */

//- Class:	 NonDBayesCalibration
//- Description: Base class for generic Bayesian inference
//- Owner:       Laura Swiler
//- Checked by:
//- Version:

#include "NonDBayesCalibration.hpp"
#include "ProblemDescDB.hpp"
#include "DataFitSurrModel.hpp"
#include "RecastModel.hpp"
#include "DataTransformModel.hpp"
#include "NonDPolynomialChaos.hpp"
#include "NonDStochCollocation.hpp"
#include "NonDLHSSampling.hpp"
#include "NPSOLOptimizer.hpp"
#include "SNLLOptimizer.hpp"
#include "Teuchos_SerialDenseHelpers.hpp"

#include "LHSDriver.hpp"
#include "boost/random/mersenne_twister.hpp"
#include "boost/math/special_functions/digamma.hpp"
// BMA: May need to better manage DLL export / import from ANN in the future
// #ifdef DLL_EXPORTS
// #undef DLL_EXPORTS
// #endif
#include "ANN/ANN.h"
//#include "ANN/ANNperf.h"
//#include "ANN/ANNx.h"

static const char rcsId[]="@(#) $Id$";

namespace Dakota {

// initialization of statics
NonDBayesCalibration* NonDBayesCalibration::nonDBayesInstance(NULL);

/** This constructor is called for a standard letter-envelope iterator 
    instantiation.  In this case, set_db_list_nodes has been called and 
    probDescDB can be queried for settings from the method specification. */
NonDBayesCalibration::
NonDBayesCalibration(ProblemDescDB& problem_db, Model& model):
  NonDCalibration(problem_db, model),
  emulatorType(probDescDB.get_short("method.nond.emulator")),
  chainSamples(0), chainCycles(1),
  randomSeed(probDescDB.get_int("method.random_seed")),
  obsErrorMultiplierMode(
    probDescDB.get_ushort("method.nond.calibrate_error_mode")),
  numHyperparams(0),
  invGammaAlphas(probDescDB.get_rv("method.nond.hyperprior_alphas")),
  invGammaBetas(probDescDB.get_rv("method.nond.hyperprior_betas")),
  adaptPosteriorRefine(
    probDescDB.get_bool("method.nond.adaptive_posterior_refinement")),
  proposalCovarType(
    probDescDB.get_string("method.nond.proposal_covariance_type")),
  proposalCovarData(probDescDB.get_rv("method.nond.proposal_covariance_data")),
  proposalCovarFilename(
    probDescDB.get_string("method.nond.proposal_covariance_filename")),
  proposalCovarInputType(
    probDescDB.get_string("method.nond.proposal_covariance_input_type")),
  burnInSamples(probDescDB.get_int("method.burn_in_samples")),
  posteriorStatsKL(probDescDB.get_bool("method.posterior_stats.kl_divergence")),
  posteriorStatsMutual(probDescDB.get_bool("method.posterior_stats.mutual_info")),
  subSamplingPeriod(probDescDB.get_int("method.sub_sampling_period")),
  exportMCMCFilename(
    probDescDB.get_string("method.nond.export_mcmc_points_file")),
  exportMCMCFormat(probDescDB.get_ushort("method.nond.export_mcmc_format"))
{
  // assign default proposalCovarType
  if (proposalCovarType.empty()) {
    if (emulatorType) proposalCovarType = "derivatives"; // misfit Hessian
    else              proposalCovarType = "prior";       // prior covariance
  }

  // manage sample partitions and defaults
  int samples_spec = probDescDB.get_int("method.nond.chain_samples");
  if (proposalCovarType == "derivatives") {
    int pc_update_spec
      = probDescDB.get_int("method.nond.proposal_covariance_updates");
    if (pc_update_spec < 1) { // default partition: update every 100 samples
      chainSamples  = 100;
      chainCycles = (int)floor((Real)samples_spec / (Real)chainSamples + .5);
    }
    else { // partition as specified
      chainSamples  = (int)floor((Real)samples_spec / (Real)pc_update_spec + .5);
      chainCycles = pc_update_spec;
    }
  }
  else
    { chainSamples = samples_spec; chainCycles = 1; }

  if (randomSeed != 0)
  {
    Cout << " NonDBayes Seed (user-specified) = " << randomSeed << std::endl;
  }
  else {
    // Use NonD convenience function for system seed
    randomSeed = generate_system_seed();
    Cout << " NonDBayes Seed (system-generated) = " << randomSeed << std::endl;
  }

  // assign default maxIterations (DataMethod default is -1)
  if (adaptPosteriorRefine && maxIterations < 0)
    maxIterations = 25;

  switch (emulatorType) {
  case PCE_EMULATOR: case SC_EMULATOR:
    standardizedSpace = true; break; // natafTransform defined w/i NonDExpansion
  default:
    standardizedSpace = probDescDB.get_bool("method.nond.standardized_space");

    // define local natafTransform, whether standardized space or not,
    // since we utilize x-space bounds, moments, density routines
    initialize_random_variable_transformation();
    initialize_random_variable_types(ASKEY_U); // need ranVarTypesX below
    // initialize_random_variable_parameters() is performed at run time
    initialize_random_variable_correlations();
    //initialize_final_statistics(); // statistics set is not default

    // only needed if Nataf transform will actually be performed
    if (standardizedSpace)
      verify_correlation_support(ASKEY_U);
    break;
  }

  // --------------------------------------------------
  // Construct mcmcModel (no emulation, GP, PCE, or SC)
  // for use in likelihood evaluations
  // --------------------------------------------------
  short mcmc_deriv_order = 1;
  switch (emulatorType) {

  case PCE_EMULATOR: case SC_EMULATOR: {
    const UShortArray& level_seq
      = probDescDB.get_usa("method.nond.sparse_grid_level");
    const RealVector& dim_pref
      = probDescDB.get_rv("method.nond.dimension_preference");    // not exposed
    bool derivs = probDescDB.get_bool("method.derivative_usage"); // not exposed
    NonDExpansion* se_rep;
    if (emulatorType == SC_EMULATOR) { // SC sparse grid interpolation
      se_rep = new NonDStochCollocation(iteratedModel,
	Pecos::COMBINED_SPARSE_GRID, level_seq, dim_pref, EXTENDED_U,
	false, derivs);
      mcmc_deriv_order = 3; // Hessian computations not yet implemented for SC
    }
    else {
      if (!level_seq.empty()) // PCE with spectral projection via sparse grid
	se_rep = new NonDPolynomialChaos(iteratedModel,
	  Pecos::COMBINED_SPARSE_GRID, level_seq, dim_pref, EXTENDED_U,
	  false, false);
      else { 
        // regression PCE: LeastSq/CS (exp_order,colloc_ratio), OLI (colloc_pts)
	const UShortArray& exp_order_seq
	  = probDescDB.get_usa("method.nond.expansion_order");
	short exp_coeffs_approach = (exp_order_seq.empty()) ?
	  Pecos::ORTHOG_LEAST_INTERPOLATION : Pecos::DEFAULT_REGRESSION;
	se_rep = new NonDPolynomialChaos(iteratedModel,
	  exp_coeffs_approach, exp_order_seq, dim_pref,
	  probDescDB.get_sza("method.nond.collocation_points"), // pts sequence
	  probDescDB.get_real("method.nond.collocation_ratio"), // single scalar
	  randomSeed, EXTENDED_U, false, derivs,	
	  probDescDB.get_bool("method.nond.cross_validation"), // not exposed
	  probDescDB.get_string("method.import_build_points_file"),
	  probDescDB.get_ushort("method.import_build_format"),
	  probDescDB.get_bool("method.import_build_active_only"));
      }
      mcmc_deriv_order = 7; // Hessian computations implemented for PCE
    }
    stochExpIterator.assign_rep(se_rep);
    // no CDF or PDF level mappings
    RealVectorArray empty_rv_array; // empty
    se_rep->requested_levels(empty_rv_array, empty_rv_array, empty_rv_array,
      empty_rv_array, respLevelTarget, respLevelTargetReduce, cdfFlag, false);
    // extract NonDExpansion's uSpaceModel for use in likelihood evals
    mcmcModel = stochExpIterator.algorithm_space_model(); // shared rep
    natafTransform = se_rep->variable_transformation();   // shared rep
    break;
  }

  case GP_EMULATOR: case KRIGING_EMULATOR: {
    String sample_reuse; String approx_type;
    if (emulatorType == GP_EMULATOR)
      { approx_type = "global_gaussian"; mcmc_deriv_order = 3; } // grad support
    else
      { approx_type = "global_kriging";  mcmc_deriv_order = 7; } // grad,Hess
    UShortArray approx_order; // not used by GP/kriging
    short corr_order = -1, data_order = 1, corr_type = NO_CORRECTION;
    if (probDescDB.get_bool("method.derivative_usage")) {
      // derivatives for emulator construction (not emulator evaluation)
      if (iteratedModel.gradient_type() != "none") data_order |= 2;
      if (iteratedModel.hessian_type()  != "none") data_order |= 4;
    }
    unsigned short sample_type = SUBMETHOD_DEFAULT;
    int samples = probDescDB.get_int("method.build_samples");
    // get point samples file
    const String& import_pts_file
      = probDescDB.get_string("method.import_build_points_file");
    if (!import_pts_file.empty())
      { samples = 0; sample_reuse = "all"; }
     
    // Consider elevating lhsSampler from NonDGPMSABayesCalibration:
    Iterator lhs_iterator; Model lhs_model;
    // NKM requires finite bounds for scaling and init of correlation lengths.
    // Default truncation is +/-10 sigma, which may be overly conservative for
    // these purposes, but +/-3 sigma has little to no effect in current tests.
    bool truncate_bnds = (emulatorType == KRIGING_EMULATOR);
    if (standardizedSpace)
      transform_model(iteratedModel, lhs_model, truncate_bnds);//, 3.);
    else
      lhs_model = iteratedModel; // shared rep
    // Unlike EGO-based approaches, use ACTIVE sampling mode to concentrate
    // samples in regions of higher prior density
    NonDLHSSampling* lhs_rep = new
      NonDLHSSampling(lhs_model, sample_type, samples, randomSeed,
        probDescDB.get_string("method.random_number_generator"));
    lhs_iterator.assign_rep(lhs_rep, false);

    // natafTransform is not fully updated at this point, but using
    // a shallow copy allows run time updates to propagate
    if (standardizedSpace)
      lhs_rep->initialize_random_variables(natafTransform); // shallow copy

    ActiveSet gp_set = lhs_model.current_response().active_set(); // copy
    gp_set.request_values(mcmc_deriv_order); // for misfit Hessian
    mcmcModel.assign_rep(new DataFitSurrModel(lhs_iterator, lhs_model,
      gp_set, approx_type, approx_order, corr_type, corr_order, data_order,
      outputLevel, sample_reuse, import_pts_file,
      probDescDB.get_ushort("method.import_build_format"),
      probDescDB.get_bool("method.import_build_active_only")), false);
    break;
  }

  case NO_EMULATOR:
    standardizedSpace = probDescDB.get_bool("method.nond.standardized_space");
    if (standardizedSpace) transform_model(iteratedModel, mcmcModel);//dist bnds
    else                   mcmcModel = iteratedModel; // shared rep

    if (mcmcModel.gradient_type() != "none") mcmc_deriv_order |= 2;
    if (mcmcModel.hessian_type()  != "none") mcmc_deriv_order |= 4;
    break;
  }

  // Initialize sizing for hyperparameters (observation error), not
  // currently part of a RecastModel
  size_t num_resp_groups = 
    mcmcModel.current_response().shared_data().num_response_groups(); 
  if (obsErrorMultiplierMode == CALIBRATE_ONE)
    numHyperparams = 1;
  else if (obsErrorMultiplierMode == CALIBRATE_PER_EXPER)
    numHyperparams = numExperiments;
  else if (obsErrorMultiplierMode == CALIBRATE_PER_RESP)
    numHyperparams = num_resp_groups;
  else if (obsErrorMultiplierMode == CALIBRATE_BOTH)
    numHyperparams = numExperiments * num_resp_groups;

  // Setup priors distributions on hyper-parameters
  if ( (invGammaAlphas.length()  > 1 &&
	invGammaAlphas.length() != numHyperparams) ||
       (invGammaAlphas.length() != invGammaBetas.length()) ) {
    Cerr << "\nError: hyperprior_alphas and hyperprior_betas must both have "
         << "length 1 or number of calibrated\n       error multipliers.\n";
    abort_handler(PARSE_ERROR);
  }
  invGammaDists.resize(numHyperparams);
  for (size_t i=0; i<numHyperparams; ++i) {
    // alpha = (mean/std_dev)^2 + 2
    // beta = mean*(alpha-1)
    // default:
    Real alpha = 102.0, beta = 103.0;  
    // however chosen to have mode = beta/(alpha+1) = 1.0 (initial point)
    //   mean = beta/(alpha-1) ~ 1.0
    //   s.d. ~ 0.1
    if (invGammaAlphas.length() == 1)
      { alpha = invGammaAlphas[0]; beta = invGammaBetas[0]; }
    else if (invGammaAlphas.length() == numHyperparams)
      { alpha = invGammaAlphas[i]; beta = invGammaBetas[i]; }
    // BMA TODO: could store only one inverse gamma if all parameters the same
    invGammaDists[i] = Pecos::RandomVariable(Pecos::INV_GAMMA);
    Pecos::InvGammaRandomVariable* rv_rep = 
      (Pecos::InvGammaRandomVariable*)(invGammaDists[i].random_variable_rep());
    rv_rep->update(alpha, beta);
  }

  // Now the underlying simulation model mcmcModel is setup; wrap it
  // in a data transformation, making sure to allocate gradient/Hessian space
  if (calibrationData) {
    residualModel.assign_rep
      (new DataTransformModel(mcmcModel, expData, numHyperparams, 
                              obsErrorMultiplierMode, mcmc_deriv_order), false);
    // update bounds for hyper-parameters
    Real dbl_inf = std::numeric_limits<Real>::infinity();
    for (size_t i=0; i<numHyperparams; ++i) {
      residualModel.continuous_lower_bound(0.0,     numContinuousVars + i);
      residualModel.continuous_upper_bound(dbl_inf, numContinuousVars + i);
    }
  }
  else
    residualModel = mcmcModel;  // shallow copy

  // -------------------------------------
  // Construct optimizer for MAP pre-solve
  // -------------------------------------
  // Emulator:     on by default; can be overridden with "pre_solve none"
  // No emulator: off by default; can be activated  with "pre_solve {sqp,nip}"
  //              relies on mapOptimizer ctor to enforce min derivative support
  unsigned short opt_alg_override
    = probDescDB.get_ushort("method.nond.pre_solve_method");
  if ( opt_alg_override == SUBMETHOD_SQP || opt_alg_override == SUBMETHOD_NIP ||
       ( emulatorType && opt_alg_override != SUBMETHOD_NONE ) ) {

    Sizet2DArray vars_map_indices, primary_resp_map_indices(1),
      secondary_resp_map_indices;
    primary_resp_map_indices[0].resize(numTotalCalibTerms);
    for (size_t i=0; i<numTotalCalibTerms; ++i)
      primary_resp_map_indices[0][i] = i;
    bool nonlinear_vars_map = false; BoolDequeArray nonlinear_resp_map(1);
    nonlinear_resp_map[0] = BoolDeque(numTotalCalibTerms, true);
    SizetArray recast_vc_totals;  // empty: no change in size
    BitArray all_relax_di, all_relax_dr; // empty: no discrete relaxation

    switch (opt_alg_override) {
    case SUBMETHOD_SQP:
#ifndef HAVE_NPSOL
      Cerr << "\nWarning: this executable not configured with NPSOL SQP."
	   << "\n         MAP pre-solve not available." << std::endl;
      opt_alg_override = SUBMETHOD_DEFAULT; // model,optimizer not constructed
#endif
      break;
    case SUBMETHOD_NIP:
#ifndef HAVE_OPTPP
      Cerr << "\nWarning: this executable not configured with OPT++ NIP."
	   << "\n         MAP pre-solve not available." << std::endl;
      opt_alg_override = SUBMETHOD_DEFAULT; // model,optimizer not constructed
#endif
      break;
    case SUBMETHOD_DEFAULT: // use full Newton, if available
#ifdef HAVE_OPTPP
      opt_alg_override = SUBMETHOD_NIP;
#elif HAVE_NPSOL
      opt_alg_override = SUBMETHOD_SQP;
#else
      Cerr << "\nWarning: this executable not configured with NPSOL or OPT++."
	   << "\n         MAP pre-solve not available." << std::endl;
#endif
      break;
    }

    // recast ActiveSet requests if full-Newton NIP with gauss-Newton misfit
    // (avoids error in unsupported Hessian requests in Model::manage_asv())
    short nlp_resp_order = 3; // quasi-Newton optimization
    void (*set_recast) (const Variables&, const ActiveSet&, ActiveSet&) = NULL;
    if (opt_alg_override == SUBMETHOD_NIP) {
      nlp_resp_order = 7; // size RecastModel response for full Newton Hessian
      if (mcmc_deriv_order == 3) // map asrv for Gauss-Newton approx
        set_recast = gnewton_set_recast;
    }

    // RecastModel for bound-constrained argmin(misfit - log prior)
    if (opt_alg_override)
      negLogPostModel.assign_rep(new 
	RecastModel(residualModel, vars_map_indices, recast_vc_totals, 
		    all_relax_di, all_relax_dr, nonlinear_vars_map, NULL,
		    set_recast, primary_resp_map_indices, 
		    secondary_resp_map_indices, 0, nlp_resp_order, 
		    nonlinear_resp_map, neg_log_post_resp_mapping, NULL),false);

    switch (opt_alg_override) {
#ifdef HAVE_NPSOL
    case SUBMETHOD_SQP: {
      // SQP with BFGS Hessians
      int npsol_deriv_level = 3;
      mapOptimizer.assign_rep(new
	NPSOLOptimizer(negLogPostModel, npsol_deriv_level, convergenceTol),
	false);
      break;
    }
#endif
#ifdef HAVE_OPTPP
    case SUBMETHOD_NIP:
      // full Newton (OPTPP::OptBCNewton)
      mapOptimizer.assign_rep(new 
	SNLLOptimizer("optpp_newton", negLogPostModel), false);
      break;
#endif
    }
  }

  int mcmc_concurrency = 1; // prior to concurrent chains
  maxEvalConcurrency *= mcmc_concurrency;
}


NonDBayesCalibration::~NonDBayesCalibration()
{ }


void NonDBayesCalibration::derived_init_communicators(ParLevLIter pl_iter)
{
  //iteratedModel.init_communicators(maxEvalConcurrency);

  // stochExpIterator and mcmcModel use NoDBBaseConstructor,
  // so no need to manage DB list nodes at this level
  switch (emulatorType) {
  case PCE_EMULATOR: case SC_EMULATOR:
    stochExpIterator.init_communicators(pl_iter);              break;
  default:
    mcmcModel.init_communicators(pl_iter, maxEvalConcurrency); break;
  }
}


void NonDBayesCalibration::derived_set_communicators(ParLevLIter pl_iter)
{
  miPLIndex = methodPCIter->mi_parallel_level_index(pl_iter);
  //iteratedModel.set_communicators(maxEvalConcurrency);

  // stochExpIterator and mcmcModel use NoDBBaseConstructor,
  // so no need to manage DB list nodes at this level
  switch (emulatorType) {
  case PCE_EMULATOR: case SC_EMULATOR:
    stochExpIterator.set_communicators(pl_iter);              break;
  default:
    mcmcModel.set_communicators(pl_iter, maxEvalConcurrency); break;
  }
}


void NonDBayesCalibration::derived_free_communicators(ParLevLIter pl_iter)
{
  switch (emulatorType) {
  case PCE_EMULATOR: case SC_EMULATOR:
    stochExpIterator.free_communicators(pl_iter);              break;
  default:
    mcmcModel.free_communicators(pl_iter, maxEvalConcurrency); break;
  }

  //iteratedModel.free_communicators(maxEvalConcurrency);
}


void NonDBayesCalibration::initialize_model()
{
  switch (emulatorType) {
  case PCE_EMULATOR: case SC_EMULATOR: {
    ParLevLIter pl_iter = methodPCIter->mi_parallel_level_iterator(miPLIndex);
    stochExpIterator.run(pl_iter); break;
  }
  default: // GPs and NO_EMULATOR
    initialize_random_variable_parameters(); // standardizedSpace or not
    //initialize_final_statistics_gradients(); // not required
    if (standardizedSpace) transform_correlations();
    if (emulatorType)      mcmcModel.build_approximation();
    break;
  }
  if(posteriorStatsMutual)
    Cout << "Mutual Information estimation not yet implemented\n";
}


/** Calculate the log-likelihood, accounting for contributions from
    covariance and hyperparameters, as well as constant term:

      log(L) = -1/2*Nr*log(2*pi) - 1/2*log(det(Cov)) - 1/2*r'(Cov^{-1})*r

    The passed residual_resp must already be size-adjusted, differenced with any
    data, if present, and scaled by covariance^{-1/2}. */
Real NonDBayesCalibration::
log_likelihood(const RealVector& residuals, const RealVector& all_params)
{
  // if needed, extract the trailing hyper-parameters
  RealVector hyper_params;
  if (numHyperparams > 0)
    hyper_params = RealVector(Teuchos::View, 
                              all_params.values() + numContinuousVars, 
                              numHyperparams);

  Real half_nr_log2pi = numTotalCalibTerms * HALF_LOG_2PI;
  Real half_log_det = 
    expData.half_log_cov_determinant(hyper_params, obsErrorMultiplierMode);

  // misfit defined as 1/2 r^T (mult^2*Gamma_d)^{-1} r
  Real misfit = residuals.dot( residuals ) / 2.0;

  Real log_like = -half_nr_log2pi - half_log_det - misfit;

  return log_like;
}


void NonDBayesCalibration::prior_cholesky_factorization()
{
  // factorization to be performed offline (init time) and used online
  int i, j, num_params = numContinuousVars + numHyperparams;
  priorCovCholFactor.shape(num_params, num_params); // init to 0

  if (!standardizedSpace && natafTransform.x_correlation()) {
    Teuchos::SerialSpdDenseSolver<int, Real> corr_solver;
    RealSymMatrix prior_cov_matrix;//= ();

    Cerr << "prior_cholesky_factorization() not yet implmented for this case."
	 << std::endl;
    abort_handler(-1);

    corr_solver.setMatrix( Teuchos::rcp(&prior_cov_matrix, false) );
    corr_solver.factor(); // Cholesky factorization (LL^T) in place
    // assign lower triangle
    for (i=0; i<num_params; ++i)
      for (j=0; j<=i; ++j)
	priorCovCholFactor(i, j) = prior_cov_matrix(i, j);
  }
  else {
    RealRealPairArray dist_moments = (standardizedSpace) ?
      natafTransform.u_moments() : natafTransform.x_moments();
    for (i=0; i<numContinuousVars; ++i)
      priorCovCholFactor(i,i) = dist_moments[i].second;
    // for now we assume a variance when the inv gamma has infinite moments
    for (i=0; i<numHyperparams; ++i)
      if (invGammaDists[i].parameter(Pecos::IGA_ALPHA) > 2.0)
        priorCovCholFactor(numContinuousVars + i, numContinuousVars + i) = 
          invGammaDists[i].standard_deviation();
      else
        priorCovCholFactor(numContinuousVars + i, numContinuousVars + i) =
          0.05*(invGammaDists[i].mode());
  }
}


void NonDBayesCalibration::
get_positive_definite_covariance_from_hessian(const RealSymMatrix &hessian,
					      const RealMatrix& prior_chol_fact,
					      RealSymMatrix &covariance,
					      short output_lev)
{
  // precondition H_misfit by computing L^T H_misfit L where L is the Cholesky
  // factor of the prior covariance.  Important notes:
  // > in other contexts, we compute the Hessian of the negative log posterior
  //   from the Hessian of the misfit minus the Hessian of log prior density.
  // > In the context of defining a MVN covariance, we use the fact that the
  //   Hessian of the negative log of a normal density is 1 / variance, such
  //   that the inverse Hessian is simply the prior covariance.
  //   >> Thus, we justify use of the prior covariance, even for cases (e.g.,
  //      uniform, exp) where the Hessian of the log prior density is zero.
  // > For uncorrelated priors, L is simply diag[sigma_i].

  // Option 1: if augmenting with Hessian of negative log prior
  //           Hess of neg log posterior = Hess of misfit - Hess of log prior
  //const RealVector& c_vars = mcmcModel.continuous_variables();
  //augment_hessian_with_log_prior(log_hess, c_vars);

  // Option 2: if preconditioning with prior covariance using L^T H L
  // can use incoming Hessian as both input and output since an internal
  // temporary is created for H L prior to creating symmetric L^T H L
  int num_rows = hessian.numRows();
  RealSymMatrix LT_H_L(num_rows, false); // copy
  Teuchos::symMatTripleProduct(Teuchos::TRANS, 1., hessian,
			       prior_chol_fact, LT_H_L);

  // Compute eigenvalue decomposition of matrix A=QDQ'
  // In general, the eigenvalue decomposition of a matrix is A=QDinv(Q).
  // For real symmetric matrices A = QDQ', i.e. inv(Q) = Q'
  RealVector eigenvalues; RealMatrix eigenvectors;
  symmetric_eigenvalue_decomposition( LT_H_L, eigenvalues, eigenvectors );

  // Find smallest positive eigenvalue
  //Real min_eigval = std::numeric_limits<double>::max();
  //for ( int i=0; i<num_rows; i++)
  //  if ( eigenvalues[i] > 0. )
  //    min_eigval = std::min( eigenvalues[i], min_eigval );

#ifdef DEBUG
  Cout << "eigenvalues from symmetric_eigenvalue_decomposition:\n";
  write_data(Cout, eigenvalues);
#endif

  /*
  // Ensure hessian is positive definite by setting all negative eigenvalues 
  // to be positive.
  Real eigenval_tol = 1.e-4; // TO DO: tie to prior bounds?
  int i, j, num_neglect = 0;
  for (i=0; i<num_rows; ++i)
    if ( eigenvalues[i] < eigenval_tol )
      { eigenvalues[i] = eigenval_tol; ++num_neglect; }
    else
      break;

  // The covariance matrix is the inverse of the hessian so scale eigenvectors
  // by Q*inv(D)
  RealMatrix scaled_eigenvectors(num_rows, num_rows, false); // don't init to 0
  for ( i=0; i<num_rows; ++i ) {
    for ( j=0; j<num_neglect; ++j )
      scaled_eigenvectors(i,j) = 0.;
    for ( j=num_neglect; j<num_rows; ++j )
      scaled_eigenvectors(i,j) = eigenvectors(i,j) / eigenvalues[j];
  }
  covariance.shapeUninitialized( num_rows );
  covariance.multiply( Teuchos::NO_TRANS, Teuchos::TRANS, 
		       1., scaled_eigenvectors, eigenvectors, 0. );
  */

  // Form V and D
  Real eigenval_tol = 0.; //1.e-4; // Petra2014 suggests tol=1 in Fig 5.2
  int n, r, num_neglect = 0;
  for (n=0; n<num_rows; ++n)
    if ( eigenvalues[n] <= eigenval_tol ) ++num_neglect;
    else                                  break;
  int num_low_rank = num_rows - num_neglect, offset_r;
  RealSymMatrix D(num_low_rank); // init to 0;    r x r diagonal matrix
  RealMatrix V(num_rows, num_low_rank, false); // n x r matrix for r retained
  for (r=0; r<num_low_rank; ++r) {
    offset_r = r + num_neglect;
    Real lambda = eigenvalues[offset_r];
    D(r,r) = lambda / (lambda + 1.); // Sherman-Morrison-Woodbury
    for (n=0; n<num_rows; ++n)
      V(n,r) = eigenvectors(n,offset_r); // copy column
  }

  // Form I - V D V^T
  covariance.shapeUninitialized(num_rows);
  Teuchos::symMatTripleProduct(Teuchos::NO_TRANS, -1., D, V, covariance);
  for (n=0; n<num_rows; ++n)
    covariance(n,n) += 1.;

  // form inv(hessian) = L (I - V D V^T) L^T
  // can use covariance as both input and output (see above)
  Teuchos::symMatTripleProduct(Teuchos::NO_TRANS, 1., covariance,
			       prior_chol_fact, covariance);

  if (output_lev > NORMAL_OUTPUT) {
    Cout << "Hessian of negative log-likelihood (from misfit):\n";
    write_data(Cout, hessian, true, true, true);
    //Cout << "2x2 determinant = " << hessian(0,0) * hessian(1,1) -
    //  hessian(0,1) * hessian(1,0) << '\n';

    //Cout << "Cholesky factor of prior covariance:\n";
    //write_data(Cout, prior_chol_fact, true, true, true);

    Cout << "Prior-preconditioned misfit Hessian:\n";
    write_data(Cout, LT_H_L, true, true, true);
    //Cout << "2x2 determinant = " << LT_H_L(0,0) * LT_H_L(1,1) -
    //  LT_H_L(0,1) * LT_H_L(1,0) << '\n';
    if (num_neglect)
      Cout << "Hessian decomposition neglects " << num_neglect
           << " eigenvalues based on " << eigenval_tol << " tolerance.\n";
  }
  if (output_lev >= NORMAL_OUTPUT) {
    Cout << "Positive definite covariance from inverse of Hessian:\n";
    write_data(Cout, covariance, true, true, true);
    //Cout << "2x2 determinant = " << covariance(0,0) * covariance(1,1) -
    //  covariance(0,1) * covariance(1,0) << '\n';
  }

  //return num_neglect;
}


/** Response mapping callback used within RecastModel for MAP
    pre-solve. Computes 

      -log(post) = -log(like) - log(prior); where
      -log(like) = 1/2*Nr*log(2*pi) + 1/2*log(det(Cov)) + 1/2*r'(Cov^{-1})*r
                 = 1/2*Nr*log(2*pi) + 1/2*log(det(Cov)) + misfit

    (misfit defined as 1/2 r^T (mult^2*Gamma_d)^{-1} r) The passed
    residual_resp has been differenced, interpolated, and
    covariance-scaled */
void NonDBayesCalibration::
neg_log_post_resp_mapping(const Variables& residual_vars,
                          const Variables& nlpost_vars,
                          const Response& residual_resp,
                          Response& nlpost_resp)
{
  const RealVector& c_vars = nlpost_vars.continuous_variables();
  short nlpost_req = nlpost_resp.active_set_request_vector()[0];
  bool output_flag = (nonDBayesInstance->outputLevel >= DEBUG_OUTPUT);
  // if needed, extract the trailing hyper-parameters
  RealVector hyper_params;
  if (nonDBayesInstance->numHyperparams > 0)
    hyper_params = 
      RealVector(Teuchos::View, 
		 c_vars.values() + nonDBayesInstance->numContinuousVars, 
		 nonDBayesInstance->numHyperparams);

  if (nlpost_req & 1) {
    const RealVector& residuals = residual_resp.function_values();
    Real nlp = -nonDBayesInstance->log_likelihood(residuals, c_vars) - 
      nonDBayesInstance->log_prior_density(c_vars);
    nlpost_resp.function_value(nlp, 0);
    if (output_flag)
      Cout << "MAP pre-solve: negative log posterior = " << nlp << std::endl;
  }

  if (nlpost_req & 2) {
    // avoid copy by updating gradient vector in place
    RealVector log_grad = nlpost_resp.function_gradient_view(0);
    // Gradient contribution from misfit
    nonDBayesInstance->
      expData.build_gradient_of_sum_square_residuals(residual_resp, log_grad);
    // Add the contribution from 1/2*log(det(Cov))
    nonDBayesInstance->expData.half_log_cov_det_gradient
      (hyper_params, nonDBayesInstance->obsErrorMultiplierMode, 
       nonDBayesInstance->numContinuousVars, log_grad);
    // Add the contribution from -log(prior)
    nonDBayesInstance->augment_gradient_with_log_prior(log_grad, c_vars);
    if (output_flag) {
      Cout << "MAP pre-solve: negative log posterior gradient:\n";
      write_data(Cout, log_grad);
    }
  }

  if (nlpost_req & 4) {
    // avoid copy by updating Hessian matrix in place
    RealSymMatrix log_hess = nlpost_resp.function_hessian_view(0);
    // Hessian contribution from misfit
    nonDBayesInstance->
      expData.build_hessian_of_sum_square_residuals(residual_resp, log_hess);
    // Add the contribution from 1/2*log(det(Cov))
    nonDBayesInstance->expData.half_log_cov_det_hessian
      (hyper_params, nonDBayesInstance->obsErrorMultiplierMode, 
       nonDBayesInstance->numContinuousVars, log_hess);
    // Add the contribution from -log(prior)
    nonDBayesInstance->augment_hessian_with_log_prior(log_hess, c_vars);
    if (output_flag) {
      Cout << "MAP pre-solve: negative log posterior Hessian:\n";
      write_data(Cout, log_hess);
    }
  }

  //Cout << "nlpost_resp:\n" << nlpost_resp;
}

void NonDBayesCalibration::compute_statistics()
{
  // mcmcchain is either acceptanceChain or filtered_chain
  // mcmcfnvals is either acceptedFnVals or filteredFnVals
  int num_skip = (subSamplingPeriod > 0) ? subSamplingPeriod : 1;
  int burnin = (burnInSamples > 0) ? burnInSamples : 0;
  int num_samples = acceptanceChain.numCols();
  int num_filtered = int((num_samples-burnin)/num_skip);
  size_t num_exp = expData.num_experiments();
  
  if (burnInSamples > 0 || num_skip > 1)
  {
    RealMatrix filtered_chain;
    filtered_chain.shapeUninitialized(acceptanceChain.numRows(), num_filtered);
    filter_chain(acceptanceChain, filtered_chain);
    filteredFnVals.shapeUninitialized(acceptedFnVals.numRows(), num_filtered);
    filter_fnvals(acceptedFnVals, filteredFnVals);
    NonDSampling::compute_moments(filtered_chain, chainStats);
    NonDSampling::compute_moments(filteredFnVals, fnStats);
    // Print tabular file for filtered chain
    print_filtered_tabular(filtered_chain, filteredFnVals, predVals, 
      			   num_filtered, num_exp);
  }
  else
  {
    NonDSampling::compute_moments(acceptanceChain, chainStats);
    NonDSampling::compute_moments(acceptedFnVals, fnStats);
  }
  
  if (outputLevel >= NORMAL_OUTPUT) {
    compute_intervals(acceptanceChain, acceptedFnVals);
  }
  
  if(posteriorStatsKL)
    kl_post_prior(acceptanceChain);
  if(posteriorStatsMutual)
    mutual_info_buildX();

}

void NonDBayesCalibration::filter_chain(RealMatrix& acceptance_chain, 
					RealMatrix& filtered_chain)
{
  int burnin = (burnInSamples > 0) ? burnInSamples : 0;
  int num_skip = (subSamplingPeriod > 0) ? subSamplingPeriod : 1;
  int num_samples = acceptance_chain.numCols();
  int num_filtered = int((num_samples - burnin)/num_skip);
  int j = 0;
  for (int i = burnin; i < num_samples; ++i){
    if (i % num_skip == 0){
      RealVector param_vec = Teuchos::getCol(Teuchos::View, 
	  				acceptance_chain, i);
      Teuchos::setCol(param_vec, j, filtered_chain);
      ++j;
    }
  }
}

void NonDBayesCalibration::filter_fnvals(RealMatrix& accepted_fn_vals, 
    					 RealMatrix& filtered_fn_vals)
{
  int burnin = (burnInSamples > 0) ? burnInSamples : 0;
  int num_skip = (subSamplingPeriod > 0) ? subSamplingPeriod : 1;
  int num_samples = accepted_fn_vals.numCols();
  int num_filtered = int((num_samples - burnin)/num_skip);
  int j = 0;
  for (int i = burnin; i < num_samples; ++i){
    if (i % num_skip == 0){
      RealVector col_vec = Teuchos::getCol(Teuchos::View, 
	 	  			  accepted_fn_vals, i);
      Teuchos::setCol(col_vec, j, filtered_fn_vals);
      j++;
     }
   }
}

void NonDBayesCalibration::compute_intervals(RealMatrix& acceptance_chain,
					     RealMatrix& accepted_fn_vals)
{
  std::ofstream interval_stream("dakota_mcmc_CredPredIntervals.dat");
  std::ostream& screen_stream = Cout;

  // Filter mcmc chain and corresponding function values
  int num_skip = (subSamplingPeriod > 0) ? subSamplingPeriod : 1;
  int burnin = (burnInSamples > 0) ? burnInSamples : 0;
  int num_params = acceptance_chain.numRows();
  int num_samples = acceptance_chain.numCols();
  int num_filtered = int((num_samples-burnin)/num_skip);
  RealMatrix filtered_chain;
  filteredFnVals.shapeUninitialized(numFunctions, num_filtered);
  filter_fnvals(accepted_fn_vals, filteredFnVals);
  // Make accepted function values the rows instead of the columns
  RealMatrix filtered_fn_vals_transpose(filteredFnVals, Teuchos::TRANS);
  // Augment function values with experimental uncertainty for prediction ints
  size_t num_exp = expData.num_experiments();
  size_t num_concatenated = num_exp*num_filtered;

  const StringArray& resp = mcmcModel.current_response().function_labels(); 
  size_t width = write_precision+7;
  
  // Calculate +/- 2sigma credibility intervals
  RealVector Fn_ave(numFunctions), Fn_stdevs(numFunctions),
	     Cred_interval_minima(numFunctions), 
	     Cred_interval_maxima(numFunctions);
  compute_col_means(filtered_fn_vals_transpose, Fn_ave); 
  compute_col_stdevs(filtered_fn_vals_transpose, Fn_ave, Fn_stdevs);
  interval_stream << "Function aves = " <<Fn_ave << '\n';
  interval_stream << "Function st devs = " <<Fn_stdevs << '\n';
  interval_stream << "2 sigma Credibility Intervals\n";
  for(size_t i=0; i<numFunctions; ++i){
    Cred_interval_minima[i] = Fn_ave[i] - 2*Fn_stdevs[i];
    Cred_interval_maxima[i] = Fn_ave[i] + 2*Fn_stdevs[i];
    interval_stream << std::setw(width) << resp[i] << " ";
    interval_stream << Cred_interval_minima[i] << ", " << Cred_interval_maxima[i] 
               << '\n';
  }    
  interval_stream << "\n";
  
  // Calculate +/- 2sigma prediction intervals
  predVals.shapeUninitialized(numFunctions, num_concatenated);
<<<<<<< HEAD
  RealMatrix predVals_transpose(predVals, Teuchos::TRANS);
  if (expData.variance_active()) {
    compute_prediction_vals(filteredFnVals, predVals, 
    			    num_filtered, num_exp, num_concatenated);
    RealMatrix predVals_transpose(predVals, Teuchos::TRANS);
    RealVector Pred_ave(numFunctions), Pred_stdevs(numFunctions),
	       Pred_interval_minima(numFunctions), 
	       Pred_interval_maxima(numFunctions);
=======
  if (expData.variance_active()) {
    compute_prediction_vals(filteredFnVals, predVals, 
    			    num_filtered, num_exp, num_concatenated);
    RealVector Pred_ave(numFunctions), Pred_stdevs(numFunctions),
	       Pred_interval_minima(numFunctions), 
	       Pred_interval_maxima(numFunctions);
    RealMatrix predVals_transpose(predVals, Teuchos::TRANS);
>>>>>>> 99e1bc80
    compute_col_means(predVals_transpose, Pred_ave);
    compute_col_stdevs(predVals_transpose, Pred_ave, Pred_stdevs);
    interval_stream << "2 sigma Prediction Intervals\n";
    for(size_t i=0; i<numFunctions; ++i){
      Pred_interval_minima[i] = Pred_ave[i] - 2*Pred_stdevs[i];
      Pred_interval_maxima[i] = Pred_ave[i] + 2*Pred_stdevs[i];
      interval_stream << std::setw(width) << resp[i] << " ";
      interval_stream << Pred_interval_minima[i]<< ", "<<Pred_interval_maxima[i] 
	         << '\n';
    }
  }
    interval_stream << "\n";
  // Calculate intervals with sorting - print to screen and interval file
  size_t num_levels = 0;
  for(int i = 0; i < numFunctions; ++i){
    num_levels += requestedProbLevels[i].length();
  }
  if (num_levels > 0){
    print_intervals_file(interval_stream, filtered_fn_vals_transpose, 
      			   predVals, num_filtered, num_concatenated);
  }
}

void NonDBayesCalibration::compute_prediction_vals
(RealMatrix& filtered_fn_vals, RealMatrix& predVals, 
int num_filtered, size_t num_exp, size_t num_concatenated)
{
  // Read std_dev and correl matrices if specified for experiments
  RealVectorArray std_deviations;
  RealSymMatrixArray correl_matrices;
  //if (calibrationData && expData.variance_active()){
  expData.cov_std_deviation(std_deviations);
  expData.cov_as_correlation(correl_matrices);
  //}
  
  // Augment function values with experimental uncertainty for prediction ints
  // Generate normal errors using LHS
  /*int num_res = residualModel.current_response().num_functions();
    RealVector means_vec(num_res), lower_bnds(num_res), upper_bnds(num_res);
    */
  RealVector means_vec(numFunctions), lower_bnds(numFunctions), 
	     upper_bnds(numFunctions);
  means_vec.putScalar(0.0);
  lower_bnds.putScalar(-DBL_MAX);
  upper_bnds.putScalar(DBL_MAX);
  RealMatrix lhs_normal_samples;
  unsigned short sample_type = SUBMETHOD_LHS;
  short sample_ranks_mode = 0; //IGNORE RANKS
  Pecos::LHSDriver lhsDriver; // the C++ wrapper for the F90 LHS library
  int n = 0;
  lhsDriver.seed(randomSeed);
  lhsDriver.initialize("lhs", sample_ranks_mode, true);
  for(size_t i = 0; i < num_exp; ++i){
    //int lhs_seed = (randomSeed > 0) ? randomSeed : generate_system_seed();
    lhsDriver.generate_normal_samples(means_vec, std_deviations[i], lower_bnds,
              upper_bnds, num_filtered, correl_matrices[i],lhs_normal_samples);
    for(int j = 0; j < num_filtered; ++j){
      const RealVector& FnVal_colj = Teuchos::getCol(Teuchos::View, 
     			        filtered_fn_vals, j);
      const RealVector& lhs_colj = Teuchos::getCol(Teuchos::View, 
   				lhs_normal_samples, j);
      RealVector col_vec(numFunctions);
      for(size_t k = 0; k < numFunctions;++k){
        col_vec[k] = FnVal_colj[k] + lhs_colj[k];	
      }	
      //const RealVector& col_vec = Teuchos::getCol(Teuchos::View, 
      //filtered_fn_vals, j) + 
      //Teuchos::getCol(Teuchos::View, lhs_normal_samples, j);
      Teuchos::setCol(col_vec, n, predVals);
      n++; 
    }
  }
}

void NonDBayesCalibration::
compute_col_means(RealMatrix& matrix, RealVector& avg_vals)
{
  int num_cols = matrix.numCols();
  int num_rows = matrix.numRows();

  avg_vals.resize(num_cols);
  
  RealVector ones_vec(num_rows);
  ones_vec.putScalar(1.0);
 
  for(int i=0; i<num_cols; ++i){
    const RealVector& col_vec = Teuchos::getCol(Teuchos::View, matrix, i);
    avg_vals(i) = col_vec.dot(ones_vec)/((Real) num_rows);
  }
}

void NonDBayesCalibration::
compute_col_stdevs(RealMatrix& matrix, RealVector& avg_vals, RealVector& std_devs)
{
  int num_cols = matrix.numCols();
  int num_rows = matrix.numRows();

  std_devs.resize(num_cols);
  RealVector res_vec(num_rows);

  for(int i=0; i<num_cols; ++i){
    const RealVector& col_vec = Teuchos::getCol(Teuchos::View, matrix, i);
    for(int j = 0; j<num_rows; ++j){
      res_vec(j) = col_vec(j) - avg_vals(i);
    }
    std_devs(i) = std::sqrt(res_vec.dot(res_vec)/((Real) num_rows-1));
  }
}


// BMA TODO: the mcmc tabular and filtered tabular should be same
// format, probably same outputter...

void NonDBayesCalibration::export_chain()
{
  String mcmc_filename = 
    exportMCMCFilename.empty() ? "dakota_mcmc_tabular.dat" : exportMCMCFilename;
  std::ofstream export_mcmc_stream;
  TabularIO::open_file(export_mcmc_stream, mcmc_filename,
		       "NonDBayesCalibration chain export");

  // the residual model includes labels for the hyper-parameters, if present
  TabularIO::
    write_header_tabular(export_mcmc_stream, residualModel.current_variables(), 
			 StringArray(), "mcmc_id", exportMCMCFormat);
  //  size_t wpp4 = write_precision+4;
  export_mcmc_stream << std::setprecision(write_precision) 
		     << std::resetiosflags(std::ios::floatfield);

  // use a Variables object for proper tabular formatting
  Variables output_vars = residualModel.current_variables().copy();
  for (int j=0; j<acceptanceChain.numCols(); ++j) {
    String empty_id;
    TabularIO::write_leading_columns(export_mcmc_stream, j+1,
				     empty_id,//mcmcModel.interface_id(),
				     exportMCMCFormat);
    RealVector accept_pt = Teuchos::getCol(Teuchos::View, acceptanceChain, j);
    output_vars.continuous_variables(accept_pt);
    output_vars.write_tabular(export_mcmc_stream);
    export_mcmc_stream << '\n';
  }

  TabularIO::close_file(export_mcmc_stream, mcmc_filename,
			"NonDQUESOBayesCalibration chain export");
}


void NonDBayesCalibration::print_filtered_tabular(RealMatrix& filtered_chain, 
RealMatrix& filtered_fn_vals, RealMatrix& predVals, int num_filtered,
size_t num_exp)
{
  std::ofstream filtered_mcmc_stream;
  // Print tabular file with filtered chain, function values, and pred values
  String empty_id, filteredmcmc_filename = "dakota_mcmc_filtered_tabular.dat";
  TabularIO::open_file(filtered_mcmc_stream, filteredmcmc_filename,
 		       "NonDBayesCalibration filtered chain export");
  // When outputting only chain responses
  const StringArray& resp_array = mcmcModel.current_response().function_labels();
  // When outputting experimental responses
  /*StringArray resp_array;
  const StringArray& resp = mcmcModel.current_response().function_labels(); 
  for (size_t i=0; i<num_exp+1; ++i){
    for (size_t k=0; k<numFunctions; ++k){
      resp_array.push_back(resp[k]);
    }
  }*/
  Variables output_vars = residualModel.current_variables().copy();
  TabularIO::write_header_tabular(filtered_mcmc_stream, 
		            	  residualModel.current_variables(), resp_array, 
				  "mcmc_id", exportMCMCFormat);
  size_t sample_cntr = 0;
  size_t wpp4 = write_precision+4;
  for (int i=0; i<filtered_chain.numCols(); ++i) {
    String empty_id;
    TabularIO::write_leading_columns(filtered_mcmc_stream, i+1,
				     empty_id,//mcmcModel.interface_id(),
				     exportMCMCFormat);
    RealVector accept_pt = Teuchos::getCol(Teuchos::View, filtered_chain, i);
    output_vars.continuous_variables(accept_pt);
    output_vars.write_tabular(filtered_mcmc_stream);
    // Write function values to filtered_tabular
    RealVector col_vec = Teuchos::getCol(Teuchos::View, 
  			    	filtered_fn_vals, i);
    for (size_t j = 0; j<numFunctions; ++j){
      filtered_mcmc_stream << std::setw(wpp4) << col_vec[j] << ' ';
    }      
    // Write predicted values to filtered_tabular
    // When outputting experimental responses 
    /*for (size_t j =0; j<num_exp; ++j){
      for (size_t k = 0; k<numFunctions; ++k){
	int col_index = j*num_filtered+i;
        const RealVector& col_vec = Teuchos::getCol(Teuchos::View, 
      				    predVals, col_index);
  	filtered_mcmc_stream << std::setw(wpp4) << col_vec[k] << ' ';
      }
    }*/
    filtered_mcmc_stream << '\n';
  }
}

void NonDBayesCalibration::print_intervals_file
(std::ostream& s, RealMatrix& filteredFnVals_transpose, 
 RealMatrix& predVals, int num_filtered, size_t num_concatenated)
{
  
  const StringArray& resp = mcmcModel.current_response().function_labels(); 
  size_t width = write_precision+7;
  double alpha;
  int lower_index;
  int upper_index;
  // Credibility Intervals
  for(int i = 0; i < numFunctions; ++i){
    // Sort function values 
    const RealVector& col_vec = Teuchos::getCol(Teuchos::View,
				filteredFnVals_transpose, i);
    std::sort(col_vec.values(), col_vec.values() + num_filtered);
    // Write intervals
    size_t num_prob_levels = requestedProbLevels[i].length();
    if (num_prob_levels > 0){
      s << "Credibility Intervals for ";
      s << resp[i] << '\n';
      s << std::setw(width) << ' ' << " Response Level    Probability Level\n";
      s << std::setw(width) << ' ' << " ----------------- -----------------\n";
      for (size_t j = 0; j < num_prob_levels; ++j){
        alpha = requestedProbLevels[i][j];
        lower_index = floor(alpha/2*(num_filtered));
        upper_index = num_filtered - lower_index;
        s << std::setw(width) << ' ' << std::setw(width) 
	  << col_vec[lower_index] << ' ' << std::setw(width) 
	  << alpha << '\n'
	  << std::setw(width) << ' ' << std::setw(width) 
	  << col_vec[upper_index] << ' '<< std::setw(width) 
	  << 1-alpha << '\n'
	  << std::setw(width) << ' ' <<  "        -----             -----\n";
      }
    }
  }
  // Prediction Intervals
  if (expData.variance_active()) {
<<<<<<< HEAD
=======
    RealMatrix predVals_transpose(predVals, Teuchos::TRANS);
>>>>>>> 99e1bc80
    for(int i = 0; i < numFunctions; ++i){
      // Sort function values 
      const RealVector& col_vec1 = Teuchos::getCol(Teuchos::View, 
				   predVals_transpose, i);
      std::sort(col_vec1.values(), col_vec1.values() + num_concatenated);
      // Write intervals
      size_t num_prob_levels = requestedProbLevels[i].length();
      if (num_prob_levels > 0){
        s << "Prediction Intervals for ";
        s << resp[i] << '\n';
        s << std::setw(width) << ' ' << " Response Level    Probability Level\n";
        s << std::setw(width) << ' ' << " ----------------- -----------------\n";
        for (size_t j = 0; j < num_prob_levels; ++j){
          alpha = requestedProbLevels[i][j];
          //s << "alpha = " << alpha << '\n';
          lower_index = floor(alpha/2*(num_concatenated));
          upper_index = num_concatenated - lower_index;
          s << std::setw(width) << ' ' << std::setw(width) 
	    << col_vec1[lower_index] << ' ' << std::setw(width) 
	    << alpha << '\n'
	    << std::setw(width) << ' ' << std::setw(width) 
	    << col_vec1[upper_index] << ' '<< std::setw(width) 
	    << 1-alpha << '\n'
	    << std::setw(width) << ' ' <<  "        -----             -----\n";
        }
      }
    }
  }
}

void NonDBayesCalibration::print_intervals_screen
(std::ostream& s, RealMatrix& filteredFnVals_transpose, 
 RealMatrix& predVals_transpose, int num_filtered)
{
  const StringArray& resp = mcmcModel.current_response().function_labels(); 
  size_t width = write_precision+7;
  double alpha;
  int lower_index;
  int upper_index;
  s << "\n";
  // Credibility Intervals
  for(int i = 0; i < numFunctions; ++i){
    // Sort function values 
    const RealVector& col_vec = Teuchos::getCol(Teuchos::View,
				filteredFnVals_transpose, i);
    std::sort(col_vec.values(), col_vec.values() + num_filtered);
    // Write intervals
    size_t num_prob_levels = requestedProbLevels[i].length();
    if (num_prob_levels > 0){
      s << "Credibility Intervals for ";
      s << resp[i] << '\n';
      s << std::setw(width) << ' ' << " Response Level    Probability Level\n";
      s << std::setw(width) << ' ' << " ----------------- -----------------\n";
      for (size_t j = 0; j < num_prob_levels; ++j){
        alpha = requestedProbLevels[i][j];
        lower_index = floor(alpha/2*(num_filtered));
        upper_index = num_filtered - lower_index;
        s << std::setw(width) << ' ' << std::setw(width) 
	  << col_vec[lower_index] << ' ' << std::setw(width) 
	  << alpha << '\n'
	  << std::setw(width) << ' ' << std::setw(width) 
	  << col_vec[upper_index] << ' '<< std::setw(width) 
	  << 1-alpha << '\n';
	  //<< std::setw(width) << ' ' <<  "        -----             -----\n";
      }
    }
  }
  // Prediction Intervals
  if (expData.variance_active() ) {
    size_t num_exp = expData.num_experiments();
    size_t num_concatenated = num_exp*num_filtered;
    for(int i = 0; i < numFunctions; ++i){
      // Sort function values 
      const RealVector& col_vec1 = Teuchos::getCol(Teuchos::View, 
				   predVals_transpose, i);
      std::sort(col_vec1.values(), col_vec1.values() + num_concatenated);
      // Write intervals
      size_t num_prob_levels = requestedProbLevels[i].length();
      if (num_prob_levels > 0){
        s << "Prediction Intervals for ";
        s << resp[i] << '\n';
        s << std::setw(width) <<' '<< " Response Level    Probability Level\n";
        s << std::setw(width) <<' '<< " ----------------- -----------------\n";
        for (size_t j = 0; j < num_prob_levels; ++j){
          alpha = requestedProbLevels[i][j];
          lower_index = floor(alpha/2*(num_concatenated));
          upper_index = num_concatenated - lower_index;
          s << std::setw(width) << ' ' << std::setw(width) 
	    << col_vec1[lower_index] << ' ' << std::setw(width) 
	    << alpha << '\n'
	    << std::setw(width) << ' ' << std::setw(width) 
	    << col_vec1[upper_index] << ' '<< std::setw(width) 
	    << 1-alpha << '\n';
	    //<< std::setw(width) << ' ' <<  "        -----             -----\n";
        }
      }
    }
  }
}

void NonDBayesCalibration::print_results(std::ostream& s)
{
  // Print chain moments
  StringArray combined_labels;
        copy_data(residualModel.continuous_variable_labels(), combined_labels);
  NonDSampling::print_moments(s, chainStats, RealMatrix(), 
      "posterior variable", combined_labels, false); 
  // Print response moments
  StringArray resp_labels = mcmcModel.current_response().function_labels();
  NonDSampling::print_moments(s, fnStats, RealMatrix(), 
      "response function", resp_labels, false); 
  
  // Print credibility and prediction intervals to screen
  int num_filtered = filteredFnVals.numCols();
  RealMatrix filteredFnVals_transpose(filteredFnVals, Teuchos::TRANS);
  RealMatrix predVals_transpose(predVals, Teuchos::TRANS);
  print_intervals_screen(s, filteredFnVals_transpose, 
    			 predVals_transpose, num_filtered);

  // Print posterior stats
  if(posteriorStatsKL)
    print_kl(s);
}

void NonDBayesCalibration::kl_post_prior(RealMatrix& acceptanceChain)
{
 
  // sub-sample posterior chain
  int num_params = numContinuousVars + numHyperparams;
  int num_post_samples = acceptanceChain.numCols();
  int burn_in_post = int(0.2*num_post_samples);
  int burned_in_post = num_post_samples - burn_in_post;
  RealMatrix knn_post_samples;
  RealMatrix prior_dist_samples;
  if (num_post_samples < 18750){ // Aiming for num_filtered = 5000 
    int num_skip = 3;
    int num_filtered = int(burned_in_post/num_skip);
    int num_prior_samples = num_filtered*125;
    knn_post_samples.shape(num_params, num_filtered);
    prior_dist_samples.shape(num_params, num_prior_samples);
    int j = 0;
    int it_cntr = 0;
    for (int i = burn_in_post+1; i < num_post_samples; ++i){
      ++it_cntr;
      if (it_cntr % num_skip == 0){
	RealVector param_vec = Teuchos::getCol(Teuchos::View,
	  			        acceptanceChain, i);
	Teuchos::setCol(param_vec, j, knn_post_samples);
	++j;
      }
    }
  }
  else{
    int num_skip = int(burned_in_post/5000);
    int num_filtered = int(burned_in_post/num_skip);
    int num_prior_samples = num_filtered*125;
    knn_post_samples.shapeUninitialized(num_params, num_filtered);
    prior_dist_samples.shapeUninitialized(num_params, num_prior_samples);
    int j = 0;
    int it_cntr = 0;
    for (int i = burn_in_post; i < num_post_samples; ++i){
      if (it_cntr % num_skip == 0){
	  ++it_cntr;
	  RealVector param_vec = Teuchos::getCol(Teuchos::View,
	    			        acceptanceChain, i);
	  Teuchos::setCol(param_vec, j, knn_post_samples);
	  j++;
      }
    }
  }
  
  // produce matrix of prior samples
  prior_sample_matrix(prior_dist_samples);
  // compute knn kl-div between prior and posterior
  kl_est = knn_kl_div(knn_post_samples, prior_dist_samples, numContinuousVars);
}

void NonDBayesCalibration::prior_sample_matrix(RealMatrix& prior_dist_samples)
{
  // Create matrix containing samples from the prior distribution
  boost::mt19937 rnumGenerator;
  int num_params = prior_dist_samples.numRows(); 
  int num_samples = prior_dist_samples.numCols();
  RealVector vec(num_params);
  rnumGenerator.seed(randomSeed);
  for(int i = 0; i < num_samples; ++i){
    prior_sample(rnumGenerator, vec);
    Teuchos::setCol(vec, i, prior_dist_samples);
  }
}

Real NonDBayesCalibration::knn_kl_div(RealMatrix& distX_samples,
    			 	RealMatrix& distY_samples, size_t dim)
{
  size_t NX = distX_samples.numCols();
  size_t NY = distY_samples.numCols();
  //size_t dim = numContinuousVars; 
  
  // k is recorded for each distance so that if it needs to be adapted
  // (if kNN dist = 0), we can calculate the correction term 
  IntVector k_vec_XY(NX);
  k_vec_XY.putScalar(6); //k default set to 6
  IntVector k_vec_XX(NX);
  k_vec_XX.putScalar(7); //k default set to 6
  			 //1st neighbor is self, so need k+1 for XtoX
  double eps = 0.0; //default ann error
   
  // Copy distX samples into ANN data types
  ANNpointArray dataX;
  dataX = annAllocPts(NX, dim);
  RealVector col(dim);
  for (int i = 0; i < NX; i++){
    col = Teuchos::getCol(Teuchos::View, distX_samples, i);
    for (int j = 0; j < dim; j++){
      dataX[i][j] = col[j];
    }
  } 
  // Copy distY samples into ANN data types
  ANNpointArray dataY;
  dataY = annAllocPts(NY, dim);
  for (int i = 0; i < NY; i++){
    col = Teuchos::getCol(Teuchos::View, distY_samples, i);
    for (int j = 0; j < dim; j++){
      dataY[i][j] = col[j];
    }
  } 
  
  // calculate vector of kNN distances from dist1 to dist2
  RealVector XtoYdistances(NX);
  ann_dist(dataX, dataY, XtoYdistances, NX, NY, dim, k_vec_XY, eps);
  // calculate vector of kNN distances from dist1 to itself
  RealVector XtoXdistances(NX);
  ann_dist(dataX, dataX, XtoXdistances, NX, NX, dim, k_vec_XX, eps);
  
  double log_sum = 0;
  double digamma_sum = 0;
  double rat;
  for (int i = 0; i < NX; i++){
    rat = XtoYdistances[i]/XtoXdistances[i];
    log_sum += log(XtoYdistances[i]/XtoXdistances[i]);
    if (k_vec_XY[i] != (k_vec_XX[i]-1)){ //XtoX: first NN is self
      double psiX = boost::math::digamma(k_vec_XX[i]-1);
      double psiY = boost::math::digamma(k_vec_XY[i]);
      digamma_sum += psiX - psiY;
    }
  }
  Real Dkl_est = 0.0;
  Dkl_est = (double(dim)*log_sum + digamma_sum)/double(NX)
          + log( double(NY)/(double(NX)-1) );

  annDeallocPts( dataX );
  annDeallocPts( dataY );

  return Dkl_est;
}

void NonDBayesCalibration::mutual_info_buildX()
{
  /* Build matrix X, containing samples of the two distributions being
   * considered in the mutual info calculation. Each column has the form
   * X_i = [x1_i x2_i ... xn_i y1_i y2_i ... ym_i]
   */
   
  int num_params = numContinuousVars + numHyperparams;
  int num_samples = 1000;
  boost::mt19937 rnumGenerator;
  RealMatrix Xmatrix;
  Xmatrix.shapeUninitialized(2*num_params, num_samples);
  RealVector vec(num_params);
  RealVector col_vec(2*num_params);
  rnumGenerator.seed(randomSeed);
  for (int i = 0; i < num_samples; ++i){
    prior_sample(rnumGenerator, vec);
    for (int j = 0; j < num_params; ++j){
      col_vec[j] = vec[j];
    }
    prior_sample(rnumGenerator, vec);
    for (int j = 0; j < num_params; ++j){
      col_vec[j+1] = vec[j];
    }
    Teuchos::setCol(col_vec, i, Xmatrix);
  }

  // Test matrix
  /*
  int num_samples = acceptanceChain.numCols();
  RealMatrix Xmatrix;
  Xmatrix.shapeUninitialized(2*num_params, num_samples);
  RealVector vec(num_params);
  RealVector col_vec(2*num_params);
  for (int i = 0; i < num_samples-1; ++i){
    vec = Teuchos::getCol(Teuchos::View, acceptanceChain, i);
    for (int j = 0; j < num_params; ++j){
      col_vec[j] = vec[j]; //offset values by 1
    }
    vec = Teuchos::getCol(Teuchos::View, acceptanceChain, i+1);
    for (int j = 0; j < num_params; ++j){
      col_vec[j+num_params] = vec[j];
    }
    Teuchos::setCol(col_vec, i, Xmatrix);
  }
  // last column
  vec = Teuchos::getCol(Teuchos::View, acceptanceChain, num_samples-1);
  for (int j = 0; j < num_params; ++j){
    col_vec[j] = vec[j]; //offset values by 1
  }
  vec = Teuchos::getCol(Teuchos::View, acceptanceChain, 0);
  for (int j = 0; j < num_params; ++j){
    col_vec[j+num_params] = vec[j];
  }
  Teuchos::setCol(col_vec, num_samples-1, Xmatrix);
  */

  //test_stream << "Xmatrix = " << Xmatrix << '\n';


  Real mutualinfo_est = knn_mutual_info(Xmatrix, num_params, num_params);

}

Real NonDBayesCalibration::knn_mutual_info(RealMatrix& Xmatrix, int dimX,
    int dimY)
{
  //std::ofstream test_stream("kam.txt");
  //test_stream << "Xmatrix = " << Xmatrix << '\n';

  int num_samples = Xmatrix.numCols();
  int dim = dimX + dimY;

  // Cast Xmatrix into ANN data structure
  ANNpointArray dataXY;
  dataXY = annAllocPts(num_samples, dim);
  RealVector col(dim);
  for (int i = 0; i < num_samples; i++){
    col = Teuchos::getCol(Teuchos::View, Xmatrix, i);
    for (int j = 0; j < dim; j++){
      dataXY[i][j] = col[j];
    }
  }

  // Normalize data
  ANNpoint meanXY, stdXY;
  meanXY = annAllocPt(dim); //means
  for (int i = 0; i < num_samples; i++){
    for(int j = 0; j < dim; j++){
      meanXY[j] += dataXY[i][j];
    }
  }
  for (int j = 0; j < dim; j++){
    meanXY[j] = meanXY[j]/double(num_samples);
  }
  stdXY = annAllocPt(dim); //standard deviations
  for (int i = 0; i < num_samples; i++){
    for (int j = 0; j < dim; j++){
      stdXY[j] += pow (dataXY[i][j] - meanXY[j], 2.0);
    }
  }
  for (int j = 0; j < dim; j++){
    stdXY[j] = sqrt( stdXY[j]/(double(num_samples)-1.0) );
  }
  for (int i = 0; i < num_samples; i++){
    for (int j = 0; j < dim; j++){
      dataXY[i][j] = ( dataXY[i][j] - meanXY[j] )/stdXY[j];
    }
  }

  // Get knn-distances for Xmatrix
  RealVector XYdistances(num_samples);
  IntVector k_vec(num_samples);
  int k = 6;
  k_vec.putScalar(k);
  double eps = 0.0;
  ann_dist(dataXY, dataXY, XYdistances, num_samples, num_samples, dim, 
      	   k_vec, eps);
  
  // Build marginals
  ANNpointArray dataX, dataY;
  dataX = annAllocPts(num_samples, dimX);
  dataY = annAllocPts(num_samples, dimY);
  for(int i = 0; i < num_samples; i++){
    for(int j = 0; j < dimX; j++){
      dataX[i][j] = dataXY[i][j];
    }
    for(int j = 0; j < dimY; j++){
      dataY[i][j] = dataXY[i][dimX+j];
    }
  }
  ANNkd_tree* kdTreeX;
  ANNkd_tree* kdTreeY;
  kdTreeX = new ANNkd_tree(dataX, num_samples, dimX);
  kdTreeY = new ANNkd_tree(dataY, num_samples, dimY);
  double marg_sum = 0.0;
  for(int i = 0; i < num_samples; i++){
    int n_x = kdTreeX->annkFRSearch(dataX[i], XYdistances[i], 0, NULL, 
				    NULL, eps);
    int n_y = kdTreeY->annkFRSearch(dataY[i], XYdistances[i], 0, NULL,
				    NULL, eps);
    double psiX = boost::math::digamma(n_x+1);
    double psiY = boost::math::digamma(n_y+1);
    marg_sum += psiX + psiY;
    //test_stream << "i = " << i << ", nx = " << n_x << ", ny = " << n_y << '\n';
    //test_stream << "psiX = " << psiX << '\n';
    //test_stream << "psiY = " << psiY << '\n';
  }
  double psik = boost::math::digamma(k);
  double psiN = boost::math::digamma(num_samples);
  double MI_est = psik - (marg_sum/double(num_samples)) + psiN;
  //test_stream << "psi_k = " << psik << '\n';
  //test_stream << "marg_sum = " << marg_sum << '\n';
  //test_stream << "psiN = " << psiN << '\n';
  //test_stream << "MI_est = " << MI_est << '\n';
  //Cout << "MI_est = " << MI_est << '\n';

  // Dealloc memory
  delete kdTreeX;
  delete kdTreeY;
  annDeallocPts(dataX);
  annDeallocPts(dataY);


  // Compare to dkl
  /*
  double kl_est = knn_kl_div(Xmatrix, Xmatrix);
  test_stream << "KL = " << kl_est << '\n';
  Cout << "KL = " << kl_est << '\n';
  */
  return MI_est;

}

void NonDBayesCalibration::ann_dist(const ANNpointArray matrix1, 
     const ANNpointArray matrix2, RealVector& distances, int NX, int NY, 
     int dim, IntVector& k_vec, double eps)
{

  ANNkd_tree* kdTree;
  kdTree = new ANNkd_tree( matrix2, NY, dim );
  for (unsigned int i = 0; i < NX; ++i){
    int k_i = k_vec[i] ;
    ANNdistArray knn_dist = new ANNdist[k_i+1];
    ANNidxArray knn_ind = new ANNidx[k_i+1];
    //calc min number of distances needed
    kdTree->annkSearch(matrix1[ i ], k_i+1, knn_ind, knn_dist, eps);
    double dist = knn_dist[k_i];
    if (dist == 0.0){
      ANNdistArray knn_dist_i = new ANNdist[NY];
      ANNidxArray knn_ind_i = new ANNidx[NY];
      //calc distances for whole array
      kdTree->annkSearch(matrix1[ i ], NY, knn_ind_i, knn_dist_i, eps); 
      for (unsigned int j = k_i+1; j < NY; ++j){
	if (knn_dist_i[j] > 0.0){
	  dist = knn_dist_i[j];
	  k_vec[i] = j;
	  break;
	}
      }
      delete [] knn_ind_i;
      delete [] knn_dist_i;
    }
    distances[i] = dist;
    delete [] knn_ind;
    delete [] knn_dist;
  }
  delete kdTree;
  annClose();
}

void NonDBayesCalibration::print_kl(std::ostream& s)
{
  s << "Information gained from prior to posterior = " << kl_est;
  s << '\n';
}

} // namespace Dakota<|MERGE_RESOLUTION|>--- conflicted
+++ resolved
@@ -855,16 +855,6 @@
   
   // Calculate +/- 2sigma prediction intervals
   predVals.shapeUninitialized(numFunctions, num_concatenated);
-<<<<<<< HEAD
-  RealMatrix predVals_transpose(predVals, Teuchos::TRANS);
-  if (expData.variance_active()) {
-    compute_prediction_vals(filteredFnVals, predVals, 
-    			    num_filtered, num_exp, num_concatenated);
-    RealMatrix predVals_transpose(predVals, Teuchos::TRANS);
-    RealVector Pred_ave(numFunctions), Pred_stdevs(numFunctions),
-	       Pred_interval_minima(numFunctions), 
-	       Pred_interval_maxima(numFunctions);
-=======
   if (expData.variance_active()) {
     compute_prediction_vals(filteredFnVals, predVals, 
     			    num_filtered, num_exp, num_concatenated);
@@ -872,7 +862,6 @@
 	       Pred_interval_minima(numFunctions), 
 	       Pred_interval_maxima(numFunctions);
     RealMatrix predVals_transpose(predVals, Teuchos::TRANS);
->>>>>>> 99e1bc80
     compute_col_means(predVals_transpose, Pred_ave);
     compute_col_stdevs(predVals_transpose, Pred_ave, Pred_stdevs);
     interval_stream << "2 sigma Prediction Intervals\n";
@@ -1112,10 +1101,7 @@
   }
   // Prediction Intervals
   if (expData.variance_active()) {
-<<<<<<< HEAD
-=======
     RealMatrix predVals_transpose(predVals, Teuchos::TRANS);
->>>>>>> 99e1bc80
     for(int i = 0; i < numFunctions; ++i){
       // Sort function values 
       const RealVector& col_vec1 = Teuchos::getCol(Teuchos::View, 
