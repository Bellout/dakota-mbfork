/*  _______________________________________________________________________

    DAKOTA: Design Analysis Kit for Optimization and Terascale Applications
    Copyright 2014-2020 National Technology & Engineering Solutions of Sandia, LLC (NTESS).
    This software is distributed under the GNU Lesser General Public License.
    For more information, see the README file in the top Dakota directory.
    _______________________________________________________________________ */

#ifndef DAKOTA_SURROGATES_GAUSSIAN_PROCESS_HPP
#define DAKOTA_SURROGATES_GAUSSIAN_PROCESS_HPP

#include "UtilDataScaler.hpp"
#include "SurrogatesPolynomialRegression.hpp"
#include "SurrogatesBase.hpp"

#include <boost/serialization/base_object.hpp>
#include <boost/serialization/vector.hpp>

namespace dakota {

namespace surrogates {

/**
 *  \brief The GaussianProcess constructs a Gaussian Process
 *  regressor surrogate given a matrix of data.
 *
 *  The Gaussian Process (GP) uses an anisotropic
 *  squared exponential kernel with a constant multiplicative
 *  scaling factor. This yields a total of num_features + 1
 *  kernel hyperparameters. These parameters are internally
 *  transformed to a log-space vector (theta) for optimization
 *  and evaluation of the GP. Polynomial trend and nugget
 *  estimation are optional.
 *
 *  The GP's parameters are determined through maximum
 *  likelihood estimation (MLE) via minimization of the negative
 *  marginal log-likelihood function. ROL's implementation of
 *  L-BFGS-B is used to solve the optimization problem, and the
 *  algorithm may be run from multiple random initial guesses
 *  to increase the chance of finding the global minimum.
 *
 *  Once the GP is constructed its mean, standard deviation,
 *  and covariance matrix can be computed for a set of prediction
 *  points. Gradients and Hessians are available.
 */
class GaussianProcess: public Surrogate {

public:

  /* Constructors and destructors */

  /// Constructor that uses defaultConfigOptions and does not build.
  GaussianProcess();

  /**
   * \brief Constructor that sets configOptions but does not build.
   * \param[in] param_list List that overrides entries in defaultConfigOptions.
   */
  GaussianProcess(const Teuchos::ParameterList& param_list);

  /**
   * \brief Constructor for the GaussianProcess that sets configOptions
   *        but does not build the GP.
   *
   * \param[in] param_list_xml_filename A ParameterList file (relative to the location of the
   * Dakota input file) that overrides entries in defaultConfigOptions.
   */
  GaussianProcess(const std::string &param_list_xml_filename);

  /**
   * \brief Constructor for the GaussianProcess that sets configOptions
   *        and builds the GP.
   * \param[in] samples Matrix of data for surrogate construction - (num_samples by num_features)
   * \param[in] response Vector of targets for surrogate construction - (num_samples by num_qoi = 1; only 1 response is supported currently).
   * \param[in] param_list List that overrides entries in defaultConfigOptions
   */
  GaussianProcess(const MatrixXd &samples, const MatrixXd &response,
                  const Teuchos::ParameterList &param_list);

  /**
   * \brief Constructor for the GaussianProcess that sets configOptions
   *        and builds the GP.
   *
   * \param[in] samples Matrix of data for surrogate construction - (num_samples by num_features)
   * \param[in] response Vector of targets for surrogate construction - (num_samples by num_qoi = 1;
   *  only 1 response is supported currently).
   * \param[in] param_list_xml_filename A ParameterList file (relative to the location of the
   *  Dakota input file) that overrides entries in defaultConfigOptions.
   */
  GaussianProcess(const MatrixXd &samples, const MatrixXd &response,
                  const std::string &param_list_xml_filename);

  /// Default destructor
  ~GaussianProcess();

  /* Public utility functions */

  /**
   * \brief Build the GP using specified build data.
   * \param[in] samples Matrix of data for surrogate construction - (num_samples by num_features)
   * \param[in] response Vector of targets for surrogate construction - (num_samples by num_qoi = 1; only 1 response is supported currently).
   */
  void build(const MatrixXd &samples, const MatrixXd &response) override;

  /**
   *  \brief Evaluate the Gaussian Process at a set of prediction points.
   *  \param[in] samples Matrix of prediction points - (num_pts by num_features).
   *  \param[out] approx_values Mean of the Gaussian process at the prediction
   *  points - (num_pts by num_qoi = 1) 
   */
  void value(const MatrixXd &samples, MatrixXd &approx_values) override;

  /**
   *  \brief Evaluate the Gaussian Process at a single prediction point.
   *  \param[in] samples Vector for prediction point - (num_features).
   *  \returns[out] approx_values Mean of the Gaussian process at the prediction point.
   */
  double value(const RowVectorXd &sample) override;

  /**
   *  \brief Evaluate the gradient of the Gaussian process at a set of prediction points.
   *  \param[in] samples Coordinates of the prediction points - (num_pts by num_features).
   *  \param[out] gradient Matrix of gradient vectors at the prediction points - 
   *  (num_pts by num_features).
   *  \param[out] qoi Index of response/QOI for which to compute derivatives
   */
  void gradient(const MatrixXd &samples, MatrixXd &gradient, const int qoi = 0) override;

  /**
   *  \brief Evaluate the Hessian of the Gaussian process at a single point.
   *  \param[in] sample Coordinates of the prediction point - (1 by num_features).
   *  \param[out] hessian Hessian matrix at the prediction point - 
   *  (num_features by num_features).
   *  \param[out] qoi Index of response/QOI for which to compute derivatives
   */
  void hessian(const MatrixXd &sample, MatrixXd &hessian, const int qoi = 0) override;

  /**
   *  \brief Evaluate the variance of the Gaussian Process at a single prediction point.
   *  \param[in] samples Vector for prediction point - (num_features).
   *  \returns[out] approx_values Variance of the Gaussian process at the prediction point.
   */
  double variance(const RowVectorXd &sample);

  /**
   *  \brief Evaluate the negative marginal loglikelihood and its 
   *  gradient.
   *  \param[in] compute_grad Flag for computation of gradient.
   *  \param[in] compute_gram Flag for various Gram matrix calculations.
   *  \param[out] obj_value Value of the objection function.
   *  \param[out] obj_gradient Gradient of the objective function.
   */
  void negative_marginal_log_likelihood(bool compute_grad, bool compute_gram, double &obj_value, VectorXd &obj_gradient);

  /* Get/set functions */

  /**
   *  \brief Get the standard deviations for the set of prediction points
   *  passed to value.
   *  \returns Vector of standard deviations for the prediction points.
   */
  const VectorXd& get_posterior_std_dev() const;

  /**
   *  \brief Get the covariance matrix for the set of prediction points
   *  passed to value.
   *  \returns Covariance matrix for the prediction points.
   */
  const MatrixXd& get_posterior_covariance() const;

  /**
   *  \brief Get the number of optimization variables.
   *  \returns Number of total optimization variables (hyperparameters + trend coefficients + nugget)
   */
  int get_num_opt_variables();

  /**
   *  \brief Get the dimension of the feature space.
   *  \returns numVariables The dimension of the feature space.
   */
  int get_num_variables() const;

  /**
   *  \brief Update the vector of optimization parameters.
   *  \param[in] opt_params Vector of optimization parameter values.
   */
  void set_opt_params(const std::vector<double> &opt_params);


  std::shared_ptr<Surrogate> clone() const override
  { return std::make_shared<GaussianProcess>(configOptions); }

private:
  /* Private utility functions */

  /// Construct and populate the defaultConfigOptions.
  void default_options() override;

  /// Compute squared distances between the scaled build points.
  void compute_build_dists();

  /**
   *  \brief Compute distances between build and prediction points. This includes
   *  build-prediction and prediction-prediction distance matrices.
   *  \param[in] scaled_pred_pts Matrix of scaled prediction points.
   */
  void compute_pred_dists(const MatrixXd &scaled_pred_pts);

  /**
   *  \brief Compute a Gram matrix given a vector of squared distances and
   *  optionally compute its derivatives and/or adds nugget terms.
   *  \param[in] dists2 Vector of squared distance matrices.
   *  \param[in] add_nugget Bool for whether or add nugget terms.
   *  \param[in] compute_derivs Bool for whether or not to compute the 
   *  derivatives of the Gram matrix.
   *  \param[out] gram Gram matrix.
   */
  void compute_gram(const std::vector<MatrixXd> &dists2, bool add_nugget, 
                    bool compute_derivs, MatrixXd &gram);

  /**
   *  \brief Compute the first derivatve of the prediction matrix for a given component.
   *  \param[in] pred_gram Prediction Gram matrix - Rectangular matrix of kernel
   *  evaluations between the surrogate and prediction points.
   *  \param[in] index Specifies the component of the derivative.
   *  \param[out] first_deriv_pred_gram First derivative of the prediction matrix 
   *  for a given component.
   */
  void compute_first_deriv_pred_gram(const MatrixXd &pred_gram, const int index,
                                     MatrixXd &first_deriv_pred_gram);

  /**
   *  \brief Compute the second derivatve of the prediction matrix for a pair of components.
   *  \param[in] pred_gram Prediction Gram matrix - Rectangular matrix of kernel evaluations 
   *  between the surrogate and prediction points.
   *  \param[in] index_i Specifies the first component of the second derivative.
   *  \param[in] index_j Specifies the second component of the second derivative.
   *  \param[out] second_deriv_pred_gram Second derivative of the prediction 
   *  matrix for a pair of components.
   */
  void compute_second_deriv_pred_gram(const MatrixXd &pred_gram,
                                      const int index_i, const int index_j,
                                      MatrixXd &second_deriv_pred_gram);

  /**
   *  \brief Randomly generate initial guesses for the optimization routine.
   *  \param[in] sigma_bounds Bounds for the scaling hyperparameter (sigma).
   *  \param[in] length_scale_bounds Bounds for the length scales for each feature (l).
   *  \param[in] nugget_bounds Bounds for the nugget term.
   *  \param[in] num_restarts Number of restarts for the optimizer.
   *  \param[out] initial_guesses Matrix of initial guesses.
  */
  void generate_initial_guesses(const VectorXd &sigma_bounds,
                                const MatrixXd &length_scale_bounds,
                                const VectorXd &nugget_bounds,
                                const int num_restarts,
                                MatrixXd &initial_guesses);

  /**
   *  \brief Set the default optimization parameters for ROL for GP hyperparameter
   *  estimation.
   *  \param[in] rol_params RCP to a Teuchos::ParameterList of ROL's options.
   */
  void setup_default_optimization_params(Teuchos::RCP<Teuchos::ParameterList> rol_params);

  /* Private member variables */

  /// Small constant added to the diagonal of the Gram matrix to avoid ill-conditioning.
  double fixedNuggetValue;

  /// Identity matrix for the build points space.
  MatrixXd eyeMatrix;

  /// Basis matrix for the sample points in polynomial regression.
  MatrixXd basisMatrix;

  /// Target values for the surrogate dataset.
  MatrixXd targetValues;

  /// The scaled build points for the surrogate dataset.
  MatrixXd scaledBuildPoints;

  /// Vector of log-space hyperparameters.
  VectorXd thetaValues;

  /// Vector of polynomial coefficients.
  VectorXd betaValues;

  /// Estimated nugget term.
  double estimatedNuggetValue;

  /// Vector of best hyperparameters from MLE with restarts.
  VectorXd bestThetaValues;

  /// Vector of best polynomial coefficients from MLE with restarts.
  VectorXd bestBetaValues;

  /// Best estimated nugget value from MLE with restarts.
  double bestEstimatedNuggetValue;

  /// Final objective function values for each optimization run.
  VectorXd objectiveFunctionHistory;

  /// Gram matrix for the build points
  MatrixXd GramMatrix;

  /// Difference between target values and trend predictions.
  VectorXd trendTargetResidual;

  /// Cholesky solve for Gram matrix with trendTargetResidual rhs.
  VectorXd GramResidualSolution;

  /// Derivatives of the Gram matrix w.r.t. the hyperparameters.
  std::vector<MatrixXd> GramMatrixDerivs;

  /// Squared component-wise distances between points in the surrogate dataset.
  std::vector<MatrixXd> cwiseDists2;

  /// Component-wise distances between prediction and build points.
  std::vector<MatrixXd> cwiseMixedDists;

  /// Squared component-wise distances between prediction and build points.
  std::vector<MatrixXd> cwiseMixedDists2;

  /// Component-wise distances between prediction points.
  std::vector<MatrixXd> cwisePredDists2;

  /// Pivoted Cholesky factorization.
  Eigen::LDLT<MatrixXd> CholFact;

  /// Flag for recomputation of the best Cholesky factorization.
  bool hasBestCholFact;

  /// Evaluation points for the previous value call
  MatrixXd previousSamples;

  /// GP mean at evaluation points for the previous value call
  MatrixXd previousValues;

  /// Posterior covariance matrix for prediction points.
  MatrixXd posteriorCov;

  /// Vector of posterior standard deviation at prediction points.
  VectorXd posteriorStdDev;

  /// PolynomialRegression for trend function.
  std::shared_ptr<PolynomialRegression> polyRegression;

  /// Large constant for polynomial coefficients upper/lower bounds.
  const double betaBound = 1.0e20;

  /// Bool for polynomial trend (i.e. semi-parametric GP) estimation.
  bool estimateTrend;

  /// Number of terms in polynomial trend.
  int numPolyTerms = 0;

  /// Number of terms for the (estimated) nugget parameter.
  int numNuggetTerms = 0;

  /// Bool for nugget estimation.
  bool estimateNugget;

  /// Final objective function value.
  double bestObjFunValue = std::numeric_limits<double>::max();

  /// Numerical constant -- needed for negative marginal log-likelihood.
  const double PI = 3.14159265358979323846;

private:

  /// Allow serializers access to private class data
  friend class boost::serialization::access;
  /// Serializer for save/load
  template<class Archive>
  void serialize(Archive& archive, const unsigned int version);

}; // class GaussianProcess


template<class Archive>
void GaussianProcess::serialize(Archive& archive, const unsigned int version)
{
  archive & boost::serialization::base_object<Surrogate>(*this);

  // BMA: Initial cut is aggressive, serializing most members
  archive & cwiseDists2;
  archive & thetaValues;
  archive & fixedNuggetValue;
  archive & estimateNugget;
  archive & estimatedNuggetValue;
  archive & estimateTrend;
  archive & scaledBuildPoints;
  archive & targetValues;
  archive & basisMatrix;
  archive & betaValues;
  // BMA TODO: leaving this as shared_ptr pending discussion as it seems natural
<<<<<<< HEAD
  // BMA NOTE: If serializing through shared_ptr, wouldn't have to
  // trap the nullptr case here...
  if (estimateTrend) {
    if (Archive::is_loading::value)
      polyRegression.reset(new PolynomialRegression());
    archive & *polyRegression;
  }
=======
  if (Archive::is_loading::value)
    polyRegression.reset(new PolynomialRegression());
  archive & *polyRegression;
  // DTS: Set false so that the Cholesky factorization is recomputed after load
  hasBestCholFact = false;
  archive & hasBestCholFact;
>>>>>>> ddace817
}

}  // namespace surrogates
}  // namespace dakota


#endif  // include guard<|MERGE_RESOLUTION|>--- conflicted
+++ resolved
@@ -395,7 +395,6 @@
   archive & basisMatrix;
   archive & betaValues;
   // BMA TODO: leaving this as shared_ptr pending discussion as it seems natural
-<<<<<<< HEAD
   // BMA NOTE: If serializing through shared_ptr, wouldn't have to
   // trap the nullptr case here...
   if (estimateTrend) {
@@ -403,14 +402,9 @@
       polyRegression.reset(new PolynomialRegression());
     archive & *polyRegression;
   }
-=======
-  if (Archive::is_loading::value)
-    polyRegression.reset(new PolynomialRegression());
-  archive & *polyRegression;
   // DTS: Set false so that the Cholesky factorization is recomputed after load
   hasBestCholFact = false;
   archive & hasBestCholFact;
->>>>>>> ddace817
 }
 
 }  // namespace surrogates
