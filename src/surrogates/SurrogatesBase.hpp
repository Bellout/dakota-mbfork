/*  _______________________________________________________________________

    DAKOTA: Design Analysis Kit for Optimization and Terascale Applications
    Copyright 2014-2020 National Technology & Engineering Solutions of Sandia, LLC (NTESS).
    This software is distributed under the GNU Lesser General Public License.
    For more information, see the README file in the top Dakota directory.
    _______________________________________________________________________ */

#ifndef DAKOTA_SURROGATES_BASE_HPP
#define DAKOTA_SURROGATES_BASE_HPP

#include "UtilDataScaler.hpp"
#include "util_data_types.hpp"

#include <boost/serialization/serialization.hpp>
#include <boost/serialization/assume_abstract.hpp>

#include <boost/archive/text_oarchive.hpp>
#include <boost/archive/text_iarchive.hpp>
#include <boost/archive/binary_oarchive.hpp>
#include <boost/archive/binary_iarchive.hpp>
#include <fstream>


namespace dakota {
namespace surrogates {

/**
 *  \brief Parent class for surrogate models.
 *
 *  The Surrogate class defines the API for surrogate models
 *  contained in the Dakota surrogates module.
 *
 *  Pure virtual functions include build, value, and
 *  default_options. Gradient and Hessian methods are optional.
 *
 *  Configuration options for a surrogate are set through the
 *  use of a Teuchos ParameterList named configOptions.
 */
class Surrogate {

public:

  /// Constructor that uses defaultConfigOptions and does not build.
  Surrogate();

  /**
   * \brief Constructor that sets configOptions but does not build.
   * \param[in] param_list List that overrides entries in defaultConfigOptions.
   */
  Surrogate(const Teuchos::ParameterList& param_list);

  /**
   * \brief Constructor for the Surrogate that sets configOptions
   *        and builds the GP.
   * \param[in] samples Matrix of data for surrogate construction - (num_samples by num_features)
   * \param[in] response Vector of targets for surrogate construction - (num_samples by num_qoi = 1; only 1 response is supported currently).
   * \param[in] param_list List that overrides entries in defaultConfigOptions
   */
  Surrogate(const MatrixXd &samples, const MatrixXd &response,
            const Teuchos::ParameterList &param_list);

  /// Default destructor.
  virtual ~Surrogate();

  /**
   * \brief Build the Surrogate using specified build data.
   *
   * \param[in] samples Matrix of data for surrogate construction - (num_samples by num_features)
   * \param[in] response Vector of responses/targets for surrogate construction - (num_samples by num_qoi)
   */
  virtual void build(const MatrixXd &samples, const MatrixXd &response) = 0;

  /**
   *  \brief Evaluate the Surrogate at a set of prediction points.
   *  \param[in] samples Matrix of prediction points - (num_pts by num_features).
   *  \param[out] value Values of the Surrogate at the prediction
   *  points - (num_pts by num_qoi) 
   */
  virtual void value(const MatrixXd &samples, MatrixXd &value) = 0;

  /* Motivation for this call is pybind11 */
  virtual MatrixXd value(const MatrixXd &samples) ;

  /**
   *  \brief Evaluate the Surrogate at a set of prediction points.
   *  \param[in] samples Matrix of prediction points - (num_pts by num_features).
   *  \param[in] qoi Index for surrogate QoI.
   *  \returns value Values of the Surrogate at the prediction
   *  points - (num_pts).
   */
  virtual VectorXd value(const MatrixXd &samples, const int qoi) = 0;

  /**
   *  \brief Evaluate the Surrogate at a set of prediction points for QoI index 0.
   *  \param[in] samples Vector of prediction points - (num_features).
   *  \returns VectorXd Values of the Surrogate at the prediction points.
   */
<<<<<<< HEAD
  virtual double value1(const RowVectorXd &sample) = 0;
=======
  VectorXd value(const MatrixXd &samples) {return value(samples, 0);}
>>>>>>> 668c9db5

  /**
   *  \brief Evaluate the gradient of the Surrogate at a set of prediction points.
   *  \param[in] samples Coordinates of the prediction points - (num_pts by num_features).
   *  \param[out] gradient Matrix of gradient vectors at the prediction points - 
   *  (num_pts by num_features).
   *  \param[in] qoi Index of the quantity of interest for gradient evaluation - 
   *  0 for scalar-valued surrogates.
   *
   */
  virtual void gradient(const MatrixXd &samples, MatrixXd &gradient, int qoi);

  /* Motivation for this call is pybind11 */
  virtual MatrixXd gradient(const MatrixXd &samples, int qoi);

  /**
   *  \brief Evaluate the Hessian of the Surrogate at a single point.
   *  \param[in] samples Coordinates of the prediction point - (1 by num_features).
   *  \param[out] hessian Hessian matrix at the prediction point - 
   *  (num_features by num_features).
   *  \param[in] qoi Index of the quantity of interest for Hessian evaluation - 
   *  0 for scalar-valued surrogates.
   */
  virtual void hessian(const MatrixXd &sample, MatrixXd &hessian, int qoi);

  /* Motivation for this call is pybind11 */
  virtual MatrixXd hessian(const MatrixXd &sample, int qoi);

  /**
   *  \brief Set the Surrogate's configOptions.
   *  \param[in] options ParameterList of configuration options.
   */
  void set_options(const ParameterList &options);

  /**
   *  \brief Get the Surrogate's configOptions.
   *  \param[out] options ParameterList of configuration options.
   */
  void get_options(ParameterList &options);

  /// Initialize the Surrogate's defaultConfigOptions.
  virtual void default_options() = 0;

  /// DataScaler class for a Surrogate's build samples.
  util::DataScaler dataScaler;

  /// serialize Surrogate (derived type only) to file
  template<typename DerivedSurr>
  static void save(const DerivedSurr& surr_out, const std::string& outfile,
		   const bool binary);

  /// serialize Surrogate (derived type only) from file
  template<typename DerivedSurr>
  static void load(const std::string& infile, const bool binary,
		   DerivedSurr& surr_in);

  /// Evalute metrics at specified points (within surrogates)
  VectorXd evaluate_metrics(const StringArray &mnames,
                            const MatrixXd &points,
                            const MatrixXd &ref_values);

  /// Evalute metrics at specified points (from Dakota)
  RealMatrix evaluate_metrics(const StringArray &mnames,
                              const RealMatrix &points,
                              const RealMatrix &ref_values);

  /// Perform K-folds cross-validation (within surrogates)
  VectorXd cross_validate(const MatrixXd &samples,
    const MatrixXd &response, const StringArray &mnames,
    const int num_folds = 5, const int seed = 20);

  /// Perform K-folds cross-validation (from Dakota)
  RealMatrix cross_validate(const RealMatrix &samples,
    const RealMatrix &response, const StringArray &mnames,
    const int num_folds = 5, const int seed = 20);

protected:
  /// Number of samples in the Surrogate's build samples.
  int numSamples;
  /// Number of features/variables in the Surrogate's build samples.
  int numVariables;
  /**
   *  \brief Number of quantities of interest predicted by the surrogate. For 
   *  scaler-valued surrogates numQOI = 1.
   */
  int numQOI;
  /// Default Key/value options to configure the surrogate.
  ParameterList defaultConfigOptions;
  /// Key/value options to configure the surrogate - will override defaultConfigOptions.
  ParameterList configOptions;

  // BMA: Could instead use virtual copy constructor idiom
  /// clone derived Surrogate class for use in cross-validation
  virtual std::shared_ptr<Surrogate> clone() const = 0;


private:

  /// Allow serializers access to private class data
  friend class boost::serialization::access;
  /// Serializer for base class data (call from dervied with base_object)
  template<class Archive>
  void serialize(Archive& archive, const unsigned int version);

};


template<typename DerivedSurr>
void Surrogate::save(const DerivedSurr& surr_out, const std::string& outfile,
		     const bool binary)
{
  if (binary) {
    std::ofstream model_ostream(outfile, std::ios::out|std::ios::binary);
    if (!model_ostream.good())
      throw std::runtime_error("Failure opening model file '" + outfile +
			       "' for binary save.");

    boost::archive::binary_oarchive output_archive(model_ostream);
    output_archive << surr_out;
    std::cout << "Model saved to binary file '" << outfile << "'."
	      << std::endl;
  }
  else {
    std::ofstream model_ostream(outfile, std::ios::out);
    if (!model_ostream.good())
      throw std::runtime_error("Failure opening model file '" + outfile +
			       "' for save.");
    boost::archive::text_oarchive output_archive(model_ostream);
    output_archive << surr_out;
    std::cout << "Model saved to text file '" << outfile << "'."
	      << std::endl;
  }
}


template<typename DerivedSurr>
void Surrogate::load(const std::string& infile, const bool binary,
		     DerivedSurr& surr_in)
{
  if (binary) {
    std::ifstream model_istream(infile, std::ios::in|std::ios::binary);
    if (!model_istream.good())
      throw std::string("Failure opening model file for load.");

    boost::archive::binary_iarchive input_archive(model_istream);
    input_archive >> surr_in;
    std::cout << "Model loaded from binary file '" << infile << "'."
	      << std::endl;
  }
  else {
    std::ifstream model_istream(infile, std::ios::in);
    if (!model_istream.good())
      throw std::string("Failure opening model file for load.");

    boost::archive::text_iarchive input_archive(model_istream);
    input_archive >> surr_in;
    std::cout << "Model loaded from text file." << std::endl;
  }
}


template<class Archive>
void Surrogate::serialize(Archive& archive, const unsigned int version)
{
  // For future extension such as archiving final config options (will
  // require writing a serializer that maps to ParameterList
  // serialization)
  archive & dataScaler;
  archive & numSamples;
  archive & numVariables;
  //archive & configOptions;
}

} // namespace surrogates
} // namespace dakota


BOOST_SERIALIZATION_ASSUME_ABSTRACT(dakota::surrogates::Surrogate)

#endif // include guard<|MERGE_RESOLUTION|>--- conflicted
+++ resolved
@@ -79,9 +79,6 @@
    */
   virtual void value(const MatrixXd &samples, MatrixXd &value) = 0;
 
-  /* Motivation for this call is pybind11 */
-  virtual MatrixXd value(const MatrixXd &samples) ;
-
   /**
    *  \brief Evaluate the Surrogate at a set of prediction points.
    *  \param[in] samples Matrix of prediction points - (num_pts by num_features).
@@ -96,11 +93,7 @@
    *  \param[in] samples Vector of prediction points - (num_features).
    *  \returns VectorXd Values of the Surrogate at the prediction points.
    */
-<<<<<<< HEAD
-  virtual double value1(const RowVectorXd &sample) = 0;
-=======
   VectorXd value(const MatrixXd &samples) {return value(samples, 0);}
->>>>>>> 668c9db5
 
   /**
    *  \brief Evaluate the gradient of the Surrogate at a set of prediction points.
