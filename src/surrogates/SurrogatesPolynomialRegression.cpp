--- conflicted
+++ resolved
@@ -130,11 +130,7 @@
   approx_values = (approx_values.array() + polynomialIntercept).matrix();
 }
 
-<<<<<<< HEAD
-double PolynomialRegression::value1(const RowVectorXd &eval_point) {
-=======
 VectorXd PolynomialRegression::value(const MatrixXd &eval_points, const int qoi) {
->>>>>>> 668c9db5
 
   /* Surrogate models don't yet support multiple responses */
   silence_unused_args(qoi);
