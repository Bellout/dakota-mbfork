--- conflicted
+++ resolved
@@ -285,15 +285,9 @@
       size_t sm_adsv_offset = find_index(submodel_a_ds_types, curr_ds_type);
       if (sm_adsv_offset == _NPOS) {
 	Cerr << "\nError: active discrete string variable type '"
-<<<<<<< HEAD
 	     << curr_ds_type << "' could not be matched within all sub-model "
 	     << "discrete string variable types." << std::endl;
 	abort_handler(MODEL_ERROR);
-=======
-	     << curr_ds_type << "' could not be matched within all sub-model"
-	     << " discrete string variable types." << std::endl;
-	abort_handler(-1);
->>>>>>> 8a1dd2fb
       }
       // For multiple types, sm_adsv_cntr must be reset to 0 at the type change
       if (curr_ds_type != prev_ds_type) {
@@ -761,10 +755,6 @@
 	   << primary_resp_coeffs.length() << ") not evenly divisible"
 	   << "\n       by number of sub-iterator final results functions ("
 	   << numSubIterFns << ") in NestedModel initialization." << std::endl;
-<<<<<<< HEAD
-      abort_handler(MODEL_ERROR);
-=======
-
       Cerr << "\nInfo: The primary_response_mapping must have between 1 and "
 	   << num_mapped_pri
 	   << " (number of nested model primary response functions) row(s).\n"
@@ -774,9 +764,9 @@
 	Cerr << "Info: Sub-method returns these results:\n"
 	     << subIterator.response_results().function_labels() << "\n";
       else
-	Cerr << "Info: Re-run with 'output verbose' to list the sub-method results.\n";
-      abort_handler(-1);
->>>>>>> 8a1dd2fb
+	Cerr << "Info: Re-run with 'output verbose' to list the sub-method "
+	     << "results.\n";
+      abort_handler(MODEL_ERROR);
     }
     copy_data(primary_resp_coeffs, primaryRespCoeffs, 0, (int)numSubIterFns);
     subIterMappedPri = primaryRespCoeffs.numRows();
@@ -789,10 +779,6 @@
 	   << secondary_resp_coeffs.length() << ") not evenly divisible"
 	   << "\n       by number of sub-iterator final results functions ("
 	   << numSubIterFns << ") in NestedModel initialization." << std::endl;
-<<<<<<< HEAD
-      abort_handler(MODEL_ERROR);
-=======
-
       Cerr << "\nInfo: The secondary_response_mapping must have "
 	   << numSubIterMappedIneqCon + numSubIterMappedEqCon 
 	   << " (number of nested model secondary response functions, less any "
@@ -803,11 +789,11 @@
 	Cerr << "Info: Sub-method returns these results:\n"
 	     << subIterator.response_results().function_labels() << "\n";
       else
-	Cerr << "Info: Re-run with 'output verbose' to list the sub-method results.\n";
-      abort_handler(-1);
->>>>>>> 8a1dd2fb
-    }
-    copy_data(secondary_resp_coeffs, secondaryRespCoeffs, 0, (int)numSubIterFns);
+	Cerr << "Info: Re-run with 'output verbose' to list the sub-method "
+	     << "results.\n";
+      abort_handler(MODEL_ERROR);
+    }
+    copy_data(secondary_resp_coeffs, secondaryRespCoeffs, 0,(int)numSubIterFns);
     subIterMappedSec = secondaryRespCoeffs.numRows();
   }
 }
@@ -1659,13 +1645,8 @@
     Cerr << "\nError: mismatch is ASV lengths in NestedModel::set_mapping()."
 	 << "\n       expected " << mapped_asv.size() << " total, received "
 	 << num_mapped_primary << " primary plus " << num_opt_interf_con +
-<<<<<<< HEAD
-            num_sub_iter_mapped_con << " secondary." << std::endl;
+            subIterMappedSec << " secondary." << std::endl;
     abort_handler(MODEL_ERROR);
-=======
-            subIterMappedSec << " secondary." << std::endl;
-    abort_handler(-1);
->>>>>>> 8a1dd2fb
   }
 
   // sub_iterator_asv:
