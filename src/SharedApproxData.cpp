/*  _______________________________________________________________________

    DAKOTA: Design Analysis Kit for Optimization and Terascale Applications
    Copyright 2014-2020 National Technology & Engineering Solutions of Sandia, LLC (NTESS).
    This software is distributed under the GNU Lesser General Public License.
    For more information, see the README file in the top Dakota directory.
    _______________________________________________________________________ */

//- Class:        SharedApproxData
//- Description:  Class implementation of base class for approximations
//-               
//- Owner:        Mike Eldred, Sandia National Laboratories

#include "SharedApproxData.hpp"
#include "ProblemDescDB.hpp"
#include "SharedPecosApproxData.hpp"
#ifdef HAVE_C3
#include "SharedC3ApproxData.hpp"
#endif
#ifdef HAVE_SURFPACK
#include "SharedSurfpackApproxData.hpp"
#endif // HAVE_SURFPACK
#include "DiscrepancyCalculator.hpp"

//#define DEBUG


namespace Dakota {

/** This constructor is the one which must build the base class data
    for all derived classes.  get_shared_data() instantiates a derived
    class letter and the derived constructor selects this base class
    constructor in its initialization list (to avoid recursion in the
    base class constructor calling get_shared_data() again).  Since the
    letter IS the representation, its rep pointer is set to NULL (an
    uninitialized pointer causes problems in ~SharedApproxData). */
SharedApproxData::
SharedApproxData(BaseConstructor, ProblemDescDB& problem_db, size_t num_vars):
  // See base constructor in DakotaIterator.cpp for full discussion of output
  // verbosity.  For approximations, verbose adds quad poly coeff reporting.
  numVars(num_vars), approxType(problem_db.get_string("model.surrogate.type")),
  buildDataOrder(1), outputLevel(problem_db.get_short("method.output")),
  modelExportPrefix(
    problem_db.get_string("model.surrogate.model_export_prefix")),
  modelExportFormat(
    problem_db.get_ushort("model.surrogate.model_export_format"))
{
  // increment the buildDataOrder based on derivative usage and response
  // gradient/Hessian specifications and approximation type support.  The
  // converse of enforcing minimal data requirements (e.g., TANA) is
  // enforced in the derived classes.
  bool global_approx = strbegins(approxType, "global_"),
    use_derivs = problem_db.get_bool("model.surrogate.derivative_usage");
  buildDataOrder = 1;
  if ( !global_approx || (global_approx && use_derivs) ) {

    // retrieve actual_model_pointer specification and set the DB
    const String& actual_model_ptr
      = problem_db.get_string("model.surrogate.actual_model_pointer");
    size_t model_index = problem_db.get_db_model_node(); // for restoration
    problem_db.set_db_model_nodes(actual_model_ptr);

    if (problem_db.get_string("responses.gradient_type") != "none") {
      if (!global_approx || approxType == "global_polynomial"      ||
	  approxType == "global_regression_orthogonal_polynomial"  ||
#ifdef ALLOW_GLOBAL_HERMITE_INTERPOLATION
	  strends(approxType, "_interpolation_polynomial")         ||
#else
	  approxType == "piecewise_nodal_interpolation_polynomial" ||
	  approxType == "piecewise_hierarchical_interpolation_polynomial" ||
#endif
	  approxType == "global_kriging")
	buildDataOrder |= 2;
      else
	Cerr << "Warning: use_derivatives is not currently supported by "
	     << approxType << " for gradient incorporation.\n\n";
    }
    if (problem_db.get_string("responses.hessian_type")  != "none") {
      if (approxType == "local_taylor" || approxType == "global_polynomial")
	buildDataOrder |= 4;
      else
	Cerr << "Warning: use_derivatives is not currently supported by "
	     << approxType << " for Hessian incorporation.\n\n";
    }

    // restore the specification
    problem_db.set_db_model_nodes(model_index);
  }

  // initialize sequence of one empty key for Approximation::approxData
  approxDataKeys.resize(1);
}


/** This constructor is the one which must build the base class data
    for all derived classes.  get_shared_data() instantiates a derived
    class letter and the derived constructor selects this base class
    constructor in its initialization list (to avoid recursion in the
    base class constructor calling get_shared_data() again).  Since the
    letter IS the representation, its rep pointer is set to NULL (an
    uninitialized pointer causes problems in ~SharedApproxData). */
SharedApproxData::
SharedApproxData(NoDBBaseConstructor, const String& approx_type,
		 size_t num_vars, short data_order, short output_level):
  numVars(num_vars), approxType(approx_type), outputLevel(output_level),
  modelExportFormat(NO_MODEL_FORMAT), modelExportPrefix("")
{
  bool global_approx = strbegins(approxType, "global_");
  buildDataOrder = 1;
  if (data_order & 2) {
    if (!global_approx || approxType == "global_polynomial"      ||
        approxType == "global_regression_orthogonal_polynomial"  ||
#ifdef ALLOW_GLOBAL_HERMITE_INTERPOLATION
	strends(approxType, "_interpolation_polynomial")         ||
#else
	approxType == "piecewise_nodal_interpolation_polynomial" ||
	approxType == "piecewise_hierarchical_interpolation_polynomial" ||
#endif
	approxType == "global_kriging")
      buildDataOrder |= 2;
    else
      Cerr << "Warning: use_derivatives is not currently supported by "
	   << approxType << " for gradient incorporation.\n\n";
  }
  if (data_order & 4) {
    if (approxType == "local_taylor" || approxType == "global_polynomial")
      buildDataOrder |= 4;
    else
      Cerr << "Warning: use_derivatives is not currently supported by "
	   << approxType << " for Hessian incorporation.\n\n";
  }

  // initialize sequence of one empty key for first Approximation::approxData
  approxDataKeys.resize(1);
}


/** For the default constructor, dataRep is NULL. */
SharedApproxData::SharedApproxData() //:
  //buildDataOrder(1), outputLevel(NORMAL_OUTPUT),
  //modelExportFormat(NO_MODEL_FORMAT), modelExportPrefix(""),
{ /* empty ctor */}


/** Envelope constructor only needs to extract enough data to properly
    execute get_shared_data, since SharedApproxData(BaseConstructor, problem_db)
    builds the actual base class data for the derived approximations. */
SharedApproxData::SharedApproxData(ProblemDescDB& problem_db, size_t num_vars):
  // Set the rep pointer to the appropriate derived type
  dataRep(get_shared_data(problem_db, num_vars))
{
  if ( !dataRep ) // bad type or insufficient memory
    abort_handler(APPROX_ERROR);
}


/** Used only by the envelope constructor to initialize dataRep to the 
    appropriate derived type. */
std::shared_ptr<SharedApproxData> SharedApproxData::
get_shared_data(ProblemDescDB& problem_db, size_t num_vars)
{
  const String& approx_type = problem_db.get_string("model.surrogate.type");
  //if (approx_type == "local_taylor")
  //  return new SharedTaylorApproxData(problem_db, num_vars);
  //else if (approx_type == "multipoint_tana")
  //  return new SharedTANA3ApproxData(problem_db, num_vars);
  if (strends(approx_type, "_orthogonal_polynomial") ||
      strends(approx_type, "_interpolation_polynomial"))
    return std::make_shared<SharedPecosApproxData>(problem_db, num_vars);
#ifdef HAVE_C3
  else if (approx_type == "global_function_train")
    return std::make_shared<SharedC3ApproxData>(problem_db, num_vars);
#endif
  //else if (approx_type == "global_gaussian")
  //  return new SharedGaussProcApproxData(problem_db, num_vars);
#ifdef HAVE_SURFPACK
  else if (approx_type == "global_polynomial"     ||
	   approx_type == "global_kriging"        ||
	   approx_type == "global_neural_network" || // TO DO: Two ANN's ?
	   approx_type == "global_radial_basis"   ||
	   approx_type == "global_mars"           ||
<<<<<<< HEAD
	   approx_type == "global_moving_least_squares" ||
	   // Overloading use of SharedSurfpackApproxData for now:
	   approx_type == "global_exp_gauss_proc" ||
	   approx_type == "global_exp_poly")
    return new SharedSurfpackApproxData(problem_db, num_vars);
=======
	   approx_type == "global_moving_least_squares")
    return std::make_shared<SharedSurfpackApproxData>(problem_db, num_vars);
>>>>>>> ec8d7cac
#endif // HAVE_SURFPACK
  else {
    //Cerr << "Error: SharedApproxData type " << approx_type
    //     << " not available." << std::endl;
    //return NULL;
    return std::shared_ptr<SharedApproxData>
      (new SharedApproxData(BaseConstructor(), problem_db, num_vars));
  }
}


/** This is the alternate envelope constructor for instantiations on
    the fly.  Since it does not have access to problem_db, it utilizes
    the NoDBBaseConstructor constructor chain. */
SharedApproxData::
SharedApproxData(const String& approx_type, const UShortArray& approx_order,
		 size_t num_vars, short data_order, short output_level):
  // Set the rep pointer to the appropriate derived type
  dataRep(get_shared_data(approx_type, approx_order, num_vars,
			  data_order, output_level))
{
  if ( !dataRep ) // bad type or insufficient memory
    abort_handler(APPROX_ERROR);
}


/** Used only by the envelope constructor to initialize dataRep to the 
    appropriate derived type. */
std::shared_ptr<SharedApproxData> SharedApproxData::
get_shared_data(const String& approx_type, const UShortArray& approx_order, 
		size_t num_vars, short data_order, short output_level)
{
  //if (approx_type == "local_taylor")
  //  approx = new SharedTaylorApproxData(num_vars, data_order, output_level);
  //else if (approx_type == "multipoint_tana")
  //  approx = new SharedTANA3ApproxData(num_vars, data_order, output_level);
  if (strends(approx_type, "_orthogonal_polynomial") ||
      strends(approx_type, "_interpolation_polynomial"))
    return std::make_shared<SharedPecosApproxData>
      (approx_type, approx_order, num_vars, data_order, output_level);
#ifdef HAVE_C3
  else if (approx_type == "global_function_train")
    return std::make_shared<SharedC3ApproxData>
      (approx_type, approx_order, num_vars, data_order, output_level);
#endif
  //else if (approx_type == "global_gaussian")
  //  approx = new SharedGaussProcApproxData(num_vars, data_order,output_level);
#ifdef HAVE_SURFPACK
  else if (approx_type == "global_polynomial"     ||
	   approx_type == "global_kriging"        ||
	   approx_type == "global_neural_network" || // TO DO: Two ANN's ?
	   approx_type == "global_radial_basis"   ||
	   approx_type == "global_mars"           ||
	   approx_type == "global_moving_least_squares" ||
       approx_type == "global_voronoi_surrogate"
           )
    return std::make_shared<SharedSurfpackApproxData>
      (approx_type, approx_order, num_vars, data_order, output_level);
#endif // HAVE_SURFPACK
  else {
    //Cerr << "Error: ApproxData type " << approx_type << " not available."
    //     << std::endl;
    //approx = NULL;
    return std::shared_ptr<SharedApproxData>
      (new SharedApproxData(NoDBBaseConstructor(), approx_type, num_vars,
			    data_order, output_level));
  }
  return std::shared_ptr<SharedApproxData>();
}


/** Copy constructor manages sharing of dataRep. */
SharedApproxData::SharedApproxData(const SharedApproxData& shared_data):
  dataRep(shared_data.dataRep)
{ /* empty ctor */ }


SharedApproxData SharedApproxData::
operator=(const SharedApproxData& shared_data)
{
  dataRep = shared_data.dataRep;
  return *this; // calls copy constructor since returned by value
}


SharedApproxData::~SharedApproxData()
{ /* empty dtor */ }


void SharedApproxData::active_model_key(const UShortArray& key)
{
  // approxDataKeys are organized in a 2D array: {truth,surrogate,combined} keys
  // > AGGREGATED_MODELS uses {HF,LF} order, as does ApproxInterface::*_add()
  // > When managing distinct sets of paired truth,surrogate data (e.g., one set
  //   of data for Q_l - Q_lm1 and another for Q_lm1 - Q_lm2, it is important to
  //   identify the lm1 data with a specific pairing --> data group index
  //   pre-pend in {truth,surrogate,combined} keys.

  if (dataRep) dataRep->active_model_key(key);
  else {
    // update activeKey
    activeKey = key;
    // update approxDataKeys
    if (Pecos::DiscrepancyCalculator::aggregated_key(key)) {
      UShortArray hf_key, lf_key;
      Pecos::DiscrepancyCalculator::extract_keys(key, hf_key, lf_key);
      if (discrepancy_type()) { // Pecos::{DISTINCT,RECURSIVE}_DISCREP
	approxDataKeys.resize(3); // 3 keys: HF, LF, aggregate
	approxDataKeys[2] = key;
      }
      // data from HF,LF with no discrepancy combination: this case is not
      // currently used, but approxDataKeys logic would be to enumerate these
      // two keys without a third key (no corresponding discrepancy to process)
      else
	approxDataKeys.resize(2); // 2 keys: HF, LF (no aggregation defined)
      approxDataKeys[0] = hf_key;
      approxDataKeys[1] = lf_key;
    }
    else { // no HF vs. LF distinction; just a single key w/o pairing
      approxDataKeys.resize(1); // prune trailing entries
      approxDataKeys[0] = key;
    }
  }
}


void SharedApproxData::clear_model_keys()
{
  if (dataRep) dataRep->clear_model_keys();
  else { activeKey.clear(); approxDataKeys.clear(); }
}


/*
void SharedApproxData::link_multilevel_surrogate_data()
{
  if (dataRep) dataRep->link_multilevel_surrogate_data();
  //else no-op (no linkage required for derived SharedApproxData)

  //else
  //  switch (discrepancy_type()) {
  //  case Pecos::DISTINCT_DISCREP: case Pecos::RECURSIVE_DISCREP:
  //    approxDataKeys.resize(3); // HF, LF, discrep
  //    break;
  //  default: // default ctor linkages are sufficient
  //    break;
  //  }
}
*/


void SharedApproxData::integration_iterator(const Iterator& iterator)
{
  if (dataRep) dataRep->integration_iterator(iterator);
  else { // virtual fn: no default, error if not supplied by derived
    Cerr << "Error: integration_iterator() not available for this "
	 << "approximation type." << std::endl;
    abort_handler(APPROX_ERROR);
  }
}


short SharedApproxData::discrepancy_type() const
{
  if (dataRep) return dataRep->discrepancy_type();
  else         return Pecos::NO_DISCREP; // this enum is 0
}


void SharedApproxData::build()
{
  if (dataRep) dataRep->build();
  //else no-op (implementation not required for shared data)
}


void SharedApproxData::rebuild()
{
  if (dataRep) dataRep->rebuild();
  else         build();// if incremental not defined, fall back to full build
}


void SharedApproxData::pop(bool save_surr_data)
{
  if (dataRep) dataRep->pop(save_surr_data);
  //else no-op (derived implementation not required)
}


bool SharedApproxData::push_available()
{
  if (!dataRep) { // virtual fn: no default, error if not supplied by derived
    Cerr << "Error: push_available() not available for this approximation "
	 << "type." << std::endl;
    abort_handler(APPROX_ERROR);
  }

  return dataRep->push_available();
}


size_t SharedApproxData::push_index(const UShortArray& key)
{
  if (!dataRep) { // virtual fn: no default, error if not supplied by derived
    Cerr << "Error: push_index() not available for this approximation type."
	 << std::endl;
    abort_handler(APPROX_ERROR);
  }

  return dataRep->push_index(key);
}


void SharedApproxData::pre_push()
{
  if (dataRep)
    dataRep->pre_push();
  //else no-op (derived implementation not required)
}


void SharedApproxData::post_push()
{
  if (dataRep)
    dataRep->post_push();
  //else no-op (derived implementation not required)
}


size_t SharedApproxData::finalize_index(size_t i, const UShortArray& key)
{
  if (!dataRep) { // virtual fn: no default, error if not supplied by derived
    Cerr << "Error: finalize_index() not available for this approximation type."
	 << std::endl;
    abort_handler(APPROX_ERROR);
  }

  return dataRep->finalize_index(i, key);
}


void SharedApproxData::pre_finalize()
{
  if (dataRep)
    dataRep->pre_finalize();
  //else no-op (derived implementation not required)
}


void SharedApproxData::post_finalize()
{
  if (dataRep)
    dataRep->post_finalize();
  //else no-op (derived implementation not required)
}


void SharedApproxData::clear_inactive()
{
  if (dataRep)
    dataRep->clear_inactive();
  //else
  //  default: no stored data to clear
}


void SharedApproxData::pre_combine()
{
  if (dataRep)
    dataRep->pre_combine();
  //else no-op (derived implementation not required)
}


void SharedApproxData::post_combine()
{
  if (dataRep)
    dataRep->post_combine();
  //else no-op (derived implementation not required)
}


void SharedApproxData::combined_to_active(bool clear_combined)
{
  if (dataRep)
    dataRep->combined_to_active(clear_combined);
  //else no-op (derived implementation not required)
}


void SharedApproxData::increment_order()
{
  if (dataRep)
    dataRep->increment_order();
  else { // virtual fn: no default, error if not supplied by derived
    Cerr << "Error: increment_order() not available for this approximation "
	 << "type." << std::endl;
    abort_handler(APPROX_ERROR);
  }
}


void SharedApproxData::decrement_order()
{
  if (dataRep)
    dataRep->decrement_order();
  else { // virtual fn: no default, error if not supplied by derived
    Cerr << "Error: decrement_order() not available for this approximation "
	 << "type." << std::endl;
    abort_handler(APPROX_ERROR);
  }
}


void SharedApproxData::
construct_basis(const Pecos::MultivariateDistribution& mv_dist)
{
  if (dataRep) dataRep->construct_basis(mv_dist);
  else { // virtual fn: no default, error if not supplied by derived
    Cerr << "Error: construct_basis() not available for this approximation "
	 << "type." << std::endl;
    abort_handler(APPROX_ERROR);
  }
}


void SharedApproxData::
update_basis_distribution_parameters(const Pecos::MultivariateDistribution& mvd)
{
  if (dataRep)
    dataRep->update_basis_distribution_parameters(mvd);
  //else no-op (derived implementation not required)
}


bool SharedApproxData::formulation_updated() const
{
  if (dataRep) return dataRep->formulation_updated();
  else { // not virtual
    std::map<UShortArray, bool>::const_iterator cit
      = formUpdated.find(activeKey);
    return (cit == formUpdated.end()) ? false : cit->second;
  }
}


void SharedApproxData::
configuration_options(const Pecos::ExpansionConfigOptions& ec_options)
{
  if (dataRep)
    dataRep->configuration_options(ec_options);
  //else no-op (derived implementation not required)
}


void SharedApproxData::
configuration_options(const Pecos::BasisConfigOptions& bc_options)
{
  if (dataRep)
    dataRep->configuration_options(bc_options);
  //else no-op (derived implementation not required)
}


void SharedApproxData::
configuration_options(const Pecos::RegressionConfigOptions& rc_options)
{
  if (dataRep)
    dataRep->configuration_options(rc_options);
  //else no-op (derived implementation not required)
}


void SharedApproxData::random_variables_key(const BitArray& random_vars_key)
{
  if (dataRep)
    dataRep->random_variables_key(random_vars_key);
  //else no-op (derived implementation not required)
}


void SharedApproxData::refinement_statistics_type(short stats_type)
{
  if (dataRep)
    dataRep->refinement_statistics_type(stats_type);
  //else no-op (derived implementation not required)
}


const Pecos::BitArrayULongMap& SharedApproxData::sobol_index_map() const
{
  if (!dataRep) {
    Cerr << "Error: sobol_index_map() not available for this approximation "
	 << "type." << std::endl;
    abort_handler(APPROX_ERROR);
  }

  return dataRep->sobol_index_map();
}

} // namespace Dakota<|MERGE_RESOLUTION|>--- conflicted
+++ resolved
@@ -179,16 +179,11 @@
 	   approx_type == "global_neural_network" || // TO DO: Two ANN's ?
 	   approx_type == "global_radial_basis"   ||
 	   approx_type == "global_mars"           ||
-<<<<<<< HEAD
 	   approx_type == "global_moving_least_squares" ||
 	   // Overloading use of SharedSurfpackApproxData for now:
 	   approx_type == "global_exp_gauss_proc" ||
 	   approx_type == "global_exp_poly")
-    return new SharedSurfpackApproxData(problem_db, num_vars);
-=======
-	   approx_type == "global_moving_least_squares")
     return std::make_shared<SharedSurfpackApproxData>(problem_db, num_vars);
->>>>>>> ec8d7cac
 #endif // HAVE_SURFPACK
   else {
     //Cerr << "Error: SharedApproxData type " << approx_type
