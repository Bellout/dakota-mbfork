--- conflicted
+++ resolved
@@ -29,14 +29,11 @@
 # QUESO external LIBS to be linked last
 set(QUESO_TPL_LIBS)
 
-<<<<<<< HEAD
-set(C3_FUNCTION_TRAIN_LIBS)
-list(APPEND EXT_TPL_INCDIRS ${C3_INCLUDE_DIR})
-
-
-list(APPEND DAKOTA_INCDIRS ${Dakota_BINARY_DIR} ${Dakota_BINARY_DIR}/generated ${Dakota_BINARY_DIR}/src
-  ${Dakota_SOURCE_DIR}/src ${Dakota_SOURCE_DIR}/packages)
-=======
+option(HAVE_FUNCTION_TRAIN "Link to the C3 Library for Function-Train support" OFF)
+if (${HAVE_FUNCTION_TRAIN})
+  list(APPEND EXT_TPL_INCDIRS ${C3_INCLUDE_DIR})
+endif()
+
 list(APPEND DAKOTA_INCDIRS 
   ${Dakota_BINARY_DIR}/generated/src
   # Consider removing these two paths and moving to generated...
@@ -44,7 +41,7 @@
   ${Dakota_BINARY_DIR}/src
   ${Dakota_SOURCE_DIR}/src ${Dakota_SOURCE_DIR}/packages
   )
->>>>>>> 6ebd2008
+
 
 list(APPEND EXT_TPL_INCDIRS
   ${Boost_INCLUDE_DIR} ${Boost_INCLUDE_DIRS})
@@ -859,8 +856,10 @@
   list(APPEND EXT_TPL_LIBS ${QUESO_TPL_LIBS})
 endif(DAKOTA_HAVE_GSL)
 
-
-list(APPEND EXT_TPL_LIBS ${C3_FUNCTION_TRAIN_LIBS})
+if (${HAVE_FUNCTION_TRAIN})
+  list(APPEND EXT_TPL_LIBS ${C3_FUNCTION_TRAIN_LIBS})
+endif()
+
 list(APPEND EXT_TPL_LIBS ${LAPACK_LIBS} ${BLAS_LIBS})
 
 # Now that packages and TPLs are processed, set include/link directories
