/*  _______________________________________________________________________

    DAKOTA: Design Analysis Kit for Optimization and Terascale Applications
    Copyright 2014 Sandia Corporation.
    This software is distributed under the GNU Lesser General Public License.
    For more information, see the README file in the top Dakota directory.
    _______________________________________________________________________ */

//- Class:       ProbabilityTransformModel
//- Description: Implementation code for the ProbabilityTransformModel class
//- Owner:       Brian Adams
//- Checked by:

#include "ProbabilityTransformModel.hpp"

static const char rcsId[]="@(#) $Id$";

namespace Dakota
{

/// initialization of static needed by RecastModel
ProbabilityTransformModel* ProbabilityTransformModel::ptmInstance(NULL);


ProbabilityTransformModel::
ProbabilityTransformModel(const Model& x_model, short u_space_type,
<<<<<<< HEAD
			  bool truncated_bounds, Real bound) :
=======
                          bool truncated_bounds, Real bound) :
>>>>>>> d376ea8a
  RecastModel(x_model), distParamDerivs(false),
  truncatedBounds(truncated_bounds), boundVal(bound), mappingInitialized(false)
{
  ptmInstance = this; // *** TO DO: assign at run time, not construct time ***
  modelType = "probability_transform";
<<<<<<< HEAD

  /*
  numContinuousVars     = subModel.cv();
  numDiscreteIntVars    = subModel.div();
=======
  modelId = RecastModel::recast_model_id(root_model_id(), "PROBABILITY_TRANSFORM");
  numContinuousVars = subModel.cv();
  numDiscreteIntVars = subModel.div();
>>>>>>> d376ea8a
  numDiscreteStringVars = subModel.dsv();
  numDiscreteRealVars   = subModel.drv();

  initialize_sizes();
  */

<<<<<<< HEAD
  // Perform portions of initialize_transformation() at construct time
  initialize_distribution_transformation(u_space_type);
  initialize_distribution_correlations();
  // defer parameter updates
  
=======
  initialize_random_variable_transformation();
  initialize_random_variable_types(u_space_type);
  initialize_random_variable_correlations();

>>>>>>> d376ea8a
  size_t i, num_cdv_cauv = numContDesVars+numContAleatUncVars;
  Sizet2DArray vars_map, primary_resp_map, secondary_resp_map;
  SizetArray recast_vars_comps_total; // default: no change in cauv total
  // we do not reorder the u-space variable types such that we preserve a
  // 1-to-1 mapping with consistent ordering
  vars_map.resize(numContinuousVars);
  for (i=0; i<numContinuousVars; ++i) {
    vars_map[i].resize(1);
    vars_map[i][0] = i;
  }
  primary_resp_map.resize(numFns);
  for (i=0; i<numFns; ++i) {
    primary_resp_map[i].resize(1);
    primary_resp_map[i][0] = i;
  }

  // Nataf is a nonlinear tranformation for all variables except Normals.
  // Nonlinear mappings require special ASV logic for transforming Hessians.
  const std::vector<Pecos::RandomVariable>& x_ran_vars
    = natafTransform.x_random_variables();
  const Pecos::ShortArray& u_types = natafTransform.u_types();
  bool nonlinear_vars_map = false;  short x_type, u_type;
  for (i=numContDesVars; i<num_cdv_cauv; ++i) {
    x_type = x_ran_vars[i].type();  u_type = u_types[i];
    if ( x_type != u_type &&
         !( x_type == Pecos::NORMAL && u_type == Pecos::STD_NORMAL ) &&
         !( ( x_type == Pecos::UNIFORM || x_type == Pecos::HISTOGRAM_BIN ||
              x_type == Pecos::CONTINUOUS_DESIGN   ||
              x_type == Pecos::CONTINUOUS_INTERVAL ||
              x_type == Pecos::CONTINUOUS_STATE ) &&
            u_type == Pecos::STD_UNIFORM ) &&
         !( x_type == Pecos::EXPONENTIAL && u_type == Pecos::STD_EXPONENTIAL) &&
         !( x_type == Pecos::BETA   && u_type == Pecos::STD_BETA ) &&
         !( x_type == Pecos::GAMMA  && u_type == Pecos::STD_GAMMA ) )
      { nonlinear_vars_map = true; break; }
  }

  // There is no additional response mapping beyond that required by the
  // nonlinear variables mapping.
  BoolDequeArray nonlinear_resp_map(numFns, BoolDeque(1, false));
  const Response& x_resp = subModel.current_response();
  const SharedVariablesData& svd = subModel.current_variables().shared_data();
  const BitArray& all_relax_di = svd.all_relaxed_discrete_int();
  const BitArray& all_relax_dr = svd.all_relaxed_discrete_real();
  short recast_resp_order = 1; // recast resp order to be same as original resp
  if (!x_resp.function_gradients().empty()) recast_resp_order |= 2;
  if (!x_resp.function_hessians().empty())  recast_resp_order |= 4;

  RecastModel::init_sizes(recast_vars_comps_total, all_relax_di, all_relax_dr,
			  numFns, 0, 0, recast_resp_order);

  RecastModel::init_maps(vars_map, nonlinear_vars_map, vars_u_to_x_mapping,
			 set_u_to_x_mapping, primary_resp_map,
			 secondary_resp_map, nonlinear_resp_map,
			 resp_x_to_u_mapping, NULL);

  // publish inverse mappings for use in data imports.  Since derivatives are
  // not imported and response values are not transformed, an inverse variables
  // transformation is sufficient for this purpose.
  RecastModel::inverse_mappings(vars_x_to_u_mapping, NULL, NULL, NULL);
}


ProbabilityTransformModel::~ProbabilityTransformModel()
{ }


bool ProbabilityTransformModel::initialize_mapping(ParLevLIter pl_iter)
{
  RecastModel::initialize_mapping(pl_iter);

  bool sub_model_resize = subModel.initialize_mapping(pl_iter);

  initialize_distribution_parameters();
  transform_correlations();

  transform_model(truncatedBounds, boundVal);

  // update message lengths for send/receive of parallel jobs (normally
  // performed once in Model::init_communicators() just after construct time)
  if (sub_model_resize)
    estimate_message_lengths();

  mappingInitialized = true;

  return sub_model_resize;
}


bool ProbabilityTransformModel::finalize_mapping()
{
  mappingInitialized = false;

  bool sub_model_resize = subModel.finalize_mapping();

  RecastModel::finalize_mapping();

  return sub_model_resize; // This will become true when TODO is implemented.
}


/*
void ProbabilityTransformModel::initialize_sizes()
{
  // initialize sizes to zero:
  numDesignVars = numStateVars = numUncertainVars =
    numAleatoryUncVars = numEpistemicUncVars =
    numContDesVars = numContIntervalVars = numContStateVars = 0;

  bool err_flag = false;
  const Variables& vars = subModel.current_variables();
  short active_view = vars.view().first;
  const SharedVariablesData& svd = vars.shared_data();

  // update sizes for aleatory uncertain variables
  if (active_view == RELAXED_ALL || active_view == RELAXED_UNCERTAIN ||
      active_view == RELAXED_ALEATORY_UNCERTAIN ||
      active_view == MIXED_ALL || active_view == MIXED_UNCERTAIN ||
      active_view == MIXED_ALEATORY_UNCERTAIN) { // aleatory or both
    const Pecos::AleatoryDistParams& adp
      = subModel.aleatory_distribution_parameters();
    numNormalVars       = adp.normal_means().length();
    numLognormalVars    = adp.lognormal_means().length();
    numUniformVars      = adp.uniform_lower_bounds().length();
    numLoguniformVars   = adp.loguniform_lower_bounds().length();
    numTriangularVars   = adp.triangular_modes().length();
    numExponentialVars  = adp.exponential_betas().length();
    numBetaVars         = adp.beta_alphas().length();
    numGammaVars        = adp.gamma_alphas().length();
    numGumbelVars       = adp.gumbel_alphas().length();
    numFrechetVars      = adp.frechet_alphas().length();
    numWeibullVars      = adp.weibull_alphas().length();
    numHistogramBinVars = adp.histogram_bin_pairs().size();

    numPoissonVars     = adp.poisson_lambdas().length();
    numBinomialVars    = adp.binomial_probability_per_trial().length();
    numNegBinomialVars = adp.negative_binomial_probability_per_trial().length();
    numGeometricVars   = adp.geometric_probability_per_trial().length();
    numHyperGeomVars   = adp.hypergeometric_num_drawn().length();
    numHistogramPtIntVars = adp.histogram_point_int_pairs().size();

    numHistogramPtStringVars = adp.histogram_point_string_pairs().size();

    numHistogramPtRealVars   = adp.histogram_point_real_pairs().size();

    svd.aleatory_uncertain_counts(numContAleatUncVars, numDiscIntAleatUncVars,
                                  numDiscStringAleatUncVars,
                                  numDiscRealAleatUncVars);
    numAleatoryUncVars = numContAleatUncVars       + numDiscIntAleatUncVars
                       + numDiscStringAleatUncVars + numDiscRealAleatUncVars;
  }

  // update sizes for epistemic uncertain variables
  if (active_view == RELAXED_ALL || active_view == RELAXED_UNCERTAIN ||
      active_view == RELAXED_EPISTEMIC_UNCERTAIN ||
      active_view == MIXED_ALL || active_view == MIXED_UNCERTAIN ||
      active_view == MIXED_EPISTEMIC_UNCERTAIN) { // epistemic or both
    const Pecos::EpistemicDistParams& edp
      = subModel.epistemic_distribution_parameters();
    numContIntervalVars  = edp.continuous_interval_basic_probabilities().size();

    numDiscIntervalVars  = edp.discrete_interval_basic_probabilities().size();
    numDiscSetIntUncVars = edp.discrete_set_int_values_probabilities().size();

    numDiscSetStringUncVars
      = edp.discrete_set_string_values_probabilities().size();

    numDiscSetRealUncVars = edp.discrete_set_real_values_probabilities().size();

    svd.epistemic_uncertain_counts(numContEpistUncVars, numDiscIntEpistUncVars,
                                   numDiscStringEpistUncVars,
                                   numDiscRealEpistUncVars);
    numEpistemicUncVars = numContEpistUncVars       + numDiscIntEpistUncVars
                        + numDiscStringEpistUncVars + numDiscRealEpistUncVars;
  }

  // default mode definition (can be overridden in derived classes, e.g.,
  // based on NonDSampling::samplingVarsMode):
  epistemicStats = (numEpistemicUncVars > 0);

  // update total uncertain variables
  numUncertainVars = numAleatoryUncVars + numEpistemicUncVars;

  // update sizes for design variables (if active)
  if (active_view == RELAXED_ALL    || active_view == MIXED_ALL ||
      active_view == RELAXED_DESIGN || active_view == MIXED_DESIGN) {
    svd.design_counts(numContDesVars, numDiscIntDesVars, numDiscStringDesVars,
                      numDiscRealDesVars);
    numDesignVars = numContDesVars       + numDiscIntDesVars
                  + numDiscStringDesVars + numDiscRealDesVars;
  }

  // update sizes for state variables (if active)
  if (active_view == RELAXED_ALL   || active_view == MIXED_ALL ||
      active_view == RELAXED_STATE || active_view == MIXED_STATE) {
    svd.state_counts(numContStateVars, numDiscIntStateVars,
                     numDiscStringStateVars, numDiscRealStateVars);
    numStateVars = numContStateVars       + numDiscIntStateVars
                 + numDiscStringStateVars + numDiscRealStateVars;
  }

  if ( !numUncertainVars && !numDesignVars && !numStateVars ) {
    Cerr << "\nError: number of active variables must be nonzero in Dakota::"
         << "ProbabilityTransformModel::initialize_sizes()." << std::endl;
    err_flag = true;
  }
  if (numContinuousVars + numDiscreteIntVars + numDiscreteStringVars +
      numDiscreteRealVars != numDesignVars + numUncertainVars + numStateVars) {
    Cout << "\nError: inconsistent active variable counts ("
	 << numContinuousVars + numDiscreteIntVars + numDiscreteStringVars +
            numDiscreteRealVars << ", " << numDesignVars + numUncertainVars +
            numStateVars << ") in Dakota::ProbabilityTransformModel::"
	 << "initialize_sizes()." << std::endl;
    err_flag = true;
  }

  if (err_flag)
    abort_handler(MODEL_ERROR);
}
*/


void ProbabilityTransformModel::
transform_model(bool truncated_bounds, Real bound)
{
  // Note: ctor has called initialize_distribution_
  // {transformation,types,correlations}().  Defining the transformation is
  // deferred until Model::initialize_mapping() to allow for problem resizing.

  ///////////////////////
  // Perform recasting //
  ///////////////////////

  size_t i, num_cdv_cauv = numContDesVars+numContAleatUncVars;
  const std::vector<Pecos::RandomVariable>& x_ran_vars
    = xDist.random_variables();
  const Pecos::ShortArray& u_types = uDist.types();
  short x_type, u_type;

  // Update continuous aleatory variable types (needed for Model::
  // continuous_{probability_density,distribution_bounds,distribution_moment}())
  for (i=numContDesVars; i<num_cdv_cauv; ++i)
    continuous_variable_type(pecos_to_dakota_variable_type(u_types[i]), i);

  /*
  /////////////////////////////////////////////////////////////////
  // Populate aleatory distribution params for transformed space //
  /////////////////////////////////////////////////////////////////
  size_t num_u_nuv = 0, num_u_bnuv = 0, num_u_lnuv = 0, num_u_blnuv = 0,
         num_u_uuv = 0, num_u_luuv = 0, num_u_tuv = 0, num_u_euv = 0,
         num_u_buv = 0, num_u_gauv = 0, num_u_guuv = 0, num_u_fuv = 0,
         num_u_wuv = 0, num_u_hbuv = 0;
  for (i=numContDesVars; i<num_cdv_cauv; ++i)
    switch (u_types[i]) {
    case Pecos::STD_NORMAL:         ++num_u_nuv;    break;
    case Pecos::BOUNDED_NORMAL:     ++num_u_bnuv;   break;
    case Pecos::LOGNORMAL:          ++num_u_lnuv;   break;
    case Pecos::BOUNDED_LOGNORMAL:  ++num_u_blnuv;  break;
    case Pecos::STD_UNIFORM:        ++num_u_uuv;    break;
    case Pecos::LOGUNIFORM:         ++num_u_luuv;   break;
    case Pecos::TRIANGULAR:         ++num_u_tuv;    break;
    case Pecos::STD_EXPONENTIAL:    ++num_u_euv;    break;
    case Pecos::STD_BETA:           ++num_u_buv;    break;
    case Pecos::STD_GAMMA:          ++num_u_gauv;   break;
    case Pecos::GUMBEL:             ++num_u_guuv;   break;
    case Pecos::FRECHET:            ++num_u_fuv;    break;
    case Pecos::WEIBULL:            ++num_u_wuv;    break;
    case Pecos::HISTOGRAM_BIN:      ++num_u_hbuv;   break;
    }

  Real dbl_inf = std::numeric_limits<Real>::infinity();
  if (num_u_nuv || num_u_bnuv) {
    size_t num_total_nuv = num_u_nuv + num_u_bnuv;
    // u_adp was lightweight constructed; must size before entry assign
    u_adp.nuv(num_total_nuv);
    if (num_u_bnuv) {
      size_t u_n_cntr = 0, x_n_cntr = 0;
      for (i=numContDesVars; i<num_cdv_cauv; ++i) {
        x_type = x_ran_vars[i].type();  u_type = u_types[i];
        if (u_type == Pecos::BOUNDED_NORMAL) {
          u_adp.normal_mean(x_adp.normal_mean(x_n_cntr), u_n_cntr);
          u_adp.normal_std_deviation(
            x_adp.normal_std_deviation(x_n_cntr), u_n_cntr);
          u_adp.normal_lower_bound(x_adp.normal_lower_bound(x_n_cntr),u_n_cntr);
          u_adp.normal_upper_bound(x_adp.normal_upper_bound(x_n_cntr),u_n_cntr);
          ++u_n_cntr;
        }
	else if (u_type == Pecos::STD_NORMAL) {
          u_adp.normal_mean(0., u_n_cntr);
          u_adp.normal_std_deviation(1., u_n_cntr);
          u_adp.normal_lower_bound(-dbl_inf, u_n_cntr);
          u_adp.normal_upper_bound( dbl_inf, u_n_cntr);
          ++u_n_cntr;
        }
        if (x_type == Pecos::NORMAL || x_type == Pecos::BOUNDED_NORMAL)
          ++x_n_cntr;
      }
    }
    else {
      for (i=0; i<num_total_nuv; ++i) {
        u_adp.normal_mean(0., i);
        u_adp.normal_std_deviation(1., i);
        u_adp.normal_lower_bound(-dbl_inf, i);
        u_adp.normal_upper_bound( dbl_inf, i);
      }
    }
  }
  if (num_u_lnuv || num_u_blnuv) {
    u_adp.lognormal_means(x_adp.lognormal_means());
    u_adp.lognormal_std_deviations(x_adp.lognormal_std_deviations());
    u_adp.lognormal_lambdas(x_adp.lognormal_lambdas());
    u_adp.lognormal_zetas(x_adp.lognormal_zetas());
    u_adp.lognormal_error_factors(x_adp.lognormal_error_factors());
    if (num_u_blnuv) {
      u_adp.lognormal_lower_bounds(x_adp.lognormal_lower_bounds());
      u_adp.lognormal_upper_bounds(x_adp.lognormal_upper_bounds());
    }
  }
  if (num_u_uuv) {
    u_adp.uuv(num_u_uuv); // size before entry assign
    for (i=0; i<num_u_uuv; ++i)
      { u_adp.uniform_lower_bound(-1., i);  u_adp.uniform_upper_bound(1., i); }
  }
  if (num_u_luuv) {
    u_adp.loguniform_lower_bounds(x_adp.loguniform_lower_bounds());
    u_adp.loguniform_upper_bounds(x_adp.loguniform_upper_bounds());
  }
  if (num_u_tuv) {
    u_adp.triangular_modes(x_adp.triangular_modes());
    u_adp.triangular_lower_bounds(x_adp.triangular_lower_bounds());
    u_adp.triangular_upper_bounds(x_adp.triangular_upper_bounds());
  }
  if (num_u_euv) {
    u_adp.euv(num_u_euv); // size before entry assign
    for (i=0; i<num_u_euv; ++i)
      u_adp.exponential_beta(1., i);
  }
  if (num_u_buv) {
    u_adp.buv(num_u_buv); // size before entry assign
    for (i=0; i<num_u_buv; ++i) {
      u_adp.beta_alpha(x_adp.beta_alpha(i), i);
      u_adp.beta_beta(x_adp.beta_beta(i), i);
      u_adp.beta_lower_bound(-1., i);
      u_adp.beta_upper_bound( 1., i);
    }
  }
  if (num_u_gauv) {
    u_adp.gauv(num_u_gauv); // size before entry assign
    for (i=0; i<num_u_gauv; ++i) {
      u_adp.gamma_alpha(x_adp.gamma_alpha(i), i);
      u_adp.gamma_beta(1., i);
    }
  }
  if (num_u_guuv) {
    u_adp.gumbel_alphas(x_adp.gumbel_alphas());
    u_adp.gumbel_betas(x_adp.gumbel_betas());
  }
  if (num_u_fuv) {
    u_adp.frechet_alphas(x_adp.frechet_alphas());
    u_adp.frechet_betas(x_adp.frechet_betas());
  }
  if (num_u_wuv) {
    u_adp.weibull_alphas(x_adp.weibull_alphas());
    u_adp.weibull_betas(x_adp.weibull_betas());
  }
  if (num_u_hbuv)
    u_adp.histogram_bin_pairs(x_adp.histogram_bin_pairs());
  */

  //////////////////////////////////////////////////////////////////
  // Populate epistemic distribution params for transformed space //
  //////////////////////////////////////////////////////////////////

  const Pecos::EpistemicDistParams& x_edp
    = subModel.epistemic_distribution_parameters();
  size_t num_ciuv = x_edp.ceuv();
  if (num_ciuv) {
    RealRealPairRealMapArray ciuv_bpa(num_ciuv);
    RealRealPair bnds(-1., 1.);
    for (i=0; i<num_ciuv; ++i) // one standard cell per variable in u-space
      ciuv_bpa[i][bnds] = 1.;
    Pecos::EpistemicDistParams& u_edp
      = epistemic_distribution_parameters();
    u_edp.continuous_interval_basic_probabilities(ciuv_bpa);
  }

  /////////////////////////////////////////////////
  // Populate model bounds for transformed space //
  /////////////////////////////////////////////////

  // [-1,1] are standard bounds for design, state, epistemic, uniform, & beta
  RealVector c_l_bnds(numContinuousVars, false);  c_l_bnds = -1.;
  RealVector c_u_bnds(numContinuousVars, false);  c_u_bnds =  1.;
  if (truncated_bounds) {
    // truncate unbounded distributions for approaches requiring bounds:
    //   standard sampling modes: model bounds only used for design/state
    //   *_UNIFORM modes: model bounds are used for all active variables
    size_t nuv_cntr = 0, lnuv_cntr = 0, gauv_cntr = 0, guuv_cntr = 0,
           fuv_cntr = 0, wuv_cntr = 0;
    for (i=numContDesVars; i<num_cdv_cauv; ++i) {
      switch (u_types[i]) {
      case Pecos::STD_NORMAL:      // mean +/- bound std devs
        c_l_bnds[i] = -bound;  c_u_bnds[i] =    bound;  break;
      case Pecos::STD_EXPONENTIAL: // [0, mean + bound std devs] for beta=1
        c_l_bnds[i] = 0.;      c_u_bnds[i] = 1.+bound;  break;
      case Pecos::STD_GAMMA: {
        Real mean, stdev;
        Pecos::GammaRandomVariable::
	  moments_from_params(x_adp.gamma_alpha(gauv_cntr), 1., mean, stdev);
        c_l_bnds[i] = 0.;  c_u_bnds[i] = mean + bound * stdev;  break;
      }
      case Pecos::BOUNDED_NORMAL: {
        // Note: as for NIDR initialization, we use the gauss{Mean,StdDev}
        // parameters rather than computing the actual mean,std_dev of the
        // bounded distribution
        Real l_bnd = x_adp.normal_lower_bound(nuv_cntr),
             u_bnd = x_adp.normal_upper_bound(nuv_cntr);
        c_l_bnds[i] = (l_bnd > -dbl_inf) ? l_bnd : // use specified bound
	  x_adp.normal_mean(nuv_cntr)              // infer bound
	  - bound * x_adp.normal_std_deviation(nuv_cntr);
        c_u_bnds[i] = (u_bnd <  dbl_inf) ? u_bnd : // use specified bound
	  x_adp.normal_mean(nuv_cntr)              // infer bound
	  + bound * x_adp.normal_std_deviation(nuv_cntr);
        break;
      }
      case Pecos::BOUNDED_LOGNORMAL: {
        c_l_bnds[i] = x_adp.lognormal_lower_bound(lnuv_cntr); // specified or 0
        Real u_bnd  = x_adp.lognormal_upper_bound(lnuv_cntr);
        if (u_bnd < dbl_inf)
          c_u_bnds[i] = u_bnd; // use specified bound
        else {                 // infer bound
          // Note: as for NIDR initialization, we use the mean,std_dev
          // parameters rather than computing the actual mean,std_dev of the
          // bounded distribution
          Real mean, stdev;
          Pecos::moments_from_lognormal_spec(x_adp.lognormal_means(),
            x_adp.lognormal_std_deviations(), x_adp.lognormal_lambdas(),
            x_adp.lognormal_zetas(), x_adp.lognormal_error_factors(),
            lnuv_cntr, mean, stdev);
          c_u_bnds[i] = mean + bound * stdev;
        }
        break;
      }
      case Pecos::LOGUNIFORM: case Pecos::TRIANGULAR: case Pecos::HISTOGRAM_BIN:
        // bounded distributions: x-space has desired bounds
        c_l_bnds[i] = subModel.continuous_lower_bound(i);
        c_u_bnds[i] = subModel.continuous_upper_bound(i);
        break;
      // Note: Could use subModel bounds for the following cases as well except
      // that NIDR uses +/-3 sigma, whereas here we're using +/-10 sigma
      case Pecos::LOGNORMAL: { // semi-bounded distribution
        Real mean, stdev;
        Pecos::moments_from_lognormal_spec(x_adp.lognormal_means(),
          x_adp.lognormal_std_deviations(), x_adp.lognormal_lambdas(),
          x_adp.lognormal_zetas(), x_adp.lognormal_error_factors(),
	  lnuv_cntr, mean, stdev);
        c_l_bnds[i] = 0.;  c_u_bnds[i] = mean + bound * stdev;  break;
      }
      case Pecos::GUMBEL: { // unbounded distribution
        Real mean, stdev;
        Pecos::GumbelRandomVariable::
	  moments_from_params(x_adp.gumbel_alpha(guuv_cntr),
			      x_adp.gumbel_beta(guuv_cntr), mean, stdev);
        c_l_bnds[i] = mean - bound * stdev;  c_u_bnds[i] = mean + bound * stdev;
        break;
      }
      case Pecos::FRECHET: { // semibounded distribution
        Real mean, stdev;
        Pecos::FrechetRandomVariable::
	  moments_from_params(x_adp.frechet_alpha(fuv_cntr),
			      x_adp.frechet_beta(fuv_cntr), mean, stdev);
        c_l_bnds[i] = 0.;  c_u_bnds[i] = mean + bound * stdev;  break;
      }
      case Pecos::WEIBULL: { // semibounded distribution
        Real mean, stdev;
        Pecos::WeibullRandomVariable::
	  moments_from_params(x_adp.weibull_alpha(wuv_cntr),
			      x_adp.weibull_beta(wuv_cntr), mean, stdev);
        c_l_bnds[i] = 0.;  c_u_bnds[i] = mean + bound * stdev;  break;
      }
      }
      switch (x_ran_vars[i].type()) {
      case Pecos::NORMAL:    case Pecos::BOUNDED_NORMAL:     ++nuv_cntr; break;
      case Pecos::LOGNORMAL: case Pecos::BOUNDED_LOGNORMAL: ++lnuv_cntr; break;
      case Pecos::GAMMA:                                    ++gauv_cntr; break;
      case Pecos::GUMBEL:                                   ++guuv_cntr; break;
      case Pecos::FRECHET:                                   ++fuv_cntr; break;
      case Pecos::WEIBULL:                                   ++wuv_cntr; break;
      }
    }
  }
  else { // retain infinite model bounds where distributions are unbounded
    size_t nuv_cntr = 0, lnuv_cntr = 0;
    for (i=numContDesVars; i<num_cdv_cauv; ++i) {
      switch (u_types[i]) {
      case Pecos::STD_NORMAL:  case Pecos::GUMBEL: // unbounded distributions
        c_l_bnds[i] = -dbl_inf;  c_u_bnds[i] = dbl_inf;  break;
      case Pecos::LOGNORMAL:  case Pecos::STD_EXPONENTIAL:
      case Pecos::STD_GAMMA:  case Pecos::FRECHET:
      case Pecos::WEIBULL:                       // semibounded distributions
        c_l_bnds[i] = 0.;  c_u_bnds[i] = dbl_inf;  break;
      case Pecos::BOUNDED_NORMAL:
        // can't rely on subModel bounds since could be 1-sided
        c_l_bnds[i] = x_adp.normal_lower_bound(nuv_cntr);
        c_u_bnds[i] = x_adp.normal_upper_bound(nuv_cntr);  break;
      case Pecos::BOUNDED_LOGNORMAL:
        // can't rely on subModel bounds since could be 1-sided
        c_l_bnds[i] = x_adp.lognormal_lower_bound(lnuv_cntr);
        c_u_bnds[i] = x_adp.lognormal_upper_bound(lnuv_cntr);  break;
      case Pecos::LOGUNIFORM:  case Pecos::TRIANGULAR:
      case Pecos::HISTOGRAM_BIN:                    // bounded distributions
        // 2-sided: can rely on subModel bounds
        c_l_bnds[i] = subModel.continuous_lower_bound(i);
        c_u_bnds[i] = subModel.continuous_upper_bound(i);  break;
      }
      switch (x_ran_vars[i].type()) {
      case Pecos::NORMAL:    case Pecos::BOUNDED_NORMAL:      ++nuv_cntr; break;
      case Pecos::LOGNORMAL: case Pecos::BOUNDED_LOGNORMAL:  ++lnuv_cntr; break;
      }
    }
  }
  continuous_lower_bounds(c_l_bnds);
  continuous_upper_bounds(c_u_bnds);
}


/** This function is commonly used to publish tranformation data when
    the Model variables are in a transformed space (e.g., u-space) and
    ProbabilityTransformation::ranVarTypes et al. may not be generated
    directly.  This allows for the use of inverse transformations to
    return the transformed space variables to their original states. */
void ProbabilityTransformModel::
initialize_transformation(const Pecos::ProbabilityTransformation& transform,
                            bool deep_copy)
{
  if (deep_copy) {
    initialize_nataf();
    natafTransform.copy(transform);
    // TO DO: deep copy of randomVarsX not yet implemented in
    // Pecos::ProbabilityTransformation::copy()
  }
  else
    natafTransform = transform; // shared rep

  /*
  // infer numCont{Des,Interval,State}Vars, but don't update continuous
  // aleatory uncertain counts (these may be u-space counts).
  const std::vector<Pecos::RandomVariable>& x_ran_vars
    = natafTransform.x_random_variables();
  numContDesVars = numContIntervalVars = numContStateVars = 0;
  size_t i, num_v = x_ran_vars.size();
  short x_type;
  for (i=0; i<num_v; ++i) {
    x_type = x_ran_vars[i].type();
    if      (x_type == Pecos::CONTINUOUS_DESIGN)   ++numContDesVars;
    else if (x_type == Pecos::CONTINUOUS_INTERVAL) ++numContIntervalVars;
    else if (x_type == Pecos::CONTINUOUS_STATE)    ++numContStateVars;
  }
  numContEpistUncVars = numContIntervalVars;
  */
}


/** Build ProbabilityTransformation::ranVar arrays containing the
    uncertain variable distribution types and their corresponding
    means/standard deviations.  This function is used when the Model
    variables are in x-space. */
void ProbabilityTransformModel::
initialize_distribution_transformation(short u_space_type)
{
  // u_space_type is an enumeration for type of u-space transformation:
  // > if STD_NORMAL_U (reliability, AIS, and Wiener PCE/SC), then u-space is
  //   defined exclusively with std normals;
  // > if STD_UNIFORM_U (SC with local & global Hermite basis polynomials),
  //   then u-space is defined exclusively with std uniforms.
  // > if ASKEY_U (PCE/SC using Askey polynomials), then u-space is defined by
  //   std normals, std uniforms, std exponentials, std betas, and std gammas
  // > if EXTENDED_U (PCE/SC with Askey plus numerically-generated polynomials),
  //   then u-space involves at most linear scaling to std distributions.

  const Pecos::ShortArray& x_types = xDist.types();  ShortArray u_types;
  switch (u_space_type) {
  case STD_NORMAL_U:  case STD_UNIFORM_U:
    for (i=0; i<num_rv; ++i)
      switch (x_types[i]) {
      case Pecos::DISCRETE_RANGE:      case Pecos::DISCRETE_SET_INT:
      case Pecos::DISCRETE_SET_STRING: case Pecos::DISCRETE_SET_REAL:
      case Pecos::POISSON:             case Pecos::BINOMIAL:
      case Pecos::NEGATIVE_BINOMIAL:   case Pecos::GEOMETRIC:
      case Pecos::HYPERGEOMETRIC:      case Pecos::HISTOGRAM_PT_INT:
      case Pecos::HISTOGRAM_PT_STRING: case Pecos::HISTOGRAM_PT_REAL:
      case Pecos::DISCRETE_INTERVAL_UNCERTAIN:
      case Pecos::DISCRETE_UNCERTAIN_SET_INT:
      case Pecos::DISCRETE_UNCERTAIN_SET_STRING:
      case Pecos::DISCRETE_UNCERTAIN_SET_REAL:
	err_flag = true;                 break;
      case Pecos::CONTINUOUS_RANGE: case Pecos::CONTINUOUS_INTERVAL_UNCERTAIN:
	u_types[i] = Pecos::STD_UNIFORM; break;	
      default:
	u_types[i] = (u_space_type == STD_UNIFORM_U)
	           ? Pecos::STD_UNIFORM : Pecos::STD_NORMAL;
	break;
      }
    break;
  case ASKEY_U:
    for (i=0; i<num_rv; ++i)
      switch (x_types[i]) {
      case Pecos::NORMAL:           case Pecos::BOUNDED_NORMAL:
      case Pecos::LOGNORMAL:        case Pecos::BOUNDED_LOGNORMAL:
      case Pecos::GUMBEL:           case Pecos::FRECHET:
      case Pecos::WEIBULL:
	u_types[i] = Pecos::STD_NORMAL;      break;
      case Pecos::UNIFORM:          case Pecos::LOGUNIFORM:
      case Pecos::TRIANGULAR:       case Pecos::HISTOGRAM_BIN:
      case Pecos::CONTINUOUS_RANGE: case Pecos::CONTINUOUS_INTERVAL_UNCERTAIN:
	u_types[i] = Pecos::STD_UNIFORM;     break;
      case Pecos::EXPONENTIAL: u_types[i] = Pecos::STD_EXPONENTIAL; break;
      case Pecos::BETA:        u_types[i] = Pecos::STD_BETA;        break;
      case Pecos::GAMMA:       u_types[i] = Pecos::STD_GAMMA;       break;
      // TO DO: discrete types
      default:                 u_types[i] = x_types[i];             break;
      }
    break;
  case EXTENDED_U:
    for (i=0; i<num_rv; ++i)
      switch (x_types[i]) {
      case Pecos::NORMAL:      u_types[i] = Pecos::STD_NORMAL;      break;
      case Pecos::UNIFORM:     u_types[i] = Pecos::STD_UNIFORM;     break;
      case Pecos::EXPONENTIAL: u_types[i] = Pecos::STD_EXPONENTIAL; break;
      case Pecos::BETA:        u_types[i] = Pecos::STD_BETA;        break;
      case Pecos::GAMMA:       u_types[i] = Pecos::STD_GAMMA;       break;
      default:                 u_types[i] = x_types[i];             break;
      }
    break;
  }

  uDist = Pecos::MultivariateDistribution(Pecos::MARGINALS_CORRELATIONS);
  Pecos::MarginalsCorrDistribution* u_dist_rep
    = (Pecos::MarginalsCorrDistribution*)uDist.multivar_dist_rep();
  if (err_flag) {
    Cerr << "Error: unsupported mapping in ProbabilityTransformModel::"
         << "initialize_transformed_distribution()." << std::endl;
    abort_handler(MODEL_ERROR);
  }
  else
    u_dist_rep->initialize_types(u_types, xDist.active_variables());
}


void ProbabilityTransformModel::initialize_transformed_parameters()
{
  // Note: similar in intent to Model::initialize_distribution_parameters(),
  // but logic is sufficiently different to warrant a separate fn.

  Pecos::MarginalsCorrDistribution* u_dist_rep
    = (Pecos::MarginalsCorrDistribution*)uDist.multivar_dist_rep();

  const std::vector<Pecos::RandomVariable>& x_rv = xDist.random_variables();
  std::vector<Pecos::RandomVariable>&       u_rv = uDist.random_variables();
  const Pecos::ShortArray& u_types = uDist.types();

  for (i=0; i<num_rv; ++i)
    switch (u_types[i]) {
    case Pecos::STD_NORMAL:       case Pecos::STD_UNIFORM:
    case Pecos::STD_EXPONENTIAL:  case Pecos::STD_BETA:
    case Pecos::STD_GAMMA:
      break; // default uDist values are STD (and differ from xDist values)
    default:
      u_rv[i].copy_parameters(x_rv[i]); break;

    /*			      
    case BOUNDED_NORMAL: case LOGNORMAL: case BOUNDED_LOGNORMAL:
    case LOGUNIFORM: case TRIANGULAR: case GUMBEL: case FRECHET:
    case WEIBULL: case HISTOGRAM_BIN:
    case Pecos::DISCRETE_RANGE:      case Pecos::DISCRETE_SET_INT:
    case Pecos::DISCRETE_SET_STRING: case Pecos::DISCRETE_SET_REAL:
    case Pecos::POISSON:             case Pecos::BINOMIAL:
    case Pecos::NEGATIVE_BINOMIAL:   case Pecos::GEOMETRIC:
    case Pecos::HYPERGEOMETRIC:      case Pecos::HISTOGRAM_PT_INT:
    case Pecos::HISTOGRAM_PT_STRING: case Pecos::HISTOGRAM_PT_REAL:
    case Pecos::DISCRETE_INTERVAL_UNCERTAIN:
    case Pecos::DISCRETE_UNCERTAIN_SET_INT:
    case Pecos::DISCRETE_UNCERTAIN_SET_STRING:
    case Pecos::DISCRETE_UNCERTAIN_SET_REAL:

      u_dist_rep->push_parameter(i, Pecos::_,
				 x_dist_rep->pull_parameter(i, Pecos::_));
      u_dist_rep->push_parameter(i, Pecos::_,
				 x_dist_rep->pull_parameter(i, Pecos::_));
      break;
    */
    }
}


void ProbabilityTransformModel::verify_correlation_support(short u_space_type)
{
  if (natafTransform.x_correlation()) {
    const std::vector<Pecos::RandomVariable>& x_ran_vars
      = natafTransform.x_random_variables();
    const Pecos::ShortArray& u_types   = natafTransform.u_types();
    const Pecos::RealSymMatrix& x_corr = natafTransform.x_correlation_matrix();
    size_t i, j, num_cdv_cauv = numContDesVars+numContAleatUncVars;

    // We can only decorrelate in std normal space; therefore, if a variable
    // with a u_type other than STD_NORMAL is correlated with anything, revert
    // its u_type to STD_NORMAL.
    if (u_space_type != STD_NORMAL_U) {
      for (i=numContDesVars; i<num_cdv_cauv; ++i)
        if (u_types[i] != Pecos::STD_NORMAL)
          // since we don't check all rows, check *all* columns despite symmetry
          for (j=numContDesVars; j<num_cdv_cauv; ++j)
            if (i != j && std::fabs(x_corr(i, j)) > Pecos::SMALL_NUMBER) {
              Cerr << "\nWarning: u-space type for random variable "
                   << i-numContDesVars+1 << " changed to\n         "
                   << "STD_NORMAL due to decorrelation requirements.\n";
              natafTransform.u_type(Pecos::STD_NORMAL, i);
              break; // out of inner loop
            }
    }

    // Check for correlations among variable types (bounded normal, bounded
    // lognormal, loguniform, triangular, beta, and histogram) that are not
    // supported by Der Kiureghian & Liu for correlation warping estimation
    // when transforming to std normals.
    bool err_flag = false;
    for (i=numContDesVars; i<num_cdv_cauv; ++i) {
      bool distribution_error = false;
      short x_type = x_ran_vars[i].type();
      if ( x_type == Pecos::BOUNDED_NORMAL    || x_type == Pecos::LOGUNIFORM ||
           x_type == Pecos::BOUNDED_LOGNORMAL || x_type == Pecos::TRIANGULAR ||
           x_type == Pecos::BETA || x_type == Pecos::HISTOGRAM_BIN )
        // since we don't check all rows, check *all* columns despite symmetry
        for (j=numContDesVars; j<num_cdv_cauv; ++j)
          if (i != j && std::fabs(x_corr(i, j)) > Pecos::SMALL_NUMBER)
	    { distribution_error = true; break; }
      if (distribution_error) {
        Cerr << "Error: correlation warping for Nataf variable transformation "
             << "of bounded normal,\n       bounded lognormal, loguniform, "
             << "triangular, beta, and histogram bin\n       distributions is "
             << "not currently supported.  Error detected for variable " << i+1
             << "." << std::endl;
        err_flag = true;
      }
    }
    if (err_flag)
      abort_handler(MODEL_ERROR);
  }
}


unsigned short ProbabilityTransformModel::
pecos_to_dakota_variable_type(unsigned short pecos_var_type)
{
  switch (pecos_var_type) {
  case Pecos::CONTINUOUS_DESIGN:
    return CONTINUOUS_DESIGN; break;
  case Pecos::STD_NORMAL: case Pecos::NORMAL: case Pecos::BOUNDED_NORMAL:
    return NORMAL_UNCERTAIN;  break;
  case Pecos::LOGNORMAL: case Pecos::BOUNDED_LOGNORMAL:
    return LOGNORMAL_UNCERTAIN; break;
  case Pecos::STD_UNIFORM: case Pecos::UNIFORM:
    return UNIFORM_UNCERTAIN; break;
  case Pecos::LOGUNIFORM:
    return LOGUNIFORM_UNCERTAIN; break;
  case Pecos::TRIANGULAR:
    return TRIANGULAR_UNCERTAIN; break;
  case Pecos::STD_EXPONENTIAL: case Pecos::EXPONENTIAL:
    return EXPONENTIAL_UNCERTAIN; break;
  case Pecos::STD_BETA: case Pecos::BETA:
    return BETA_UNCERTAIN; break;
  case Pecos::STD_GAMMA: case Pecos::GAMMA:
    return GAMMA_UNCERTAIN; break;
  case Pecos::GUMBEL:
    return GUMBEL_UNCERTAIN; break;
  case Pecos::FRECHET:
    return FRECHET_UNCERTAIN; break;
  case Pecos::WEIBULL:
    return WEIBULL_UNCERTAIN; break;
  case Pecos::HISTOGRAM_BIN:
    return HISTOGRAM_BIN_UNCERTAIN; break;
  case Pecos::POISSON:
    return POISSON_UNCERTAIN; break;
  case Pecos::BINOMIAL:
    return BINOMIAL_UNCERTAIN; break;
  case Pecos::NEGATIVE_BINOMIAL:
    return NEGATIVE_BINOMIAL_UNCERTAIN; break;
  case Pecos::GEOMETRIC:
    return GEOMETRIC_UNCERTAIN; break;
  case Pecos::HYPERGEOMETRIC:
    return HYPERGEOMETRIC_UNCERTAIN; break;
  case Pecos::HISTOGRAM_PT_INT:
    return HISTOGRAM_POINT_UNCERTAIN_INT; break;
  case Pecos::HISTOGRAM_PT_STRING:
    return HISTOGRAM_POINT_UNCERTAIN_STRING; break;
  case Pecos::HISTOGRAM_PT_REAL:
    return HISTOGRAM_POINT_UNCERTAIN_REAL; break;
  case Pecos::CONTINUOUS_INTERVAL:
    return CONTINUOUS_INTERVAL_UNCERTAIN; break;
  case Pecos::CONTINUOUS_STATE:
    return CONTINUOUS_STATE; break;
  default:
    Cerr << "Error: unsupported Pecos distribution type in "
         << "pecos_to_dakota_variable_type()." << std::endl;
    abort_handler(MODEL_ERROR);
    return 0; break;
  }
}


void ProbabilityTransformModel::
resp_x_to_u_mapping(const Variables& x_vars,     const Variables& u_vars,
                    const Response&  x_response, Response&        u_response)
{
  const RealVector&         x_cv      = x_vars.continuous_variables();
  SizetMultiArrayConstView  x_cv_ids  = x_vars.continuous_variable_ids();
  SizetMultiArrayConstView  x_acv_ids = x_vars.all_continuous_variable_ids();
  const RealVector&         x_fns     = x_response.function_values();

  // In this recasting, the inputs and outputs are mapped one-to-one, with no
  // reordering.  However, the x-space ASV may be augmented from the original
  // u-space ASV due to nonlinear mapping logic in RecastModel::transform_set().
  const ShortArray& u_asv = u_response.active_set_request_vector();
  const SizetArray& u_dvv = u_response.active_set_derivative_vector();
  const ShortArray& x_asv = x_response.active_set_request_vector();
  const SizetArray& x_dvv = x_response.active_set_derivative_vector();
  size_t i, j, num_fns = x_asv.size(), num_deriv_vars = x_dvv.size();
  if (u_asv.size() != num_fns) {
    Cerr << "Error: inconsistent response function definition in Probability"
	 << "TransformModel::resp_x_to_u_mapping().\n       x-space response "
	 << "size = " << num_fns << ", u-space response size =\n"
	 << u_asv.size() << std::endl;
    abort_handler(MODEL_ERROR);
  }
  if (!ptmInstance->natafTransform.x_correlation() && u_dvv != x_dvv) {
    Cerr << "Error: inconsistent derivative component definition in Probability"
	 << "TransformModel::resp_x_to_u_mapping().\nx-space DVV =\n" << x_dvv
         << "u-space DVV =\n" << u_dvv << std::endl;
    abort_handler(MODEL_ERROR);
  }
  bool u_grad_flag = false, u_hess_flag = false;
  for (i=0; i<num_fns; ++i) {
    if (u_asv[i] & 2)
      u_grad_flag = true;
    if (u_asv[i] & 4)
      u_hess_flag = true;
  }

  bool map_derivs = ( (u_grad_flag || u_hess_flag) &&
                      u_dvv != u_vars.inactive_continuous_variable_ids() );
  const std::vector<Pecos::RandomVariable>& x_ran_vars
    = ptmInstance->natafTransform.x_random_variables();
  const Pecos::ShortArray& u_types = ptmInstance->natafTransform.u_types();
  size_t num_types = u_types.size();  short x_type, u_type;
  bool nonlinear_vars_map = false;
  for (i=0; i<num_types; ++i) {
    x_type = x_ran_vars[i].type();  u_type = u_types[i];
    if ( x_type != u_type &&
         !( x_type == Pecos::NORMAL && u_type == Pecos::STD_NORMAL ) &&
         !( ( x_type == Pecos::UNIFORM || x_type == Pecos::HISTOGRAM_BIN ||
              x_type == Pecos::CONTINUOUS_DESIGN   ||
              x_type == Pecos::CONTINUOUS_INTERVAL ||
              x_type == Pecos::CONTINUOUS_STATE ) &&
            u_type == Pecos::STD_UNIFORM ) &&
         !( x_type == Pecos::EXPONENTIAL && u_type == Pecos::STD_EXPONENTIAL) &&
         !( x_type == Pecos::BETA        && u_type == Pecos::STD_BETA ) &&
         !( x_type == Pecos::GAMMA       && u_type == Pecos::STD_GAMMA ) ) {
      { nonlinear_vars_map = true; break; }
  }

  RealVector   fn_grad_x,  fn_grad_us;  RealSymMatrix      fn_hess_us;
  RealMatrix jacobian_xu, jacobian_xs;  RealSymMatrixArray hessian_xu;

  if (map_derivs) {
    // The following transformation data is invariant w.r.t. the response fns
    // and is computed outside of the num_fns loop
    if (ptmInstance->distParamDerivs)
      ptmInstance->natafTransform.jacobian_dX_dS(x_cv, jacobian_xs,
          x_cv_ids, x_acv_ids, ptmInstance->primaryACVarMapIndices,
          ptmInstance->secondaryACVarMapTargets);
    else {
      if (u_grad_flag || u_hess_flag)
        ptmInstance->natafTransform.jacobian_dX_dU(x_cv, jacobian_xu);
      if (u_hess_flag && nonlinear_vars_map)
        ptmInstance->natafTransform.hessian_d2X_dU2(x_cv, hessian_xu);
    }
  }

  for (i=0; i<num_fns; ++i) {
    short u_asv_val = u_asv[i]; // original request from iterator
    short x_asv_val = x_asv[i]; // mapped request for sub-model

    // map value g(x) to G(u)
    if (u_asv_val & 1) {
      if ( !(x_asv_val & 1) ) {
        Cerr << "Error: missing required sub-model data in ProbabilityTransform"
	     << "Model::resp_x_to_u_mapping()" << std::endl;
        abort_handler(MODEL_ERROR);
      }
      // no transformation: g(x) = G(u) by definition
      u_response.function_value(x_fns[i], i);
    }

    // manage data requirements for derivative transformations: if fn_grad_x
    // is needed for Hessian x-form (nonlinear I/O mapping), then x_asv has been
    // augmented to include the gradient in RecastModel::transform_set().
    if (x_asv_val & 2)
      fn_grad_x = x_response.function_gradient_view(i);

    // map gradient dg/dx to dG/du
    if (u_asv_val & 2) {
      if ( !(x_asv_val & 2) ) {
        Cerr << "Error: missing required gradient sub-model data in Probability"
	     << "TransformModel::resp_x_to_u_mapping()" << std::endl;
        abort_handler(MODEL_ERROR);
      }
      if (map_derivs) { // perform transformation
        fn_grad_us = u_response.function_gradient_view(i);
        if (ptmInstance->distParamDerivs) // transform subset of components
          ptmInstance->natafTransform.trans_grad_X_to_S(fn_grad_x,
              fn_grad_us, jacobian_xs, x_dvv, x_cv_ids, x_acv_ids,
              ptmInstance->primaryACVarMapIndices,
              ptmInstance->secondaryACVarMapTargets);
        else   // transform subset of components
          ptmInstance->natafTransform.trans_grad_X_to_U(fn_grad_x,
              fn_grad_us, jacobian_xu, x_dvv, x_cv_ids);
      }
      else // no transformation: dg/dx = dG/du
        u_response.function_gradient(fn_grad_x, i);
    }

    // map Hessian d^2g/dx^2 to d^2G/du^2
    if (u_asv_val & 4) {
      if ( !(x_asv_val & 4) ||
           ( map_derivs && nonlinear_vars_map && !(x_asv_val & 2) ) ) {
        Cerr << "Error: missing required sub-model data in ProbabilityTransform"
	     << "Model::resp_x_to_u_mapping()" << std::endl;
        abort_handler(MODEL_ERROR);
      }
      const RealSymMatrix& fn_hess_x = x_response.function_hessian(i);
      if (map_derivs) { // perform transformation
        fn_hess_us = u_response.function_hessian_view(i);
        if (ptmInstance->distParamDerivs) { // transform subset of components
          Cerr << "Error: Hessians with respect to inserted variables not yet "
               << "supported." << std::endl;
          abort_handler(MODEL_ERROR);
          //ptmInstance->natafTransform.trans_hess_X_to_S(fn_hess_x,
          //  fn_hess_us, jacobian_xs, hessian_xs, fn_grad_s, x_dvv,
          //  x_cv_ids, x_vars.all_continuous_variable_ids(),
          //  ptmInstance->primaryACVarMapIndices,
          //  ptmInstance->secondaryACVarMapTargets);
        }
	else // transform subset of components
          ptmInstance->natafTransform.trans_hess_X_to_U(fn_hess_x, fn_hess_us,
              jacobian_xu, hessian_xu, fn_grad_x, x_dvv, x_cv_ids);
      }
      else // no transformation: d^2g/dx^2 = d^2G/du^2
        u_response.function_hessian(fn_hess_x, i);
    }
  }

#ifdef DEBUG
  Cout << "\nx_response:\n" << x_response
       << "\nu_response:\n" << u_response << std::endl;
#endif
}


/** Define the DVV for x-space derivative evaluations by augmenting
    the iterator requests to account for correlations. */
void ProbabilityTransformModel::
set_u_to_x_mapping(const Variables& u_vars, const ActiveSet& u_set,
		   ActiveSet& x_set)
{
  //if (ptmInstance->distParamDerivs) {
  //}
  //else
  if (ptmInstance->natafTransform.x_correlation()) {
    const SizetArray& u_dvv = u_set.derivative_vector();
    SizetMultiArrayConstView cv_ids = u_vars.continuous_variable_ids();
    SizetMultiArrayConstView icv_ids
      = u_vars.inactive_continuous_variable_ids();
    bool std_dvv = (u_dvv == cv_ids || u_dvv == icv_ids);
    if (!std_dvv) { // partial random variable derivatives: check correlations
      SizetMultiArrayConstView acv_ids = u_vars.all_continuous_variable_ids();
      size_t i, j, num_cv = cv_ids.size(), num_acv = acv_ids.size();
      SizetArray x_dvv;
      const RealSymMatrix& corr_x
        = ptmInstance->natafTransform.x_correlation_matrix();
      for (i=0; i<num_acv; ++i) { // insert in ascending order
        size_t acv_id = acv_ids[i];
        if (contains(u_dvv, acv_id))
          x_dvv.push_back(acv_id);
        else {
          size_t cv_index = find_index(cv_ids, acv_id);
          if (cv_index != _NPOS) { // random var: check correlation
            for (j=0; j<num_cv; ++j) {
              if (cv_index != j &&
                  std::fabs(corr_x(cv_index, j)) > Pecos::SMALL_NUMBER &&
                  contains(u_dvv, cv_ids[j])) {
                x_dvv.push_back(acv_id);
                break;
              }
            }
          }
        }
      }
      x_set.derivative_vector(x_dvv);
    }
  }
}



}  // namespace Dakota<|MERGE_RESOLUTION|>--- conflicted
+++ resolved
@@ -24,44 +24,28 @@
 
 ProbabilityTransformModel::
 ProbabilityTransformModel(const Model& x_model, short u_space_type,
-<<<<<<< HEAD
 			  bool truncated_bounds, Real bound) :
-=======
-                          bool truncated_bounds, Real bound) :
->>>>>>> d376ea8a
   RecastModel(x_model), distParamDerivs(false),
   truncatedBounds(truncated_bounds), boundVal(bound), mappingInitialized(false)
 {
   ptmInstance = this; // *** TO DO: assign at run time, not construct time ***
   modelType = "probability_transform";
-<<<<<<< HEAD
+  modelId
+    = RecastModel::recast_model_id(root_model_id(), "PROBABILITY_TRANSFORM");
 
   /*
   numContinuousVars     = subModel.cv();
   numDiscreteIntVars    = subModel.div();
-=======
-  modelId = RecastModel::recast_model_id(root_model_id(), "PROBABILITY_TRANSFORM");
-  numContinuousVars = subModel.cv();
-  numDiscreteIntVars = subModel.div();
->>>>>>> d376ea8a
   numDiscreteStringVars = subModel.dsv();
   numDiscreteRealVars   = subModel.drv();
-
   initialize_sizes();
   */
 
-<<<<<<< HEAD
   // Perform portions of initialize_transformation() at construct time
   initialize_distribution_transformation(u_space_type);
   initialize_distribution_correlations();
   // defer parameter updates
   
-=======
-  initialize_random_variable_transformation();
-  initialize_random_variable_types(u_space_type);
-  initialize_random_variable_correlations();
-
->>>>>>> d376ea8a
   size_t i, num_cdv_cauv = numContDesVars+numContAleatUncVars;
   Sizet2DArray vars_map, primary_resp_map, secondary_resp_map;
   SizetArray recast_vars_comps_total; // default: no change in cauv total
