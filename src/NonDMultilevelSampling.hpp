--- conflicted
+++ resolved
@@ -1041,10 +1041,6 @@
 			agg_var_qoi(qoi, step) = aggregate_variance_sigma_Qsum(sum_Ql, sum_Qlm1, sum_QlQlm1, N_l, step, qoi); 
 		} else if (allocationTarget == TARGET_SCALARIZATION){
 			agg_var_qoi(qoi, step) = aggregate_variance_scalarization_Qsum(sum_Ql, sum_Qlm1, sum_QlQlm1, N_l, step, qoi); 
-<<<<<<< HEAD
-			//Cout << "\n\taggregate_variance_target_Qsum: " << qoi << ", " << step << ", with agg_var_qoi: " << agg_var_qoi(qoi, step) << std::endl;
-=======
->>>>>>> f5a7bcf0
 	  }else{
 		    Cout << "NonDMultilevelSampling::aggregate_variance_target_Qsum: allocationTarget is not known.\n";
 		    abort_handler(INTERFACE_ERROR);
