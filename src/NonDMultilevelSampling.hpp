--- conflicted
+++ resolved
@@ -712,17 +712,11 @@
 {
   // convert from uncentered ("raw") to centered moments for single level
   cm1 = rm1;             // mean
-<<<<<<< HEAD
   cm2 = rm2 - Nlq * cm1 * cm1 / (Nlq - 1); // variance
   cm3 = rm3 - cm1 * (3. * cm2 + cm1 * cm1); // TO DO
+  // or rm3 - cm1 * (3. * rm2 - 2. * cm1 * cm1);
   cm4 = rm4 - cm1 * (4. * cm3 + cm1 * (6. * cm2 + cm1 * cm1)); // TO DO
-=======
-  cm2 = rm2 - cm1 * cm1; // variance
-  cm3 = rm3 - cm1 * (3. * cm2 + cm1 * cm1);
-  // or rm3 - cm1 * (3. * rm2 - 2. * cm1 * cm1);
-  cm4 = rm4 - cm1 * (4. * cm3 + cm1 * (6. * cm2 + cm1 * cm1));
   // or rm4 - cm1 * (4. * rm3 - cm1 * (6. * rm2 - 3. * cm1 * cm1));
->>>>>>> 86917bb5
 }
 
 /*
