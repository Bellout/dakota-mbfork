--- conflicted
+++ resolved
@@ -2059,28 +2059,12 @@
             <keyword  id="new_solutions_generated" name="new_solutions_generated" code="{N_mdm(int,newSolnsGenerated)}" label="New solutions generated"  minOccurs="0" default="population_size - replacement_size" >
               <param type="INTEGER" />
             </keyword>
-<<<<<<< HEAD
             <keyword  id="rol_ls" name="rol_ls" code="{N_mdm(utype,methodName_ROL_LS)}" label="rol_ls" help="" minOccurs="1" group="Optimization: Local, Derivative-based" >
               &default_convergence_tolerance;
               &default_max_iterations;
               &default_max_function_evaluations;
               &default_scaling;
             </keyword>
-            <required>
-              <oneOf>
-                <keyword  id="genie_opt_darts" name="genie_opt_darts" code="{N_mdm(utype,methodName_GENIE_OPT_DARTS)}" label="genie_opt_darts" help=""  />
-                <keyword  id="genie_direct" name="genie_direct" code="{N_mdm(utype,methodName_GENIE_DIRECT)}" label="genie_direct" help=""  />
-              </oneOf>
-              <keyword  id="seed5" name="seed" code="{N_mdm(pint,randomSeed)}" label="seed" help="" minOccurs="0" default="system-generated (non-repeatable)" >
-                <param type="INTEGER" constraint="> 0" />
-              </keyword>
-              &default_max_function_evaluations;
-              &default_scaling;
-            </required>
-            <keyword  id="efficient_global" name="efficient_global" code="{N_mdm(utype,methodName_EFFICIENT_GLOBAL)}" label="efficient_global" help="" minOccurs="1" group="Surrogate-based Methods" >
-	      <keyword  id="initial_samples" name="initial_samples" code="{N_mdm(int,numSamples)}" label="initial samples" help="" minOccurs="0" default="(d+1)(d+2)/2">
-		<param type="INTEGER" />
-=======
           </keyword>
           <keyword  id="crossover_rate1" name="crossover_rate" code="{N_mdm(Real,crossoverRate)}" label="Crossover rate"  minOccurs="0" default="0.8" >
             <param type="REAL" />
@@ -2100,7 +2084,6 @@
               <keyword  id="replace_uniform1" name="replace_uniform" code="{N_mdm(lit,mutationType_replace_uniform)}" label="replace_uniform"   />
               <keyword  id="offset_normal1" name="offset_normal" code="{N_mdm(lit,mutationType_offset_normal)}" label="offset_normal"  >
 		&coliny_mutation_scale_range;
->>>>>>> b29456bd
 	      </keyword>
               <keyword  id="offset_cauchy1" name="offset_cauchy" code="{N_mdm(lit,mutationType_offset_cauchy)}" label="offset_cauchy"  >
 		&coliny_mutation_scale_range;
