<?xml version='1.0' encoding='UTF-8'?>
<!DOCTYPE DAKOTA_XML  [
    <!-- BMA: For all tabular formats, custom_annotated must be first
         or parser doesn't recognize header, eval_id, interface_id -->

    <!-- Reusable definition for a method's approximation data import format -->
    <!ENTITY method_import_build_format '
	     <optional>
               <oneOf label="Tabular Format" >
		 <keyword  id="custom_annotated" name="custom_annotated" code="{N_mdm(utype,importBuildFormat_TABULAR_NONE)}" label="custom_annotated"  default="annotated format" >
		   <keyword  id="header" name="header" code="{N_mdm(augment_utype,importBuildFormat_TABULAR_HEADER)}" label="header"  minOccurs="0" default="no header" />
		   <keyword  id="eval_id" name="eval_id" code="{N_mdm(augment_utype,importBuildFormat_TABULAR_EVAL_ID)}" label="eval_id"  minOccurs="0" default="no eval_id column" />
		   <keyword  id="interface_id" name="interface_id" code="{N_mdm(augment_utype,importBuildFormat_TABULAR_IFACE_ID)}" label="interface_id"  minOccurs="0" default="no interface_id column" />
		 </keyword>
		 <keyword  id="annotated" name="annotated" code="{N_mdm(utype,importBuildFormat_TABULAR_ANNOTATED)}" label="annotated"  default="annotated format" />
		 <keyword  id="freeform" name="freeform" code="{N_mdm(utype,importBuildFormat_TABULAR_NONE)}" label="freeform"  default="annotated format" />
               </oneOf>
             </optional>
	     ' >

    <!ENTITY method_import_approx_format '
             <optional>
               <oneOf label="Tabular Format" >
		 <keyword  id="custom_annotated" name="custom_annotated" code="{N_mdm(utype,importApproxFormat_TABULAR_NONE)}" label="custom_annotated"  default="annotated format" >
		   <keyword  id="header" name="header" code="{N_mdm(augment_utype,importApproxFormat_TABULAR_HEADER)}" label="header"  minOccurs="0" default="no header" />
		   <keyword  id="eval_id" name="eval_id" code="{N_mdm(augment_utype,importApproxFormat_TABULAR_EVAL_ID)}" label="eval_id"  minOccurs="0" default="no eval_id column" />
		   <keyword  id="interface_id" name="interface_id" code="{N_mdm(augment_utype,importApproxFormat_TABULAR_IFACE_ID)}" label="interface_id"  minOccurs="0" default="no interface_id column" />
		 </keyword>
		 <keyword  id="annotated" name="annotated" code="{N_mdm(utype,importApproxFormat_TABULAR_ANNOTATED)}" label="annotated"  default="annotated format" />
		 <keyword  id="freeform" name="freeform" code="{N_mdm(utype,importApproxFormat_TABULAR_NONE)}" label="freeform"  default="annotated format" />
               </oneOf>
             </optional>
	     ' >

    <!ENTITY method_export_approx_format '
	     <optional>
               <oneOf label="Tabular Format" >
		 <keyword  id="custom_annotated" name="custom_annotated" code="{N_mdm(utype,exportApproxFormat_TABULAR_NONE)}" label="custom_annotated"  default="annotated format" >
		   <keyword  id="header" name="header" code="{N_mdm(augment_utype,exportApproxFormat_TABULAR_HEADER)}" label="header"  minOccurs="0" default="no header" />
		   <keyword  id="eval_id" name="eval_id" code="{N_mdm(augment_utype,exportApproxFormat_TABULAR_EVAL_ID)}" label="eval_id"  minOccurs="0" default="no eval_id column" />
		   <keyword  id="interface_id" name="interface_id" code="{N_mdm(augment_utype,exportApproxFormat_TABULAR_IFACE_ID)}" label="interface_id"  minOccurs="0" default="no interface_id column" />
		 </keyword>
		 <keyword  id="annotated" name="annotated" code="{N_mdm(utype,exportApproxFormat_TABULAR_ANNOTATED)}" label="annotated"  default="annotated format" />
		 <keyword  id="freeform" name="freeform" code="{N_mdm(utype,exportApproxFormat_TABULAR_NONE)}" label="freeform"  default="annotated format" />
               </oneOf>
             </optional>
	     ' >

    <!ENTITY method_export_samples_format '
	     <optional>
	       <oneOf label="Tabular Format" >
		 <keyword  name="custom_annotated" code="{N_mdm(utype,exportSamplesFormat_TABULAR_NONE)}" label="custom_annotated"  >
		   <keyword  name="header" code="{N_mdm(augment_utype,exportSamplesFormat_TABULAR_HEADER)}" label="header"  minOccurs="0" />
		   <keyword  name="eval_id" code="{N_mdm(augment_utype,exportSamplesFormat_TABULAR_EVAL_ID)}" label="eval_id"  minOccurs="0" />
		   <keyword  name="interface_id" code="{N_mdm(augment_utype,exportSamplesFormat_TABULAR_IFACE_ID)}" label="interface_id"  minOccurs="0" />
		 </keyword>
		 <keyword  name="annotated" code="{N_mdm(utype,exportSamplesFormat_TABULAR_ANNOTATED)}" label="annotated"  default="annotated" />
		 <keyword  name="freeform" code="{N_mdm(utype,exportSamplesFormat_TABULAR_NONE)}" label="freeform"  default="annotated" />
	       </oneOf>
	     </optional>
	     ' >

    <!-- Legacy scalar data format supports exp_id and header options -->
    <!ENTITY response_scalar_data_format '
	     <optional>
               <oneOf label="Tabular Format" >
        	 <keyword  id="custom_annotated" name="custom_annotated" code="{N_rem(utype,scalarDataFormat_TABULAR_NONE)}" label="custom_annotated"  default="annotated format" >
        	   <keyword  id="header" name="header" code="{N_rem(augment_utype,scalarDataFormat_TABULAR_HEADER)}" label="header"  minOccurs="0" default="no header" />
        	   <keyword  id="exp_id" name="exp_id" code="{N_rem(augment_utype,scalarDataFormat_TABULAR_EVAL_ID)}" label="exp_id"  minOccurs="0" default="no exp_id column" />
        	 </keyword>
		 <keyword  id="annotated" name="annotated" code="{N_rem(utype,scalarDataFormat_TABULAR_EXPER_ANNOT)}" label="annotated"  default="annotated format" />
		 <keyword  id="freeform" name="freeform" code="{N_rem(utype,scalarDataFormat_TABULAR_NONE)}" label="freeform"  default="annotated format" />
               </oneOf>
             </optional>
	     ' >

    <!ENTITY model_full_surfpack_export_format '
	     <keyword  id="export_model" name="export_model" minOccurs="0" maxOccurs="1" code="{N_mom(true,exportSurrogate)}" label="Export Surrogate Model"  complexity="1">
               <keyword  id="filename_prefix" name="filename_prefix" minOccurs="0" code="{N_mom(str,modelExportPrefix)}" label="Exported Surrogate Filename Prefix"  default="exported_surrogate" complexity="1">
		 <param type="STRING" />
               </keyword>
               <keyword id="formats" name="formats" code="{0}" label="Formats" maxOccurs="1" group="Surrogate Export Formats" complexity="1">
		 <keyword id="text_archive" name="text_archive" code="{N_mom(augment_utype,modelExportFormat_TEXT_ARCHIVE)}" label="Text Archive" maxOccurs="1" minOccurs="0" />
		 <keyword id="binary_archive" name="binary_archive" code="{N_mom(augment_utype,modelExportFormat_BINARY_ARCHIVE)}" label="Binary Archive" maxOccurs="1" minOccurs="0"  />
		 <keyword id="algebraic_file" name="algebraic_file" code="{N_mom(augment_utype,modelExportFormat_ALGEBRAIC_FILE)}" label="Algebraic File" maxOccurs="1" minOccurs="0"  />
		 <keyword id="algebraic_console" name="algebraic_console" code="{N_mom(augment_utype,modelExportFormat_ALGEBRAIC_CONSOLE)}" label="Algebraic Console" maxOccurs="1" minOccurs="0"  />
               </keyword>
	     </keyword>
	     ' >

    <!-- Used for both surfpack and new surrogate models -->
    <!ENTITY model_partial_surrogate_export_format '
	     <keyword  id="export_model" name="export_model" minOccurs="0" maxOccurs="1" code="{N_mom(true,exportSurrogate)}" label="Export Surrogate Model"  complexity="1">
               <keyword  id="filename_prefix" name="filename_prefix" minOccurs="0" code="{N_mom(str,modelExportPrefix)}" label="Exported Surrogate Filename Prefix"  default="exported_surrogate" complexity="1">
		 <param type="STRING" />
               </keyword>
               <keyword id="formats" name="formats" code="{0}" label="Formats" maxOccurs="1" group="Surrogate Export Formats" complexity="1">
		 <keyword id="text_archive" name="text_archive" code="{N_mom(augment_utype,modelExportFormat_TEXT_ARCHIVE)}" label="Text Output" maxOccurs="1" minOccurs="0" />
		 <keyword id="binary_archive" name="binary_archive" code="{N_mom(augment_utype,modelExportFormat_BINARY_ARCHIVE)}" label="Binary Output" maxOccurs="1" minOccurs="0"  />
               </keyword>
	     </keyword>
	     ' >

    <!ENTITY method_export_model '
	     <keyword  id="export_model" name="export_model" minOccurs="0" maxOccurs="1" code="{N_mdm(true,exportSurrogate)}" label="Export Surrogate Model"  complexity="1">
               <keyword  id="filename_prefix" name="filename_prefix" minOccurs="0" code="{N_mdm(str,modelExportPrefix)}" label="Exported Surrogate Filename Prefix"  default="exported_surrogate" complexity="1">
		 <param type="STRING" />
               </keyword>
               <keyword id="formats" name="formats" code="{0}" label="Formats" maxOccurs="1" group="Surrogate Export Formats" complexity="1">
		 <keyword id="text_archive" name="text_archive" code="{N_mdm(augment_utype,modelExportFormat_TEXT_ARCHIVE)}" label="Text Output" maxOccurs="1" minOccurs="0" />
		 <keyword id="binary_archive" name="binary_archive" code="{N_mdm(augment_utype,modelExportFormat_BINARY_ARCHIVE)}" label="Binary Output" maxOccurs="1" minOccurs="0"  />
               </keyword>
	     </keyword>
             ' >

    <!ENTITY method_gaussian_process '
 	     <keyword  id="gaussian_process1" name="gaussian_process" code="{0}" label="gaussian_process"  minOccurs="0" default="Surfpack Gaussian process" >
	       <alias name="kriging"/>
	       <oneOf label="GP Implementation">
		 <keyword  id="surfpack1" name="surfpack" code="{N_mdm(type,emulatorType_KRIGING_EMULATOR)}" label="surfpack"   />
		 <keyword  id="dakota1" name="dakota" code="{N_mdm(type,emulatorType_GP_EMULATOR)}" label="dakota"   />
	       </oneOf>
	     </keyword>
	     ' >

    <!ENTITY method_use_derivatives '
	     <keyword  id="use_derivatives3" name="use_derivatives" code="{N_mdm(true,methodUseDerivsFlag)}" label="use_derivatives"  minOccurs="0" default="use function values only" />
	     '>

    <!ENTITY method_export_approx_points_file '
	     <keyword  id="export_approx_points_file5" name="export_approx_points_file" code="{N_mdm(str,exportApproxPtsFile)}" label="export_approx_points_file"  minOccurs="0" default="no point export to a file" >
	       <alias name="export_points_file"/>
	       <param type="OUTPUT_FILE" />
	       &method_export_approx_format;
	     </keyword>
	     ' >

    <!ENTITY method_refine_metric_scale '
	     <keyword  id="metric_scale" name="metric_scale" code="{0}" label="Refinement metric scale"  minOccurs="0" default="relative" >
	       <oneOf label="scale of refinement metric">
		 <keyword  id="relative" name="relative" code="{N_mdm(true,relativeConvMetric)}" label="relative refinement metric"   />
                 <keyword  id="absolute" name="absolute" code="{N_mdm(false,relativeConvMetric)}" label="absolute refinement metric"   />
	       </oneOf>
             </keyword>
	     ' >

    <!ENTITY method_mf_refine_stats_mode '
	     <keyword  id="statistics_mode" name="statistics_mode" code="{0}" label="Statistics mode for computing refinement metrics"  minOccurs="0" default="DEFAULT_EXPANSION_STATS" >
	       <oneOf label="Statistics mode for refinement metric">
		 <keyword  id="active" name="active" code="{N_mdm(type,statsMetricMode_ACTIVE_EXPANSION_STATS)}" label="refinement metric computed from active statistics"   />
                 <keyword  id="combined" name="combined" code="{N_mdm(type,statsMetricMode_COMBINED_EXPANSION_STATS)}" label="refinement computed from combined statistics"   />
	       </oneOf>
             </keyword>
	     ' >

    <!ENTITY method_convergence_tolerance '
	     <keyword  id="convergence_tolerance" name="convergence_tolerance" code="{N_mdm(Real,convergenceTolerance)}" label="Convergence tolerance"  minOccurs="0" default="1.e-4" >
               <param type="REAL" />
             </keyword>
	     ' >

    <!ENTITY method_exp_convergence_tolerance '
	     &method_convergence_tolerance;
             &method_refine_metric_scale;
	     ' >

    <!ENTITY method_mf_exp_convergence_tolerance '
	     &method_convergence_tolerance;
             &method_refine_metric_scale;
             &method_mf_refine_stats_mode;
	     ' >

    <!ENTITY method_max_iterations '
	     <keyword  id="max_iterations" name="max_iterations" code="{N_mdm(int,maxIterations)}" label="Maximum iterations"  minOccurs="0" default="100 (exceptions: fsu_cvt , local_reliability: 25; global_{reliability , interval_est , evidence} / efficient_global: 25*n)" >
               <param type="INTEGER" constraint=">= 0" />
	     </keyword>
	     ' >

    <!ENTITY method_max_solver_iterations '
	     <keyword  id="max_solver_iterations" name="max_solver_iterations" code="{N_mdm(int,maxSolverIterations)}" label="Maximum solver iterations"  minOccurs="0" default="100" >
               <param type="INTEGER" constraint=">= 0" />
	     </keyword>
	     ' >

    <!ENTITY method_max_refinement_iterations '
	     <keyword  id="max_refinement_iterations" name="max_refinement_iterations" code="{N_mdm(int,maxRefineIterations)}" label="Maximum refinement iterations"  minOccurs="0" default="100" >
               <param type="INTEGER" constraint=">= 0" />
	     </keyword>
	     ' >

    <!ENTITY default_constraint_tolerance '
	     <keyword  id="constraint_tolerance" name="constraint_tolerance" code="{N_mdm(Real,constraintTolerance)}" label="Constraint tolerance"  minOccurs="0" default="Library default" >
               <param type="REAL" />
	     </keyword>
	     ' >

    <!ENTITY method_max_function_evaluations '
	     <keyword  id="max_function_evaluations" name="max_function_evaluations" code="{N_mdm(int,maxFunctionEvaluations)}" label="Maximum function evaluations"  minOccurs="0" default="1000" >
               <param type="INTEGER" constraint=">= 0" />
	     </keyword>
	     ' >

    <!ENTITY default_trust_region '
	     <keyword  id="trust_region" name="trust_region" code="{0,0,NIDRProblemDescDB::method_tr_final}" label="Trust region group specification"  minOccurs="0" >
               <keyword  id="initial_size" name="initial_size" code="{N_mdm(RealDL,trustRegionInitSize)}" label="Trust region initial size (relative to bounds)"  minOccurs="0" >
		 <param type="REALLIST" />
               </keyword>
               <keyword  id="minimum_size" name="minimum_size" code="{N_mdm(Real,trustRegionMinSize)}" label="Trust region minimum size"  minOccurs="0" default="1.e-6" >
		 <param type="REAL" />
               </keyword>
               <keyword  id="contract_threshold" name="contract_threshold" code="{N_mdm(Real,trustRegionContractTrigger)}" label="Shrink trust region if trust region ratio is below this value"  minOccurs="0" default="0.25" >
		 <param type="REAL" />
               </keyword>
               <keyword  id="expand_threshold" name="expand_threshold" code="{N_mdm(Real,trustRegionExpandTrigger)}" label="Expand trust region if trust region ratio is above this value"  minOccurs="0" default="0.75" >
		 <param type="REAL" />
               </keyword>
               <keyword  id="contraction_factor" name="contraction_factor" code="{N_mdm(Real,trustRegionContract)}" label="Trust region contraction factor"  minOccurs="0" default="0.25">
		 <param type="REAL" />
               </keyword>
               <keyword  id="expansion_factor" name="expansion_factor" code="{N_mdm(Real,trustRegionExpand)}" label="Trust region expansion factor"  minOccurs="0" default="2.0" >
		 <param type="REAL" />
	       </keyword>
	     </keyword>
	     ' >

    <!ENTITY default_final_moments '
	     <keyword  id="final_moments" name="final_moments" code="{0}" label="Type of moments in final statistics"  minOccurs="0" default="standard" >
               <oneOf label="Objective Formulation">
		 <keyword  id="none" name="none" code="{N_mdm(type,finalMomentsType_NO_MOMENTS)}" label="no moments"   />
		 <keyword  id="standard" name="standard" code="{N_mdm(type,finalMomentsType_STANDARD_MOMENTS)}" label="standardized moments"   />
		 <keyword  id="central" name="central" code="{N_mdm(type,finalMomentsType_CENTRAL_MOMENTS)}" label="central moments"   />
               </oneOf>
	     </keyword>
	     ' >

    <!ENTITY default_speculative '
	     <keyword  id="speculative" name="speculative" code="{N_mdm(true,speculativeFlag)}" label="Speculative gradients and Hessians"  minOccurs="0" default="no speculation" />
	     ' >

    <!ENTITY default_scaling '
	     <keyword  id="scaling" name="scaling" code="{N_mdm(true,methodScaling)}" label="Scaling flag"  minOccurs="0" default="no scaling" />
	     ' >
    <!-- # TO DO: flatten this group and review contexts for inclusion: -->
    <!-- Defaults from old reference manual to be inserted:
	 local_reliability: 0
	 PCE: 0 (samples on approximation)
	 MCMC: 10000
	 FSU, QMC, CVT: 0 (or min req for surrogate build)
	 PSUADE: 10*(numVars+1)
	 Global interval, evidence: 10000 LHS, numVars^2 for EGO
	 DACE, sampling: minimum required
      -->

    <!ENTITY import_build '
       	     <keyword  id="import_build_points_file" name="import_build_points_file" code="{N_mdm(str,importBuildPtsFile)}" label="import_build_points_file"  minOccurs="0" default="no point import from a file" >
	       <alias name="import_points_file"/>
	       <param type="INPUT_FILE" />
	       &method_import_build_format;
	       <keyword  id="active_only" name="active_only" code="{N_mdm(true,importBuildActive)}" label="Active variables only"  minOccurs="0" />
	     </keyword>
	     ' >

    <!ENTITY pce_refinement '
	     <keyword  id="p_refinement" name="p_refinement" code="{N_mdm(type,refinementType_P_REFINEMENT)}" label="Automated polynomial order refinement"  minOccurs="0" default="no refinement" >
               <oneOf label="p-refinement Type">
		 <keyword  id="uniform1" name="uniform" code="{N_mdm(type,refinementControl_UNIFORM_CONTROL)}" label="uniform"   />
		 <keyword  id="dimension_adaptive" name="dimension_adaptive" code="{0}" label="dimension_adaptive"  >
		   <oneOf label="Dimension Adaptivity Estimation Approach">
		     <keyword  id="sobol" name="sobol" code="{N_mdm(type,refinementControl_DIMENSION_ADAPTIVE_CONTROL_SOBOL)}" label="sobol"   default="generalized" />
		     <keyword  id="decay" name="decay" code="{N_mdm(type,refinementControl_DIMENSION_ADAPTIVE_CONTROL_DECAY)}" label="decay"   />
		     <keyword  id="generalized" name="generalized" code="{N_mdm(type,refinementControl_DIMENSION_ADAPTIVE_CONTROL_GENERALIZED)}" label="generalized"   />
		   </oneOf>
		 </keyword>
	       </oneOf>
	     </keyword>
	     &method_max_refinement_iterations;
	     ' >

    <!ENTITY sc_refinement '
             <optional>
	       <oneOf label="Automated Refinement Type">
		 <keyword  id="p_refinement1" name="p_refinement" code="{N_mdm(type,refinementType_P_REFINEMENT)}" label="p_refinement"  default="no refinement" >
		   <oneOf label="p-refinement Type">
		     <keyword  id="uniform2" name="uniform" code="{N_mdm(type,refinementControl_UNIFORM_CONTROL)}" label="uniform"   />
		     <keyword  id="dimension_adaptive1" name="dimension_adaptive" code="{0}" label="dimension_adaptive"  >
		       <oneOf label="Dimension Adaptivity Estimation Approach">
			 <keyword  id="sobol1" name="sobol" code="{N_mdm(type,refinementControl_DIMENSION_ADAPTIVE_CONTROL_SOBOL)}" label="sobol"   default="generalized" />
			 <keyword  id="generalized2" name="generalized" code="{N_mdm(type,refinementControl_DIMENSION_ADAPTIVE_CONTROL_GENERALIZED)}" label="generalized"   />
		       </oneOf>
		     </keyword>
		   </oneOf>
		 </keyword>
		 <keyword  id="h_refinement" name="h_refinement" code="{N_mdm(type,refinementType_H_REFINEMENT)}" label="h_refinement"   default="no refinement" >
		   <oneOf label="h-refinement Type">
		     <keyword  id="uniform3" name="uniform" code="{N_mdm(type,refinementControl_UNIFORM_CONTROL)}" label="uniform"   />
		     <keyword  id="dimension_adaptive2" name="dimension_adaptive" code="{0}" label="dimension_adaptive"  >
		       <oneOf label="Dimension Adaptivity Estimation Approach">
			 <keyword  id="sobol2" name="sobol" code="{N_mdm(type,refinementControl_DIMENSION_ADAPTIVE_CONTROL_SOBOL)}" label="sobol"   default="generalized" />
			 <keyword  id="generalized3" name="generalized" code="{N_mdm(type,refinementControl_DIMENSION_ADAPTIVE_CONTROL_GENERALIZED)}" label="generalized"   />
		       </oneOf>
		     </keyword>
		     <keyword  id="local_adaptive" name="local_adaptive" code="{N_mdm(type,refinementControl_LOCAL_ADAPTIVE_CONTROL)}" label="local_adaptive"   />
		   </oneOf>
		 </keyword>
	       </oneOf>
	     </optional>
	     &method_max_refinement_iterations;
	     ' >

    <!ENTITY ft_method_refinement '
             <keyword  id="p_refinement" name="p_refinement" code="{N_mdm(type,refinementType_P_REFINEMENT)}" label="Automated polynomial order refinement"  minOccurs="0" default="no refinement" >
	       <keyword  id="uniform4" name="uniform" code="{N_mdm(type,refinementControl_UNIFORM_CONTROL)}" label="uniform" >
		 <oneOf label="Uniform Refinement Approach">
		   <keyword  id="increment_start_rank" name="increment_start_rank" code="{N_mdm(type,c3AdvanceType_START_RANK_ADVANCEMENT)}" label="refinement by increment in start rank" />
		   <keyword  id="increment_start_order" name="increment_start_order" code="{N_mdm(type,c3AdvanceType_START_ORDER_ADVANCEMENT)}" label="refinement by increment in start order" />
		   <keyword  id="increment_max_rank" name="increment_max_rank" code="{N_mdm(type,c3AdvanceType_MAX_RANK_ADVANCEMENT)}" label="refinement by increment in max rank" />
		   <keyword  id="increment_max_order" name="increment_max_order" code="{N_mdm(type,c3AdvanceType_MAX_ORDER_ADVANCEMENT)}" label="refinement by increment in max order" />
		   <keyword  id="increment_max_rank_order" name="increment_max_rank_order" code="{N_mdm(type,c3AdvanceType_MAX_RANK_ORDER_ADVANCEMENT)}" label="refinement by increment in max rank and max order" />
		 </oneOf>
	       </keyword>
	     </keyword>
	     &method_max_refinement_iterations;
	     ' >

    <!ENTITY expansion_rule_nesting '
	     <optional>
	       <oneOf label="Quadrature Rule Nesting">
		 <keyword  id="nested" name="nested" code="{N_mdm(type,nestingOverride_NESTED)}" label="nested"   default="quadrature: non_nested unless automated refinement; sparse grids: nested" />
		 <keyword  id="non_nested" name="non_nested" code="{N_mdm(type,nestingOverride_NON_NESTED)}" label="non_nested" />
	       </oneOf>
	     </optional>
	     ' >

    <!ENTITY expansion_rule_growth '
	     <optional>
               <oneOf label="Quadrature Rule Growth">
		 <keyword  id="restricted" name="restricted" code="{N_mdm(type,growthOverride_RESTRICTED)}" label="restricted"   default="restricted (except for generalized sparse grids)" />
		 <keyword  id="unrestricted" name="unrestricted" code="{N_mdm(type,growthOverride_UNRESTRICTED)}" label="unrestricted"   />
               </oneOf>
             </optional>
	     ' >

    <!ENTITY expansion_dim_pref '
             <keyword  id="dimension_preference" name="dimension_preference" code="{N_mdm(RealDL,anisoDimPref)}" label="dimension_preference"  minOccurs="0" default="isotropic grids" >
	       <param type="REALLIST" />
	     </keyword>
	     ' >

    <!ENTITY sc_sparse_interpolant '
             <optional>
	       <oneOf>
		 <keyword  id="nodal" name="nodal" code="{N_mdm(type,expansionBasisType_NODAL_INTERPOLANT)}" label="nodal"   default="nodal" />
		 <keyword  id="hierarchical" name="hierarchical" code="{N_mdm(type,expansionBasisType_HIERARCHICAL_INTERPOLANT)}" label="hierarchical"   />
	       </oneOf>
	     </optional>
	     ' >

    <!ENTITY expansion_quadrature_sequence '
	     <keyword  id="quadrature_order_sequence" name="quadrature_order_sequence" code="{N_mdm(usharray,quadratureOrderSeq)}" label="Quadrature order for PCE coefficient estimation"   >
	       <param type="INTEGERLIST" />
	       &expansion_dim_pref;
	       &expansion_rule_nesting;
	     </keyword>
	     ' >

    <!ENTITY expansion_quadrature '
	     <keyword  id="quadrature_order" name="quadrature_order" code="{N_mdm(ushint,quadratureOrder)}" label="Quadrature order for PCE coefficient estimation"   >
	       <param type="INTEGER" />
	       &expansion_dim_pref;
	       &expansion_rule_nesting;
	     </keyword>
	     ' >

    <!ENTITY pce_sparse_grid_sequence '
	     <keyword  id="sparse_grid_level_sequence" name="sparse_grid_level_sequence" code="{N_mdm(usharray,sparseGridLevelSeq)}" label="Sparse grid level for PCE coefficient estimation"  >
	       <param type="INTEGERLIST" />
	       &expansion_dim_pref;
               &expansion_rule_growth;
	       &expansion_rule_nesting;
	     </keyword>
	     ' >

    <!ENTITY pce_sparse_grid '
	     <keyword  id="sparse_grid_level" name="sparse_grid_level" code="{N_mdm(ushint,sparseGridLevel)}" label="Sparse grid level for PCE coefficient estimation"  >
	       <param type="INTEGER" />
	       &expansion_dim_pref;
               &expansion_rule_growth;
	       &expansion_rule_nesting;
	     </keyword>
	     ' >

    <!ENTITY sc_sparse_grid_sequence '
	     <keyword  id="sparse_grid_level_sequence" name="sparse_grid_level_sequence" code="{N_mdm(usharray,sparseGridLevelSeq)}" label="Sparse grid level for SC interpolation"  >
	       <param type="INTEGERLIST" />
	       &expansion_dim_pref;
	       &sc_sparse_interpolant;
               &expansion_rule_growth;
	       &expansion_rule_nesting;
	     </keyword>
	     ' >

    <!ENTITY sc_sparse_grid '
	     <keyword  id="sparse_grid_level" name="sparse_grid_level" code="{N_mdm(ushint,sparseGridLevel)}" label="Sparse grid level for for SC interpolation"  >
	       <param type="INTEGER" />
	       &expansion_dim_pref;
	       &sc_sparse_interpolant;
               &expansion_rule_growth;
	       &expansion_rule_nesting;
	     </keyword>
	     ' >

    <!ENTITY pce_cubature '
	     <keyword  id="cubature_integrand" name="cubature_integrand" code="{N_mdm(ushint,cubIntOrder)}" label="Cubature integrand order for PCE coefficient estimation"   >
	       <param type="INTEGER" />
	     </keyword>
	     ' >

    <!ENTITY pce_basis_type '
             <keyword  id="basis_type" name="basis_type" code="{0}" label="basis_type"  minOccurs="0" >
	       <oneOf label="PCE Basis Type">
		 <keyword  id="tensor_product" name="tensor_product" code="{N_mdm(type,expansionBasisType_TENSOR_PRODUCT_BASIS)}" label="tensor_product"   />
		 <keyword  id="total_order" name="total_order" code="{N_mdm(type,expansionBasisType_TOTAL_ORDER_BASIS)}" label="total_order"   />
		 <keyword  id="adapted" name="adapted" code="{N_mdm(type,expansionBasisType_ADAPTED_BASIS_EXPANDING_FRONT)}" label="adapted"  >
		   <!-- <keyword  id="adapted" name="adapted" code="{0}" label="adapted"  >
			<oneOf label="Adaptation Method">
			  <keyword  id="generalized1" name="generalized" code="{N_mdm(type,expansionBasisType_ADAPTED_BASIS_GENERALIZED)}" label="generalized"  >
			    <keyword  id="initial_level" name="initial_level" code="{N_mdm(ushint,adaptedBasisInitLevel)}" label="initial_level"  minOccurs="0" >
			      <param type="INTEGER" />
			    </keyword>
			  </keyword>
			  <keyword  id="expanding_front" name="expanding_front" code="{N_mdm(type,expansionBasisType_ADAPTED_BASIS_EXPANDING_FRONT)}" label="expanding_front"  >
			    <keyword  id="advancements" name="advancements" code="{N_mdm(ushint,adaptedBasisAdvancements)}" label="advancements"  minOccurs="0" >
			      <param type="INTEGER" />
			    </keyword>
			  </keyword>
			</oneOf>
		   </keyword> -->
		   <keyword  id="advancements" name="advancements" code="{N_mdm(ushint,adaptedBasisAdvancements)}" label="advancements"  minOccurs="0" >
		     <param type="INTEGER" />
		   </keyword>
		   <keyword  id="soft_convergence_limit1" name="soft_convergence_limit" code="{N_mdm(ushint,softConvLimit)}" label="soft_convergence_limit"  minOccurs="0" >
		     <param type="INTEGER" />
		   </keyword>
		 </keyword>
	       </oneOf>
	     </keyword>
	     ' >

    <!ENTITY pce_regression_alg_select '
             <optional>
	       <oneOf label="Regression Algorithm">
		 <keyword  id="least_squares" name="least_squares" code="{N_mdm(type,regressionType_DEFAULT_LEAST_SQ_REGRESSION)}" label="least_squares"  default="svd" >
		   <optional>
		     <oneOf label="LSQ Regression Approach">
		       <keyword  id="svd" name="svd" code="{N_mdm(type,lsRegressionType_SVD_LS)}" label="svd"   />
		       <keyword  id="equality_constrained" name="equality_constrained" code="{N_mdm(type,lsRegressionType_EQ_CON_LS)}" label="equality_constrained"   />
		     </oneOf>
		   </optional>
		 </keyword>
		 <keyword  id="orthogonal_matching_pursuit" name="orthogonal_matching_pursuit" code="{N_mdm(type,regressionType_ORTHOG_MATCH_PURSUIT)}" label="orthogonal_matching_pursuit"  >
		   <alias name="omp"/>
		   <keyword  id="noise_tolerance" name="noise_tolerance" code="{N_mdm(RealDL,regressionNoiseTol)}" label="noise_tolerance"  minOccurs="0" default="1e-3 for BPDN, 0. otherwise (algorithms run until termination)" >
		     <param type="REALLIST" />
		   </keyword>
		 </keyword>
		 <keyword  id="basis_pursuit" name="basis_pursuit" code="{N_mdm(type,regressionType_BASIS_PURSUIT)}" label="basis_pursuit"   >
		   <alias name="bp"/>
		 </keyword>
		 <keyword  id="basis_pursuit_denoising" name="basis_pursuit_denoising" code="{N_mdm(type,regressionType_BASIS_PURSUIT_DENOISING)}" label="basis_pursuit_denoising"  >
		   <alias name="bpdn"/>
		   <keyword  id="noise_tolerance1" name="noise_tolerance" code="{N_mdm(RealDL,regressionNoiseTol)}" label="noise_tolerance"  minOccurs="0" default="1e-3 for BPDN, 0. otherwise (algorithms run until termination)" >
		     <param type="REALLIST" />
		   </keyword>
		 </keyword>
		 <keyword  id="least_angle_regression" name="least_angle_regression" code="{N_mdm(type,regressionType_LEAST_ANGLE_REGRESSION)}" label="least_angle_regression"  >
		   <alias name="lars"/>
		   <keyword  id="noise_tolerance2" name="noise_tolerance" code="{N_mdm(RealDL,regressionNoiseTol)}" label="noise_tolerance"  minOccurs="0" default="1e-3 for BPDN, 0. otherwise (algorithms run until termination)" >
		     <param type="REALLIST" />
		   </keyword>
		 </keyword>
		 <keyword  id="least_absolute_shrinkage" name="least_absolute_shrinkage" code="{N_mdm(type,regressionType_LASSO_REGRESSION)}" label="least_absolute_shrinkage"  >
		   <alias name="lasso"/>
		   <keyword  id="noise_tolerance3" name="noise_tolerance" code="{N_mdm(RealDL,regressionNoiseTol)}" label="noise_tolerance"  minOccurs="0" default="1e-3 for BPDN, 0. otherwise (algorithms run until termination)" >
		     <param type="REALLIST" />
		   </keyword>
		   <keyword  id="l2_penalty" name="l2_penalty" code="{N_mdm(Real,regressionL2Penalty)}" label="l2_penalty"  minOccurs="0" default="0. (reverts to standard LASSO formulation)" >
		     <param type="REAL" />
		   </keyword>
		 </keyword>
	       </oneOf>
	     </optional>
	     ' >

    <!ENTITY pce_regression_opts '
	     <keyword  id="cross_validation" name="cross_validation" code="{N_mdm(true,crossValidation)}" label="cross_validation"  minOccurs="0" >
	       <keyword  id="noise_only" name="noise_only" code="{N_mdm(true,crossValidNoiseOnly)}" label="noise_only"  minOccurs="0" default="false" />
	     </keyword>
	     <keyword  id="ratio_order" name="ratio_order" code="{N_mdm(Realp,collocRatioTermsOrder)}" label="ratio_order"  minOccurs="0" default="1." >
	       <param type="REAL" />
	     </keyword>
	     <keyword  id="use_derivatives1" name="use_derivatives" code="{N_mdm(true,methodUseDerivsFlag)}" label="use_derivatives"  minOccurs="0" default="use function values only"/>
	     <keyword  id="tensor_grid" name="tensor_grid" code="{N_mdm(true,tensorGridFlag)}" label="tensor_grid"  minOccurs="0" default="regression with LHS sample set (point collocation)" />
	     <keyword  id="reuse_points" name="reuse_points" code="{N_mdm(lit,pointReuse_all)}" label="reuse_points"  minOccurs="0" default="no sample reuse in coefficient estimation" >
	       <alias name="reuse_samples"/>
	     </keyword>
	     &method_max_solver_iterations;
	     '>

    <!ENTITY mc_pilot_samples '
      	     <keyword  id="pilot_samples" name="pilot_samples" code="{N_mdm(szarray,pilotSamples)}" label="Number of initial samples per model instance" minOccurs="0" >
	       <alias name="initial_samples"/> 
	       <param type="INTEGERLIST" />
	     </keyword>
	     ' >

    <!ENTITY colloc_ratio_pts_sequence_with_pce_regress '
	     <!-- Note: options within this entity are limited by NIDR requirements for an unambiguous anchor: cannot support ratio or pts or both, so anchoring with the more useful of the two.  With a new regression anchor, could mirror ft_method_regression_sequence and allow both to be optional. -->
	     <keyword  id="collocation_ratio" name="collocation_ratio" code="{N_mdm(Realp,collocationRatio)}" label="Collocation point oversampling ratio to estimate coeffs" >
	       <param type="REAL" />
	       <keyword  id="collocation_points_sequence" name="collocation_points_sequence" code="{N_mdm(szarray,collocationPointsSeq)}" label="Number collocation points to estimate coeffs" minOccurs="0" >
	         <alias name="pilot_samples"/> 
	         <param type="INTEGERLIST" />
	       </keyword>
	       &pce_regression_alg_select;
	       &pce_regression_opts;
	     </keyword>
	     ' >

    <!ENTITY colloc_pts_with_pce_regress '
	     <keyword  id="collocation_points" name="collocation_points" code="{N_mdm(sizet,collocationPoints)}" label="Number collocation points to estimate coeffs" >
	       <param type="INTEGER" />
	       &pce_regression_alg_select;
	       &pce_regression_opts;
	     </keyword>
	     ' >

    <!ENTITY colloc_ratio_with_pce_regress '
	     <keyword  id="collocation_ratio" name="collocation_ratio" code="{N_mdm(Realp,collocationRatio)}" label="Collocation point oversampling ratio to estimate coeffs" >
	       <param type="REAL" />
	       &pce_regression_alg_select;
	       &pce_regression_opts;
	     </keyword>
	     ' >

    <!ENTITY pce_expansion_samples_sequence '
      	     <keyword  id="expansion_samples_sequence" name="expansion_samples_sequence" code="{N_mdm(szarray,expansionSamplesSeq)}" label="Number simulation samples to estimate coeffs"  >
	       <param type="INTEGERLIST" />
	       <keyword  id="reuse_points1" name="reuse_points" code="{N_mdm(lit,pointReuse_all)}" label="reuse_points"  minOccurs="0" default="no sample reuse in coefficient estimation" >
		 <alias name="reuse_samples"/>
	       </keyword>
	       <!-- <keyword  id="incremental_lhs" name="incremental_lhs" code="{N_mdm(lit,expansionSampleType_incremental_lhs)}" label="Use incremental LHS for expansion_samples"  minOccurs="0" default="no sample reuse in coefficient estimation" /> -->
	     </keyword>
	     ' >

    <!ENTITY pce_expansion_samples '
      	     <keyword  id="expansion_samples" name="expansion_samples" code="{N_mdm(sizet,expansionSamples)}" label="Number simulation samples to estimate coeffs"  >
	       <param type="INTEGER" />
	       <keyword  id="reuse_points1" name="reuse_points" code="{N_mdm(lit,pointReuse_all)}" label="reuse_points"  minOccurs="0" default="no sample reuse in coefficient estimation" >
		 <alias name="reuse_samples"/>
	       </keyword>
	       <!-- <keyword  id="incremental_lhs" name="incremental_lhs" code="{N_mdm(lit,expansionSampleType_incremental_lhs)}" label="Use incremental LHS for expansion_samples"  minOccurs="0" default="no sample reuse in coefficient estimation" /> -->
	     </keyword>
	     ' >

    <!ENTITY core_pce_expansion_order '
      	     &expansion_dim_pref;
	     &pce_basis_type;
	     <oneOf>
	       &colloc_pts_with_pce_regress;
	       &colloc_ratio_with_pce_regress;
	       &pce_expansion_samples;
	     </oneOf>
	     &import_build;
	     ' >

    <!ENTITY pce_expansion_order_sequence '
      	     <keyword  id="expansion_order_sequence" name="expansion_order_sequence" code="{N_mdm(usharray,expansionOrderSeq)}" label="Expansion order"  >
	       <param type="INTEGERLIST" />
	       &expansion_dim_pref;
	       &pce_basis_type;
	       <oneOf>
		 &colloc_ratio_pts_sequence_with_pce_regress;
		 &pce_expansion_samples_sequence;
	       </oneOf>
	       &import_build;
	     </keyword>
	     ' >

    <!ENTITY pce_expansion_order '
      	     <keyword  id="expansion_order" name="expansion_order" code="{N_mdm(ushint,expansionOrder)}" label="Expansion order"  >
	       <param type="INTEGER" />
	       &core_pce_expansion_order;
	     </keyword>
	     ' >

    <!ENTITY core_pce_orthog_least_interp '
      	     <keyword  id="collocation_points" name="collocation_points" code="{N_mdm(sizet,collocationPoints)}" label="Number collocation points to estimate coeffs"   >
	       <param type="INTEGER" />
	     </keyword>
	     <!-- [ use_derivatives {N_mdm(true,methodUseDerivsFlag)} ] -->
	     <keyword  id="tensor_grid1" name="tensor_grid" code="{N_mdm(usharray,tensorGridOrder)}" label="tensor_grid"  minOccurs="0" default="regression with LHS sample set (point collocation)" >
	       <param type="INTEGERLIST" />
	     </keyword>
	     <keyword  id="reuse_points2" name="reuse_points" code="{N_mdm(lit,pointReuse_all)}" label="reuse_points"  minOccurs="0" default="no sample reuse in coefficient estimation" >
	       <alias name="reuse_samples"/>
	     </keyword>
	     &import_build;
	     ' >

    <!ENTITY pce_orthog_least_interp_sequence '
      	     <keyword  id="orthogonal_least_interpolation" name="orthogonal_least_interpolation" code="{N_mdm(type,regressionType_ORTHOG_LEAST_INTERPOLATION)}" label="Orthogonal Least Interpolation (OLI)"  >
	       <alias name="least_interpolation"/>
	       <alias name="oli"/>
	       <keyword  id="collocation_points_sequence" name="collocation_points_sequence" code="{N_mdm(szarray,collocationPointsSeq)}" label="Number of collocation points per model instance" >
	         <param type="INTEGERLIST" />
	       </keyword>
	       <!-- [ use_derivatives {N_mdm(true,methodUseDerivsFlag)} ] -->
	       <keyword  id="tensor_grid1" name="tensor_grid" code="{N_mdm(usharray,tensorGridOrder)}" label="tensor_grid"  minOccurs="0" default="regression with LHS sample set (point collocation)" >
		 <param type="INTEGERLIST" />
	       </keyword>
	       <keyword  id="reuse_points2" name="reuse_points" code="{N_mdm(lit,pointReuse_all)}" label="reuse_points"  minOccurs="0" default="no sample reuse in coefficient estimation" >
		 <alias name="reuse_samples"/>
	       </keyword>
	       &import_build;
	     </keyword>
	     ' >

    <!ENTITY pce_orthog_least_interp '
      	     <keyword  id="orthogonal_least_interpolation" name="orthogonal_least_interpolation" code="{N_mdm(type,regressionType_ORTHOG_LEAST_INTERPOLATION)}" label="Orthogonal Least Interpolation (OLI)"  >
	       <alias name="least_interpolation"/>
	       <alias name="oli"/>
	       &core_pce_orthog_least_interp;
	     </keyword>
	     ' >

    <!ENTITY mlpce_alloc_control '
      	     <keyword  id="allocation_control" name="allocation_control" code="{0}" label="allocation_control" help="" minOccurs="0" >
	       <oneOf label="Multilevel Sample Allocation Control">
		 <keyword  id="estimator_variance" name="estimator_variance" code="{N_mdm(type,multilevAllocControl_ESTIMATOR_VARIANCE)}" label="estimator_variance" help="" >
		   <keyword  id="estimator_rate" name="estimator_rate" code="{N_mdm(Real,multilevEstimatorRate)}" label="estimator_rate" help="" minOccurs="0" default="2" >
		     <param type="REAL" />
		   </keyword>
		 </keyword>
		 <keyword  id="rip_sampling" name="rip_sampling" code="{N_mdm(type,multilevAllocControl_RIP_SAMPLING)}" label="rip_sampling" help="" />
	       </oneOf>
	     </keyword>
	     ' >

    <!ENTITY mlft_alloc_control '
      	     <keyword  id="allocation_control" name="allocation_control" code="{0}" label="allocation_control" help="" minOccurs="0" >
	       <oneOf label="Multilevel Sample Allocation Control">
		 <keyword  id="estimator_variance" name="estimator_variance" code="{N_mdm(type,multilevAllocControl_ESTIMATOR_VARIANCE)}" label="estimator_variance" help="" >
		   <keyword  id="estimator_rate" name="estimator_rate" code="{N_mdm(Real,multilevEstimatorRate)}" label="estimator_rate" help="" minOccurs="0" default="2" >
		     <param type="REAL" />
		   </keyword>
		 </keyword>
		 <keyword  id="rank_sampling" name="rank_sampling" code="{N_mdm(type,multilevAllocControl_RANK_SAMPLING)}" label="rank_sampling" help="" />
	       </oneOf>
	     </keyword>
	     ' >

    <!ENTITY mf_alloc_control '
      	     <keyword  id="allocation_control" name="allocation_control" code="{0}" label="allocation_control" help="" minOccurs="0" >
	       <oneOf label="Multifidelity Sample Allocation Control">
		 <keyword  id="greedy" name="greedy" code="{N_mdm(type,multilevAllocControl_GREEDY_REFINEMENT)}" label="greedy" help="" />
	       </oneOf>
	     </keyword>
	     ' >

    <!ENTITY discrep_emulation '
      	     <keyword  id="discrepancy_emulation" name="discrepancy_emulation" code="{0}" label="Multilevel-multifidelity discrepancy emulation approach"  minOccurs="0" default="distinct" >
	       <oneOf label="Discrepancy Emulation Approach">
		 <keyword  id="distinct" name="distinct" code="{N_mdm(type,multilevDiscrepEmulation_DISTINCT_EMULATION)}" label="distinct"   />
		 <keyword  id="recursive" name="recursive" code="{N_mdm(type,multilevDiscrepEmulation_RECURSIVE_EMULATION)}" label="recursive"   />
	       </oneOf>
	     </keyword>
	     ' >

    <!ENTITY vbd_expansion '
      	     <keyword  id="variance_based_decomp" name="variance_based_decomp" code="{N_mdm(true,vbdFlag)}" label="Variance based decomposition (VBD)"  minOccurs="0" default="no variance-based decomposition" >
	       <keyword  id="interaction_order" name="interaction_order" code="{N_mdm(ushint,vbdOrder)}" label="Restriction of order of VBD interations"  minOccurs="0" default="Unrestricted (VBD includes all interaction orders present in the expansion)" >
		 <param type="INTEGER" constraint="> 0" />
	       </keyword>
	       <keyword  id="drop_tolerance" name="drop_tolerance" code="{N_mdm(Real,vbdDropTolerance)}" label="VBD tolerance for omitting small indices"  minOccurs="0" default="All VBD indices displayed" >
		 <param type="REAL" />
	       </keyword>
	     </keyword>
	     ' >

    <!ENTITY method_seed '
	     <keyword  id="seed1" name="seed" code="{N_mdm(int,randomSeed)}" label="seed"  minOccurs="0" default="system-generated (non-repeatable)" >
	       <param type="INTEGER" constraint="> 0" />
	     </keyword>
	     <keyword  id="fixed_seed" name="fixed_seed" code="{N_mdm(true,fixedSeedFlag)}" label="fixed_seed"  minOccurs="0" default="not fixed; pattern varies run-to-run" />
	     ' >

    <!ENTITY method_seed_sequence '
	     <keyword id="seed_sequence" name="seed_sequence" code="{N_mdm(szarray,randomSeedSeq)}" label="seed" minOccurs="0" default="system-generated (non-repeatable)" >
	       <param type="INTEGERLIST" />
	     </keyword>
	     <keyword  id="fixed_seed" name="fixed_seed" code="{N_mdm(true,fixedSeedFlag)}" label="fixed_seed"  minOccurs="0" default="not fixed; pattern varies run-to-run" />
	     ' >

    <!ENTITY samples_on_emulator_with_alias '
	     <keyword  id="samples_on_emulator" name="samples_on_emulator" code="{N_mdm(int,samplesOnEmulator)}" label="Samples on emulator"  minOccurs="0" >
	       <alias name="samples" />
	       <param type="INTEGER" />
	     </keyword>
	     ' >

    <!ENTITY expansion_options '
      	     <!-- Old reference default; samples = 0 -->
	     &samples_on_emulator_with_alias;
	     <keyword  id="sample_type" name="sample_type" code="{0}" label="Sampling type"  minOccurs="0" default="lhs" >
	       <oneOf label="Sample Type">
		 <keyword  id="lhs" name="lhs" code="{N_mdm(utype,sampleType_SUBMETHOD_LHS)}" label="lhs"   />
		 <keyword  id="random1" name="random" code="{N_mdm(utype,sampleType_SUBMETHOD_RANDOM)}" label="random"   />
	       </oneOf>
             </keyword>
             &rng_options;
	     <keyword  id="probability_refinement" name="probability_refinement" code="{0}" label="Importance sampling refinement"  minOccurs="0" default="no refinement">
	       <!-- TODO: consider removing this alias: -->
	       <alias name="sample_refinement"/>
	       <oneOf label="Importance Sampling Approach">
		 <keyword  id="import" name="import" code="{N_mdm(utype,integrationRefine_IS)}" label="import"   />
		 <keyword  id="adapt_import" name="adapt_import" code="{N_mdm(utype,integrationRefine_AIS)}" label="adapt_import"   />
		 <keyword  id="mm_adapt_import" name="mm_adapt_import" code="{N_mdm(utype,integrationRefine_MMAIS)}" label="mm_adapt_import"   />
	       </oneOf>
	       <keyword  id="refinement_samples" name="refinement_samples" code="{N_mdm(ivec,refineSamples)}" label="Refinement samples"  minOccurs="0" >
		 <param type="INTEGERLIST" />
	       </keyword>
	     </keyword>
             &default_final_moments;
             &level_mappings;
	     &vbd_expansion;
	     <optional>
	       <oneOf label="Covariance Type">
		 <keyword  id="diagonal_covariance" name="diagonal_covariance" code="{N_mdm(type,covarianceControl_DIAGONAL_COVARIANCE)}" label="diagonal_covariance"   default="diagonal_covariance for response vector > 10; else full_covariance" />
		 <keyword  id="full_covariance" name="full_covariance" code="{N_mdm(type,covarianceControl_FULL_COVARIANCE)}" label="full_covariance"   />
	       </oneOf>
	     </optional>
	     <keyword  id="import_approx_points_file" name="import_approx_points_file" code="{N_mdm(str,importApproxPtsFile)}" label="File name for importing samples for evaluating the PCE"  minOccurs="0" default="no point import from a file" >
	       <param type="INPUT_FILE" />
	       &method_import_approx_format;
	       <keyword  id="active_only2" name="active_only" code="{N_mdm(true,importApproxActive)}" label="Active variables only"  minOccurs="0" />
	     </keyword>
	     <keyword  id="export_approx_points_file1" name="export_approx_points_file" code="{N_mdm(str,exportApproxPtsFile)}" label="File name for exporting approximation-based samples from evaluating the PCE"  minOccurs="0" default="no point export to a file" >
	       <alias name="export_points_file"/>
	       <param type="OUTPUT_FILE" />
	       &method_export_approx_format;
	     </keyword>
	     ' >

    <!ENTITY pce_options '
      	     <optional>
	       <oneOf label="Basis Polynomial Family">
	         <keyword  id="askey" name="askey" code="{N_mdm(type,expansionType_ASKEY_U)}" label="askey"  default="extended (Askey + numerically-generated)" />
	         <keyword  id="wiener" name="wiener" code="{N_mdm(type,expansionType_STD_NORMAL_U)}" label="wiener"  default="extended (Askey + numerically-generated)" />
	         <!-- # | piecewise {N_mdm(type,expansionType_}) -->
	       </oneOf>
             </optional>
	     <keyword  id="normalized" name="normalized" code="{N_mdm(true,normalizedCoeffs)}" label="Output PCE coefficients corresponding to normalized basis"  minOccurs="0" default="PCE coefficients correspond to unnormalized basis polynomials" />
	     <keyword  id="export_expansion_file" name="export_expansion_file" code="{N_mdm(str,exportExpansionFile)}" label="File name for exporting the coefficients and multi-index of a PCE "  minOccurs="0" >
	       <param type="OUTPUT_FILE" />
	     </keyword>
	     ' >

    <!ENTITY sc_options '
             <optional>
	       <oneOf label="Basis Polynomial Family">
		 <keyword  id="piecewise" name="piecewise" code="{NIDRProblemDescDB::method_piecewise}" label="piecewise"  default="extended (Askey + numerically-generated)" />
		 <keyword  id="askey1" name="askey" code="{N_mdm(type,expansionType_ASKEY_U)}" label="askey"  default="extended (Askey + numerically-generated)"  />
		 <keyword  id="wiener1" name="wiener" code="{N_mdm(type,expansionType_STD_NORMAL_U)}" label="wiener"  default="extended (Askey + numerically-generated)" />
	       </oneOf>
	     </optional>
	     <keyword  id="use_derivatives2" name="use_derivatives" code="{N_mdm(true,methodUseDerivsFlag)}" label="Derivative enhancement flag"  minOccurs="0" default="use function values only" />
	     ' >

    <!ENTITY ft_method_regression_opts '
	     <keyword id="regression_type" name="regression_type" code="{0}" label="Objective formulation for FT regression" minOccurs="0" default="">
	       <oneOf label="Regression Type">
	         <keyword id="ls" name="ls" code="{N_mdm(type,regressionType_FT_LS)}" label="ls" />
	         <keyword id="rls2" name="rls2" code="{N_mdm(type,regressionType_FT_RLS2)}" label="rls2" >
	           <keyword  id="l2_penalty" name="l2_penalty" code="{N_mdm(Real,regressionL2Penalty)}" label="l2_penalty"  >
	             <param type="REAL" />
	           </keyword>
	         </keyword>
	         <!-- <keyword id="rlsd2" name="rlsd2" code="{N_mdm(type,regressionType_FT_RLSD2)}" label="rlsd2" />         EXPERIMENTAL -->
                 <!-- <keyword id="rlsrkhs" name="rlsrkhs" code="{N_mdm(type,regressionType_FT_RLSRKHS)}" label="rlsrkhs" /> EXPERIMENTAL -->
                 <!-- <keyword id="rls1" name="rls1" code="{N_mdm(type,regressionType_FT_RLS1)}" label="rls1" />             EXPERIMENTAL -->
	       </oneOf>
	     </keyword>
	     &method_max_solver_iterations;
	     <keyword  id="max_cross_iterations" name="max_cross_iterations" code="{N_mdm(int,maxCrossIterations)}" label="Maximum number of cross approximation iterations" help="" minOccurs="0" default="1">
	       <param type="INTEGER" constraint=">= 0" />
	     </keyword>
	     <keyword  id="solver_tolerance" name="solver_tolerance" code="{N_mdm(Real,solverTol)}" label="Solver Tolerance" help="" minOccurs="0" default="1.0e-10" >
	       <param type="REAL" />
	     </keyword>
	     <!-- <keyword  id="use_derivatives1" name="use_derivatives" code="{N_mdm(true,methodUseDerivsFlag)}" label="use_derivatives"  minOccurs="0" default="use function values only"/> -->
	     <keyword  id="tensor_grid" name="tensor_grid" code="{N_mdm(true,tensorGridFlag)}" label="tensor_grid" minOccurs="0" default="regression with random sample set" />
	     ' >

    <!ENTITY ft_method_regression_sequence '
	     &ft_method_regression_opts;
	     <keyword  id="collocation_points_sequence" name="collocation_points_sequence" code="{N_mdm(szarray,collocationPointsSeq)}" label="Number collocation points to estimate coeffs" minOccurs="0" >
	       <alias name="pilot_samples"/> 
	       <param type="INTEGERLIST" />
	     </keyword>
	     <keyword  id="collocation_ratio" name="collocation_ratio" code="{N_mdm(Realp,collocationRatio)}" label="Collocation point oversampling ratio to estimate coeffs" minOccurs="0" default="0." >
	       <param type="REAL" />
	     </keyword>
	     ' >

    <!ENTITY ft_method_regression '
	     &ft_method_regression_opts;
	     <oneOf label="Collocation Control">
	       <keyword  id="collocation_points" name="collocation_points" code="{N_mdm(sizet,collocationPoints)}" label="Number collocation points to estimate coeffs" >
		 <param type="INTEGER" />
	       </keyword>
	       <keyword  id="collocation_ratio" name="collocation_ratio" code="{N_mdm(Realp,collocationRatio)}" label="Collocation point oversampling ratio to estimate coeffs" >
		 <param type="REAL" />
	       </keyword>
	     </oneOf>
	     ' >

    <!ENTITY ft_method_order_scalars '
		  <keyword  id="kick_order" name="kick_order" code="{N_mdm(ushint,kickOrder)}" label="Increment when adapting polynomial basis order" help="" minOccurs="0" default="1">
		    <param type="INTEGER" constraint="> 0" />
		  </keyword>
		  <keyword  id="max_order" name="max_order" code="{N_mdm(ushint,maxOrder)}" label="Maximum order of polynomials" help="" minOccurs="0" default="unsigned short max">
		    <param type="INTEGER" constraint=">= 0" />
		  </keyword>
		  <keyword  id="adapt_order" name="adapt_order" code="{N_mdm(true,adaptOrder)}" label="Adapt polynomial basis order using cross validation" help="" minOccurs="0" default="false" />
	     ' >

    <!ENTITY ft_method_order '
		  <keyword  id="start_order" name="start_order" code="{N_mdm(ushint,startOrder)}" label="Starting polynomial order of univariate polynomials" help="" minOccurs="0" default="2">
		    <alias name="order"/>
		    <param type="INTEGER" constraint=">= 0" />
		    &expansion_dim_pref;
		  </keyword>
		  &ft_method_order_scalars;
	     ' >

    <!ENTITY mlft_method_order_sequence '
		  <keyword  id="start_order_sequence" name="start_order_sequence" code="{N_mdm(usharray,startOrderSeq)}" label="Starting univariate polynomial order for approximation sequence" help="" minOccurs="0" default="2">
		    <alias name="order_sequence"/>
		    <param type="INTEGERLIST" />
		    &expansion_dim_pref;
		  </keyword>
		  &ft_method_order_scalars;
	     ' >

    <!ENTITY ft_method_rank_scalars '
		  <keyword  id="kick_rank" name="kick_rank" code="{N_mdm(sizet,kickRank)}" label="Rank increment for adaptive schemes" help="" minOccurs="0" default="1">
		    <param type="INTEGER" constraint="> 0" />
		  </keyword>
		  <keyword  id="max_rank" name="max_rank" code="{N_mdm(sizet,maxRank)}" label="Maximum rank of the function train" help="" minOccurs="0" default="size_t max">
		    <param type="INTEGER" constraint=">= 0" />
		  </keyword>
		  <keyword  id="adapt_rank" name="adapt_rank" code="{N_mdm(true,adaptRank)}" label="Flag for whether or not to adapt the rank" help="" minOccurs="0" default="false" />
	     ' >

    <!ENTITY ft_method_rank '
		  <keyword  id="start_rank" name="start_rank" code="{N_mdm(sizet,startRank)}" label="Starting rank for approximation" help="" minOccurs="0" default="2">
		    <alias name="rank"/>
		    <param type="INTEGER" constraint=">= 0" />
		  </keyword>
		  &ft_method_rank_scalars;
	     ' >

    <!ENTITY mlft_method_rank_sequence '
		  <keyword  id="start_rank_sequence" name="start_rank_sequence" code="{N_mdm(szarray,startRankSeq)}" label="Starting rank for approximation sequence" help="" minOccurs="0" default="2">
		    <alias name="rank_sequence"/>
		    <param type="INTEGERLIST" />
		  </keyword>
		  &ft_method_rank_scalars;
	     ' >

    <!ENTITY ft_method_tols '
		  <keyword  id="rounding_tolerance" name="rounding_tolerance" code="{N_mdm(Real,solverRoundingTol)}" label="Rounding Tolerance" help="" minOccurs="0" default="1.e-10" >
		    <param type="REAL" />
		  </keyword>
		  <keyword  id="arithmetic_tolerance" name="arithmetic_tolerance" code="{N_mdm(Real,statsRoundingTol)}" label="Arithmetic Tolerance" help="" minOccurs="0" default="1.e-10" >
		    <param type="REAL" />
		  </keyword>
	     ' >

    <!--
    <!ENTITY ft_model_refinement '
             <keyword  id="p_refinement" name="p_refinement" code="{N_mom(type,refinementType_P_REFINEMENT)}" label="Automated polynomial order refinement"  minOccurs="0" default="no refinement" >
	       <keyword  id="uniform4" name="uniform" code="{N_mom(type,refinementControl_UNIFORM_CONTROL)}" label="uniform" >
		 <oneOf label="Uniform Refinement Approach">
		   <keyword  id="increment_start_rank" name="increment_start_rank" code="{N_mom(type,c3AdvanceType_START_RANK_ADVANCEMENT)}" label="refinement by increment in start rank" />
		   <keyword  id="increment_start_order" name="increment_start_order" code="{N_mom(type,c3AdvanceType_START_ORDER_ADVANCEMENT)}" label="refinement by increment in start order" />
		   <keyword  id="increment_max_rank" name="increment_max_rank" code="{N_mom(type,c3AdvanceType_MAX_RANK_ADVANCEMENT)}" label="refinement by increment in max rank" />
		   <keyword  id="increment_max_order" name="increment_max_order" code="{N_mom(type,c3AdvanceType_MAX_ORDER_ADVANCEMENT)}" label="refinement by increment in max order" />
		   <keyword  id="increment_max_rank_order" name="increment_max_rank_order" code="{N_mom(type,c3AdvanceType_MAX_RANK_ORDER_ADVANCEMENT)}" label="refinement by increment in max rank and max order" />
		 </oneOf>
	       </keyword>
	     </keyword>
	     &model_max_refinement_iterations;
	     &model_exp_convergence_tolerance;
	     ' >
    -->

    <!ENTITY ft_model_regression_opts '
	     <keyword id="regression_type" name="regression_type" code="{0}" label="Objective formulation for FT regression" minOccurs="0" default="">
	       <oneOf label="Regression Type">
	         <keyword id="ls" name="ls" code="{N_mom(type,regressionType_FT_LS)}" label="ls" />
	         <keyword id="rls2" name="rls2" code="{N_mom(type,regressionType_FT_RLS2)}" label="rls2" >
	           <keyword  id="l2_penalty" name="l2_penalty" code="{N_mom(Real,regressionL2Penalty)}" label="l2_penalty"  >
	             <param type="REAL" />
	           </keyword>
	         </keyword>
	         <!-- <keyword id="rlsd2" name="rlsd2" code="{N_mom(type,regressionType_FT_RLSD2)}" label="rlsd2" />         EXPERIMENTAL -->
                 <!-- <keyword id="rlsrkhs" name="rlsrkhs" code="{N_mom(type,regressionType_FT_RLSRKHS)}" label="rlsrkhs" /> EXPERIMENTAL -->
                 <!-- <keyword id="rls1" name="rls1" code="{N_mom(type,regressionType_FT_RLS1)}" label="rls1" />             EXPERIMENTAL -->
	       </oneOf>
	     </keyword>
	     <keyword  id="max_solver_iterations" name="max_solver_iterations" code="{N_mom(int,maxSolverIterations)}" label="Maximum solver iterations"  minOccurs="0" default="100" >
	       <param type="INTEGER" constraint=">= 0" />
	     </keyword>
	     <keyword  id="max_cross_iterations" name="max_cross_iterations" code="{N_mom(int,maxCrossIterations)}" label="Maximum number of cross approximation iterations" help="" minOccurs="0" default="1">
	       <param type="INTEGER" constraint=">= 0" />
	     </keyword>
	     <keyword  id="solver_tolerance" name="solver_tolerance" code="{N_mom(Real,solverTol)}" label="Solver Tolerance" help="" minOccurs="0" default="1.0e-10" >
	       <param type="REAL" />
	     </keyword>
	     <!-- <keyword  id="use_derivatives1" name="use_derivatives" code="{N_mom(true,methodUseDerivsFlag)}" label="use_derivatives"  minOccurs="0" default="use function values only"/> -->
	     <keyword  id="tensor_grid" name="tensor_grid" code="{N_mom(true,tensorGridFlag)}" label="tensor_grid"  minOccurs="0" default="regression with random sample set" />
	     ' >

    <!ENTITY ft_model_regression '
	     &ft_model_regression_opts;
	     <oneOf label="Collocation Control">
	       <keyword  id="collocation_points" name="collocation_points" code="{N_mom(sizet,collocationPoints)}" label="Number collocation points to estimate coeffs" >
		 <param type="INTEGER" />
	       </keyword>
	       <keyword  id="collocation_ratio" name="collocation_ratio" code="{N_mom(Real,collocationRatio)}" label="Collocation point oversampling ratio to estimate coeffs" >
		 <param type="REAL" />
	       </keyword>
	     </oneOf>
	     ' >

    <!ENTITY ft_model_tols '
	     <keyword  id="rounding_tolerance" name="rounding_tolerance" code="{N_mom(Real,solverRoundingTol)}" label="Rounding Tolerance" help="" minOccurs="0" default="1.e-10" >
	       <param type="REAL" />
	     </keyword>
	     <keyword  id="arithmetic_tolerance" name="arithmetic_tolerance" code="{N_mom(Real,statsRoundingTol)}" label="Arithmetic Tolerance" help="" minOccurs="0" default="1.e-10" >
	       <param type="REAL" />
	     </keyword>
	     ' >

    <!ENTITY ft_model_order '
		  <keyword  id="start_order" name="start_order" code="{N_mom(ushint,startOrder)}" label="Starting polynomial order of univariate polynomials" help="" minOccurs="0" default="2">
		    <alias name="order"/>
		    <param type="INTEGER" constraint=">= 0" />
		    &expansion_dim_pref;
		  </keyword>
		  <keyword  id="kick_order" name="kick_order" code="{N_mom(ushint,kickOrder)}" label="Increment when adapting polynomial basis order" help="" minOccurs="0" default="1">
		    <param type="INTEGER" constraint="> 0" />
		  </keyword>
		  <keyword  id="max_order" name="max_order" code="{N_mom(ushint,maxOrder)}" label="Maximum order of polynomials" help="" minOccurs="0" default="4">
		    <param type="INTEGER" constraint=">= 0" />
		  </keyword>
		  <keyword  id="adapt_order" name="adapt_order" code="{N_mom(true,adaptOrder)}" label="Adapt polynomial basis order using cross validation" help="" minOccurs="0" default="false" />
	     ' >

    <!ENTITY ft_model_rank '
		  <keyword  id="start_rank" name="start_rank" code="{N_mom(sizet,startRank)}" label="Starting rank for approximation" help="" minOccurs="0" default="2">
		    <alias name="rank"/>
		    <param type="INTEGER" constraint=">= 0" />
		  </keyword>
		  <keyword  id="kick_rank" name="kick_rank" code="{N_mom(sizet,kickRank)}" label="Rank increment for adaptive schemes" help="" minOccurs="0" default="2">
		    <param type="INTEGER" constraint="> 0" />
		  </keyword>
		  <keyword  id="max_rank" name="max_rank" code="{N_mom(sizet,maxRank)}" label="Maximum rank of the function train" help="" minOccurs="0" default="3">
		    <param type="INTEGER" constraint=">= 0" />
		  </keyword>
		  <keyword  id="adapt_rank" name="adapt_rank" code="{N_mom(true,adaptRank)}" label="Flag for whether or not to adapt the rank" help="" minOccurs="0" default="false"/>
	     ' >

    <!ENTITY bayes_seed_rng '
	     <keyword  id="seed1" name="seed" code="{N_mdm(int,randomSeed)}" label="seed"  minOccurs="0" default="system-generated (non-repeatable)" >
	       <param type="INTEGER" constraint="> 0" />
	     </keyword>
             &rng_options;
	     ' >

    <!ENTITY bayes_expansion_options '
	     <optional>
	       <oneOf label="Covariance Type">
		 <keyword  id="diagonal_covariance" name="diagonal_covariance" code="{N_mdm(type,covarianceControl_DIAGONAL_COVARIANCE)}" label="diagonal_covariance"   default="diagonal_covariance for response vector > 10; else full_covariance" />
		 <keyword  id="full_covariance" name="full_covariance" code="{N_mdm(type,covarianceControl_FULL_COVARIANCE)}" label="full_covariance"   />
	       </oneOf>
	     </optional>
	     ' >

    <!ENTITY bayes_pce_expansion_order '
	     <keyword  id="expansion_order" name="expansion_order" code="{N_mdm(ushint,expansionOrder)}" label="Expansion order"  >
	       <param type="INTEGER" />
	       &core_pce_expansion_order;
	       <keyword  id="posterior_adaptive1" name="posterior_adaptive" code="{N_mdm(true,adaptPosteriorRefine)}" label="posterior_adaptive"  minOccurs="0"/>
	     </keyword>
	     ' >

    <!ENTITY bayes_pce_orthog_least_interp '
      	     <keyword  id="orthogonal_least_interpolation" name="orthogonal_least_interpolation" code="{N_mdm(type,regressionType_ORTHOG_LEAST_INTERPOLATION)}" label="Orthogonal Least Interpolation (OLI)"  >
	       <alias name="least_interpolation"/>
	       <alias name="oli"/>
	       &core_pce_orthog_least_interp;
	       <keyword  id="posterior_adaptive2" name="posterior_adaptive" code="{N_mdm(true,adaptPosteriorRefine)}" label="posterior_adaptive"  minOccurs="0"/>
	     </keyword>
	     ' >

    <!ENTITY bayes_pce '
	     <keyword  id="pce" name="pce" code="{N_mdm(type,emulatorType_PCE_EMULATOR)}" label="pce"  >
	       &pce_refinement;
	       <oneOf>
		 &expansion_quadrature;
		 &pce_sparse_grid;
		 &pce_cubature;
		 &bayes_pce_expansion_order;
		 &bayes_pce_orthog_least_interp;
	       </oneOf>
	       &pce_options;
	       &bayes_expansion_options;
	     </keyword>
	     ' >

    <!ENTITY bayes_ml_pce '
      	     <keyword  id="ml_pce" name="ml_pce" code="{N_mdm(type,emulatorType_ML_PCE_EMULATOR)}" label="ml_pce"  >
	       &mlpce_alloc_control;
	       &discrep_emulation;
	       <oneOf>
		 &pce_expansion_order_sequence;
		 &pce_orthog_least_interp_sequence;
	       </oneOf>
	       &pce_options;
	       &bayes_expansion_options;
	       <!-- <keyword  id="posterior_adaptive1" name="posterior_adaptive" code="{N_mdm(true,adaptPosteriorRefine)}" label="posterior_adaptive"  minOccurs="0"/> -->
	     </keyword>
	     ' >

    <!ENTITY bayes_mf_pce '
      	     <keyword  id="mf_pce" name="mf_pce" code="{N_mdm(type,emulatorType_MF_PCE_EMULATOR)}" label="mf_pce"  >
	       &pce_refinement;
	       &mf_alloc_control;
	       &discrep_emulation;
	       <oneOf>
		 &expansion_quadrature_sequence;
		 &pce_sparse_grid_sequence;
		 <!-- <required> -->
		 &pce_expansion_order_sequence;
		 <!-- <keyword  id="posterior_adaptive1" name="posterior_adaptive" code="{N_mdm(true,adaptPosteriorRefine)}" label="posterior_adaptive"  minOccurs="0"/> -->
		 <!-- </required> -->
		 <!-- <required> -->
		 &pce_orthog_least_interp_sequence;
		 <!-- <keyword  id="posterior_adaptive2" name="posterior_adaptive" code="{N_mdm(true,adaptPosteriorRefine)}" label="posterior_adaptive"  minOccurs="0"/> -->
		 <!-- </required> -->
	       </oneOf>
	       &pce_options;
	       &bayes_expansion_options;
	     </keyword>
	     ' >

    <!ENTITY bayes_sc '
     	     <keyword  id="sc" name="sc" code="{N_mdm(type,emulatorType_SC_EMULATOR)}" label="sc"  >
	       &sc_refinement;
	       <oneOf label="Interpolation Grid Type">
		 &expansion_quadrature;
		 &sc_sparse_grid;
	       </oneOf>
	       &sc_options;
	       &bayes_expansion_options;
	     </keyword>
	     ' >

    <!ENTITY bayes_mf_sc '
      	     <keyword  id="mf_sc" name="mf_sc" code="{N_mdm(type,emulatorType_MF_SC_EMULATOR)}" label="mf_sc"  >
	       &sc_refinement;
	       &mf_alloc_control;
	       &discrep_emulation;
	       <oneOf label="Interpolation Grid Type">
		 &expansion_quadrature_sequence;
		 &sc_sparse_grid_sequence;
	       </oneOf>
	       &sc_options;
	       &bayes_expansion_options;
	     </keyword>
	     ' >

    <!ENTITY bayes_emulator '
      	     <keyword  id="emulator" name="emulator" code="{0}" label="emulator"  minOccurs="0" >
	       <oneOf label="Emulator Type" >
		 <keyword  id="gaussian_process3" name="gaussian_process" code="{0}" label="gaussian_process"  default="Surfpack Gaussian process" >
		   <alias name="kriging"/>
		   <oneOf label="GP Implementation">
		     <keyword  id="surfpack3" name="surfpack" code="{N_mdm(type,emulatorType_KRIGING_EMULATOR)}" label="surfpack"   />
		     <keyword  id="dakota3" name="dakota" code="{N_mdm(type,emulatorType_GP_EMULATOR)}" label="dakota"   />
		   </oneOf>
		   <keyword  id="build_samples3" name="build_samples" code="{N_mdm(int,buildSamples)}" label="Samples to build emulator"  minOccurs="0" >
		     <param type="INTEGER" />
		   </keyword>
		   <keyword  id="posterior_adaptive" name="posterior_adaptive" code="{N_mdm(true,adaptPosteriorRefine)}" label="posterior_adaptive"  minOccurs="0"/>
		   &import_build;
		 </keyword>
		 &bayes_pce;
		 &bayes_ml_pce;
		 &bayes_mf_pce;
		 &bayes_sc;
		 &bayes_mf_sc;
	       </oneOf>
	     </keyword>
	     ' >

    <!ENTITY bayes_proposal_covariance '
	     <keyword id="proposal_covariance" name="proposal_covariance" code="{N_mdm(lit,proposalCovType_user)}" label="Proposal covariance type"  minOccurs="0" >
	       <oneOf label="Proposal Covariance Source">
		 <keyword id="prior" name="prior" code="{N_mdm(lit,proposalCovType_prior)}" label="Prior-based proposal covariance">
		   <keyword  id="multiplier" name="multiplier" code="{N_mdm(Real,priorPropCovMult)}" label="Proposal Covariance Multiplier"  minOccurs="0" default="1.0" >
		     <param type="REAL" constraint="> 0.0" />
		   </keyword>
		 </keyword>
		 <keyword id="derivatives" name="derivatives" code="{N_mdm(lit,proposalCovType_derivatives)}" label="Derivative-based proposal covariance"  >
		   <keyword id="update_period" name="update_period" code="{N_mdm(int,proposalCovUpdatePeriod)}" label="Samples between proposal updates"  minOccurs="0" >
		     <param type="INTEGER" />
		   </keyword>
		 </keyword>
		 <keyword id="values" name="values" code="{N_mdm(RealDL,proposalCovData)}" label="User-provided proposal covariance data values"  >
		   <param type="REALLIST"/>
		   <oneOf label="Values For">
		     <keyword id="diagonal" name="diagonal" code="{N_mdm(lit,proposalCovInputType_diagonal)}" label="Diagonal covariance input"   />
		     <keyword id="matrix" name="matrix" code="{N_mdm(lit,proposalCovInputType_matrix)}" label="Matrix covariance input"   />
		   </oneOf>
		 </keyword>
		 <keyword id="filename" name="filename" code="{N_mdm(str,proposalCovFile)}" label="User-provided proposal covariance filename"  >
		   <param type="INPUT_FILE"/>
		   <oneOf label="Values For">
		     <keyword id="diagonal" name="diagonal" code="{N_mdm(lit,proposalCovInputType_diagonal)}" label="Diagonal covarianceinput "   />
		     <keyword id="matrix" name="matrix" code="{N_mdm(lit,proposalCovInputType_matrix)}" label="Matrix covariance input"   />
		   </oneOf>
		 </keyword>
	       </oneOf>
	     </keyword>
	     ' >

    <!ENTITY method_conmin_common_opts '
	     &method_max_iterations;
             &method_convergence_tolerance;
             &default_constraint_tolerance;
             &default_speculative;
             &method_max_function_evaluations;
             &default_scaling;
             <!-- &default_linear_constraints; -->
	     &method_optional_model_pointer;
	     ' >

    <!ENTITY method_dot_common_opts '
	     &method_max_iterations;
             &method_convergence_tolerance;
             &default_constraint_tolerance;
             &default_speculative;
             &method_max_function_evaluations;
             &default_scaling;
             <!-- &default_linear_constraints; -->
	     &method_optional_model_pointer;
	     ' >

    <!ENTITY method_npsol_common_opts '
             <keyword  id="verify_level" name="verify_level" code="{N_mdm(int,verifyLevel)}" label="verify_level"  minOccurs="0" default="-1 (no gradient verification)" >
               <param type="INTEGER" />
             </keyword>
             <keyword  id="function_precision" name="function_precision" code="{N_mdm(Real,functionPrecision)}" label="function_precision"  minOccurs="0" default="1.0e-10" >
               <param type="REAL" />
             </keyword>
             <keyword  id="linesearch_tolerance" name="linesearch_tolerance" code="{N_mdm(Real,lineSearchTolerance)}" label="linesearch_tolerance"  minOccurs="0" default="0.9 (inaccurate line search)" >
               <param type="REAL" />
             </keyword>
             &method_convergence_tolerance;
	     &method_max_iterations;
             &default_constraint_tolerance;
             &default_speculative;
             &method_max_function_evaluations;
             &default_scaling;
             <!-- &default_linear_constraints; -->
	     &method_optional_model_pointer;
	     ' >

    <!ENTITY method_optpp_newton_opts '
             <keyword  id="search_method" name="search_method" code="{0}" label="search_method"  minOccurs="0" >
               <oneOf label="Line Search Method">
                 <keyword  id="value_based_line_search" name="value_based_line_search" code="{N_mdm(lit,searchMethod_value_based_line_search)}" label="value_based_line_search"   default="trust_region (unconstrained), value_based_line_search (bound/general constraints)" />
                 <keyword  id="gradient_based_line_search" name="gradient_based_line_search" code="{N_mdm(lit,searchMethod_gradient_based_line_search)}" label="gradient_based_line_search"   />
                 <keyword  id="trust_region1" name="trust_region" code="{N_mdm(lit,searchMethod_trust_region)}" label="trust_region"   />
                 <keyword  id="tr_pds" name="tr_pds" code="{N_mdm(lit,searchMethod_tr_pds)}" label="tr_pds"   />
               </oneOf>
             </keyword>
             <keyword  id="merit_function1" name="merit_function" code="{0}" label="merit_function"  minOccurs="0" default="argaez_tapia" >
               <oneOf label="Merit Function">
                 <keyword  id="el_bakry" name="el_bakry" code="{N_mdm(type,meritFn_NormFmu)}" label="el_bakry"   />
                 <keyword  id="argaez_tapia" name="argaez_tapia" code="{N_mdm(type,meritFn_ArgaezTapia)}" label="argaez_tapia"   />
                 <keyword  id="van_shanno" name="van_shanno" code="{N_mdm(type,meritFn_VanShanno)}" label="van_shanno"   />
               </oneOf>
             </keyword>
             <keyword  id="steplength_to_boundary" name="steplength_to_boundary" code="{N_mdm(Real,stepLenToBoundary)}" label="steplength_to_boundary"  minOccurs="0" default="Merit function dependent: 0.8 (el_bakry), 0.99995 (argaez_tapia), 0.95 (van_shanno)" >
               <param type="REAL" />
             </keyword>
             <keyword  id="centering_parameter" name="centering_parameter" code="{N_mdm(Real,centeringParam)}" label="centering_parameter"  minOccurs="0" default="Merit function dependent: 0.2 (el_bakry), 0.2 (argaez_tapia), 0.1 (van_shanno)" >
               <param type="REAL" />
             </keyword>
	     ' >

    <!ENTITY method_optpp_grad_based_opts '
             <keyword  id="max_step" name="max_step" code="{N_mdm(Real,maxStep)}" label="max_step"  minOccurs="0" default="1000." >
               <param type="REAL" />
             </keyword>
             <keyword  id="gradient_tolerance" name="gradient_tolerance" code="{N_mdm(Real,gradientTolerance)}" label="gradient_tolerance"  minOccurs="0" default="1.e-4" >
               <param type="REAL" />
             </keyword>
             &method_max_iterations;
             &method_convergence_tolerance;
             &default_speculative;
             &method_max_function_evaluations;
             &default_scaling;
             <!-- &default_linear_constraints; -->
	     &method_optional_model_pointer;
	     ' >

    <!ENTITY method_ga_mutation_scale '
             <keyword  id="mutation_scale" name="mutation_scale" code="{N_mdm(Real01,mutationScale)}" label="mutation_scale"  minOccurs="0" default="0.15" >
               <param type="REAL" />
             </keyword>
	     ' >

    <!ENTITY method_jega_common_opts '
             <keyword  id="population_size" name="population_size" code="{N_mdm(int,populationSize)}" label="population_size"  minOccurs="0" default="50" >
               <param type="INTEGER" constraint=">= 0" />
             </keyword>
             <keyword  id="log_file" name="log_file" code="{N_mdm(str,logFile)}" label="log_file"  minOccurs="0" default="JEGAGlobal.log" >
               <param type="OUTPUT_FILE" />
             </keyword>
             <keyword  id="print_each_pop" name="print_each_pop" code="{N_mdm(true,printPopFlag)}" label="print_each_pop"  minOccurs="0" default="No printing" />
             <keyword  id="initialization_type" name="initialization_type" code="{0}" label="initialization_type"  minOccurs="0" default="unique_random" >
               <oneOf label="Initialization Type">
		 <keyword  id="simple_random" name="simple_random" code="{N_mdm(lit,initializationType_random)}" label="simple_random"   />
		 <keyword  id="unique_random" name="unique_random" code="{N_mdm(lit,initializationType_unique_random)}" label="unique_random"   />
		 <keyword  id="flat_file" name="flat_file" code="{N_mdm(slit2,TYPE_DATA_initializationType_flat_file)}" label="flat_file"   >
                   <!-- store init type AND incoming STRING -->
                   <param type="STRING" />
		 </keyword>
               </oneOf>
             </keyword>
             <keyword  id="crossover_type" name="crossover_type" code="{0}" label="crossover_type"  minOccurs="0" default="shuffle_random">
               <oneOf label="Crossover Type">
		 <keyword  id="multi_point_binary" name="multi_point_binary" code="{N_mdm(ilit2p,TYPE_DATA_crossoverType_multi_point_binary)}" label="multi_point_binary"   >
                   <param type="INTEGER" />
		 </keyword>
		 <keyword  id="multi_point_parameterized_binary" name="multi_point_parameterized_binary" code="{N_mdm(ilit2p,TYPE_DATA_crossoverType_multi_point_parameterized_binary)}" label="multi_point_parameterized_binary"   >
                   <param type="INTEGER" />
		 </keyword>
		 <keyword  id="multi_point_real" name="multi_point_real" code="{N_mdm(ilit2p,TYPE_DATA_crossoverType_multi_point_real)}" label="multi_point_real"   >
                   <param type="INTEGER" />
		 </keyword>
		 <keyword  id="shuffle_random" name="shuffle_random" code="{N_mdm(litc,TYPE_DATA_crossoverType_shuffle_random)}" label="shuffle_random"  >
                   <keyword  id="num_parents" name="num_parents" code="{N_mdm(sizet,numParents)}" label="num_parents"  minOccurs="0" default="2" >
                     <!-- should the min be 2? -->
                     <param type="INTEGER" constraint="> 0" />
                   </keyword>
                   <keyword  id="num_offspring" name="num_offspring" code="{N_mdm(sizet,numOffspring)}" label="num_offspring"  minOccurs="0" default="2" >
                     <param type="INTEGER" constraint="> 0" />
                   </keyword>
		 </keyword>
               </oneOf>
               <keyword  id="crossover_rate" name="crossover_rate" code="{N_mdm(litz,TYPE_DATA_crossoverType_null_crossover)}" label="crossover_rate"  minOccurs="0" default="0.8" >
		 <param type="REAL" />
               </keyword>
             </keyword>
             <keyword  id="mutation_type" name="mutation_type" code="{0}" label="mutation_type"  minOccurs="0" default="replace_uniform" >
               <oneOf label="Mutation Type">
		 <keyword  id="bit_random" name="bit_random" code="{N_mdm(lit,mutationType_bit_random)}" label="bit_random"   />
		 <keyword  id="replace_uniform" name="replace_uniform" code="{N_mdm(lit,mutationType_replace_uniform)}" label="replace_uniform"   />
                 <keyword  id="offset_normal" name="offset_normal" code="{N_mdm(litc,TYPE_DATA_mutationType_offset_normal)}" label="offset_normal"   >
		   &method_ga_mutation_scale;
		 </keyword>
                 <keyword  id="offset_cauchy" name="offset_cauchy" code="{N_mdm(litc,TYPE_DATA_mutationType_offset_cauchy)}" label="offset_cauchy"   >
		   &method_ga_mutation_scale;
		 </keyword>
                 <keyword  id="offset_uniform" name="offset_uniform" code="{N_mdm(litc,TYPE_DATA_mutationType_offset_uniform)}" label="offset_uniform"   >
		   &method_ga_mutation_scale;
		 </keyword>
               </oneOf>
               <keyword  id="mutation_rate" name="mutation_rate" code="{N_mdm(litz,TYPE_DATA_mutationType_null_mutation)}" label="mutation_rate"  minOccurs="0" default="0.08" >
		 <param type="REAL" />
               </keyword>
             </keyword>
             <keyword  id="seed3" name="seed" code="{N_mdm(int,randomSeed)}" label="seed"  minOccurs="0" default="system-generated (non-repeatable)" >
               <param type="INTEGER" constraint="> 0" />
             </keyword>
             &method_convergence_tolerance;
	     &method_optional_model_pointer;
	     ' >

    <!ENTITY coliny_mutation_scale_range '
             <keyword  id="mutation_scale1" name="mutation_scale" code="{N_mdm(Real,mutationScale)}" label="mutation_scale"  minOccurs="0" default="0.1" >
               <param type="REAL" />
             </keyword>
             <keyword  id="mutation_range" name="mutation_range" code="{N_mdm(int,mutationRange)}" label="mutation_range"  minOccurs="0" default="1" >
               <param type="INTEGER" />
             </keyword>
	     ' >

    <!-- Options shared by all coliny solvers (depends on previous ENTITYs) -->
    <!ENTITY coliny_common_opts '
	     <keyword  id="solution_target1" name="solution_target" code="{N_mdm(Real,solnTarget)}" label="solution_target"  minOccurs="0" default="-DBL_MAX">
               <alias name="solution_accuracy"/>
               <param type="REAL" />
	     </keyword>
	     <keyword  id="seed4" name="seed" code="{N_mdm(int,randomSeed)}" label="seed"  minOccurs="0" default="system-generated (non-repeatable)" >
               <param type="INTEGER" constraint="> 0" />
	     </keyword>
	     <keyword  id="show_misc_options" name="show_misc_options" code="{N_mdm(true,showMiscOptions)}" label="show_misc_options"  minOccurs="0" default="no dump of specification options" />
	     <keyword  id="misc_options" name="misc_options" code="{N_mdm(strL,miscOptions)}" label="misc_options"  minOccurs="0" default="no misc options" >
               <param type="STRINGLIST" />
	     </keyword>
	     &method_max_iterations;
	     &method_convergence_tolerance;
	     &method_max_function_evaluations;
	     &default_scaling;
	     ' >


    <!ENTITY method_gp_alternatives_no_export '
	     <keyword  id="gaussian_process2" name="gaussian_process" code="{0}" label="gaussian_process"  minOccurs="0" default="Surfpack Gaussian process" >
	       <alias name="kriging"/>
	       <oneOf label="GP Implementation">
		 <keyword  id="surfpack2" name="surfpack" code="{N_mdm(type,emulatorType_KRIGING_EMULATOR)}" label="surfpack"   >
                 </keyword>
		 <keyword  id="dakota2" name="dakota" code="{N_mdm(type,emulatorType_GP_EMULATOR)}" label="dakota"   />
		 <keyword  id="experimental2" name="experimental" code="{N_mdm(type,emulatorType_EXPGP_EMULATOR)}" label="surrogates"   >
                 </keyword>
	       </oneOf>
	     </keyword>
             ' >

    <!ENTITY method_gp_alternatives_with_export '
	     <keyword  id="gaussian_process2" name="gaussian_process" code="{0}" label="gaussian_process"  minOccurs="0" default="Surfpack Gaussian process" >
	       <alias name="kriging"/>
	       <oneOf label="GP Implementation">
		 <keyword  id="surfpack2" name="surfpack" code="{N_mdm(type,emulatorType_KRIGING_EMULATOR)}" label="surfpack"   >
                 &method_export_model;
                 </keyword>
		 <keyword  id="dakota2" name="dakota" code="{N_mdm(type,emulatorType_GP_EMULATOR)}" label="dakota"   />
		 <keyword  id="experimental2" name="experimental" code="{N_mdm(type,emulatorType_EXPGP_EMULATOR)}" label="surrogates"   >
                 &method_export_model;
                 </keyword>
	       </oneOf>
	     </keyword>
             ' >

    <!ENTITY distribution_cumul_compl '
	     <keyword  id="distribution" name="distribution" code="{0}" label="distribution"  minOccurs="0" default="cumulative (CDF)" >
	       <oneOf label="Distribution Type (CDF/CCDF)">
		 <keyword  id="cumulative" name="cumulative" code="{N_mdm(type,distributionType_CUMULATIVE)}" label="cumulative"   />
		 <keyword  id="complementary" name="complementary" code="{N_mdm(type,distributionType_COMPLEMENTARY)}" label="complementary"   />
	       </oneOf>
	     </keyword>
	     ' >

    <!ENTITY probability_levels '
	     <keyword  id="probability_levels" name="probability_levels" code="{N_mdm(resplevs01,probabilityLevels)}" label="probability_levels"  minOccurs="0" default="No CDF/CCDF response levels to compute" >
	       <param type="REALLIST" />
	       <keyword  id="num_probability_levels" name="num_probability_levels" code="{N_mdm(num_resplevs,probabilityLevels)}" label="num_probability_levels"  minOccurs="0" default="probability_levels evenly distributed among response functions" >
		 <param type="INTEGERLIST" />
	       </keyword>
	     </keyword>
	     ' >

    <!ENTITY gen_reliability_levels '
	     <keyword  id="gen_reliability_levels" name="gen_reliability_levels" code="{N_mdm(resplevs,genReliabilityLevels)}" label="gen_reliability_levels"  minOccurs="0" default="No CDF/CCDF response levels to compute" >
	       <param type="REALLIST" />
	       <keyword  id="num_gen_reliability_levels" name="num_gen_reliability_levels" code="{N_mdm(num_resplevs,genReliabilityLevels)}" label="num_gen_reliability_levels"  minOccurs="0" default="gen_reliability_levels evenly distributed among response functions" >
		 <param type="INTEGERLIST" />
	       </keyword>
	     </keyword>
	     ' >

    <!ENTITY reliability_levels '
	     <keyword  id="reliability_levels" name="reliability_levels" code="{N_mdm(resplevs,reliabilityLevels)}" label="reliability_levels"  minOccurs="0" default="No CDF/CCDF response levels to compute" >
	       <param type="REALLIST" />
	       <keyword  id="num_reliability_levels" name="num_reliability_levels" code="{N_mdm(num_resplevs,reliabilityLevels)}" label="num_reliability_levels"  minOccurs="0" default="reliability_levels evenly distributed among response functions" >
		 <param type="INTEGERLIST" />
	       </keyword>
	     </keyword>
	     ' >

    <!ENTITY method_system_reliability '
	     <keyword  id="system" name="system" code="{0}" label="system"  minOccurs="0" >
	       <oneOf label="System Reliability Mode">
		 <keyword  id="series" name="series" code="{N_mdm(type,responseLevelTargetReduce_SYSTEM_SERIES)}" label="series"   />
		 <keyword  id="parallel" name="parallel" code="{N_mdm(type,responseLevelTargetReduce_SYSTEM_PARALLEL)}" label="parallel"   />
	       </oneOf>
	     </keyword>
	     ' >

    <!ENTITY response_levels_compute_prob_rel_gen '
	     <keyword  id="response_levels" name="response_levels" code="{N_mdm(resplevs,responseLevels)}" label="response_levels"  minOccurs="0" default="No CDF/CCDF probabilities/reliabilities to compute" >
	       <param type="REALLIST" />
	       <keyword  id="num_response_levels" name="num_response_levels" code="{N_mdm(num_resplevs,responseLevels)}" label="num_response_levels"  minOccurs="0" default="response_levels evenly distributed among response functions" >
		 <param type="INTEGERLIST" />
	       </keyword>
	       <keyword  id="compute" name="compute" code="{0}" label="compute"  minOccurs="0" default="probabilities" >
		 <oneOf label="Statistics to Compute">
		   <keyword  id="probabilities" name="probabilities" code="{N_mdm(type,responseLevelTarget_PROBABILITIES)}" label="probabilities"   />
		   <keyword  id="reliabilities" name="reliabilities" code="{N_mdm(type,responseLevelTarget_RELIABILITIES)}" label="reliabilities"   />
		   <keyword  id="gen_reliabilities" name="gen_reliabilities" code="{N_mdm(type,responseLevelTarget_GEN_RELIABILITIES)}" label="gen_reliabilities"   />
		 </oneOf>
		 &method_system_reliability;
	       </keyword>
	     </keyword>
	     ' >

    <!ENTITY response_levels_compute_prob_gen '
	     <keyword  id="response_levels" name="response_levels" code="{N_mdm(resplevs,responseLevels)}" label="response_levels"  minOccurs="0" default="No CDF/CCDF probabilities/reliabilities to compute" >
	       <param type="REALLIST" />
	       <keyword  id="num_response_levels" name="num_response_levels" code="{N_mdm(num_resplevs,responseLevels)}" label="num_response_levels"  minOccurs="0" default="response_levels evenly distributed among response functions" >
		 <param type="INTEGERLIST" />
	       </keyword>
	       <keyword  id="compute" name="compute" code="{0}" label="compute"  minOccurs="0" default="probabilities" >
		 <oneOf label="Statistics to Compute">
		   <keyword  id="probabilities" name="probabilities" code="{N_mdm(type,responseLevelTarget_PROBABILITIES)}" label="probabilities"   />
		   <keyword  id="gen_reliabilities" name="gen_reliabilities" code="{N_mdm(type,responseLevelTarget_GEN_RELIABILITIES)}" label="gen_reliabilities"   />
		 </oneOf>
		 &method_system_reliability;
	       </keyword>
	     </keyword>
	     ' >

    <!ENTITY level_mappings '
	     &response_levels_compute_prob_rel_gen;
	     &probability_levels;
	     &reliability_levels;
	     &gen_reliability_levels;
	     &distribution_cumul_compl;
	     ' >

    <!ENTITY level_mappings_no_rel '
	     &response_levels_compute_prob_gen;
	     &probability_levels;
	     &gen_reliability_levels;
	     &distribution_cumul_compl;
	     ' >

    <!ENTITY rng_options '
	     <keyword  id="rng" name="rng" code="{0}" label="rng"  minOccurs="0" default="Mersenne twister ( mt19937 )" >
	       <oneOf label="RNG Algorithm">
		 <keyword  id="mt19937" name="mt19937" code="{N_mdm(lit,rngName_mt19937)}" label="mt19937"   />
		 <keyword  id="rnum2" name="rnum2" code="{N_mdm(lit,rngName_rnum2)}" label="rnum2"   />
	       </oneOf>
	     </keyword>
	     ' >

    <!ENTITY method_iterator_server_scheduling '
	     <keyword  id="iterator_servers" name="iterator_servers" code="{N_mdm(int,iteratorServers)}" label="iterator_servers"  minOccurs="0" >
               <param type="INTEGER" constraint="> 0" />
	     </keyword>
	     <keyword  id="iterator_scheduling" name="iterator_scheduling" code="{0}" label="iterator_scheduling"  minOccurs="0" >
               <oneOf label="Scheduling Mode">
		 <keyword  id="master" name="master" code="{N_mdm(type,iteratorScheduling_MASTER_SCHEDULING)}" label="master"   />
		 <keyword  id="peer" name="peer" code="{N_mdm(type,iteratorScheduling_PEER_SCHEDULING)}" label="peer"   />
		 <!-- #	    | ( peer {0}
		      #	      	dynamic  {N_mdm(type,iteratorScheduling_PEER_DYNAMIC_SCHEDULING)}
		      #	      	| static {N_mdm(type,iteratorScheduling_PEER_STATIC_SCHEDULING)} )
		   -->
               </oneOf>
	     </keyword>
	     <keyword  id="processors_per_iterator" name="processors_per_iterator" code="{N_mdm(int,procsPerIterator)}" label="processors_per_iterator"  minOccurs="0" >
               <param type="INTEGER" constraint="> 0" />
	     </keyword>
	     ' >

    <!ENTITY method_optional_model_pointer '
	     <keyword  id="model_pointer" name="model_pointer" code="{N_mdm(str,modelPointer)}" label="Identification of model by pointer"  minOccurs="0"
		       default="method use of last model parsed (or use of default model if none parsed)" >
	       <param type="STRING" in_taglist="model" />
	     </keyword>
	     ' >

    <!ENTITY numerical_gradient_options '
	     <!-- # formerly required for dakota | vendor -->
	     <keyword  id="method_source" name="method_source" code="{0}" label="method_source"  minOccurs="0" default="dakota" />
	     <optional>
               <oneOf label="Gradient Source">
		 <keyword  id="dakota7" name="dakota" code="{N_rem(lit,methodSource_dakota)}" label="dakota"  default="relative" >
		   <keyword  id="ignore_bounds" name="ignore_bounds" code="{N_rem(true,ignoreBounds)}" label="ignore_bounds"  minOccurs="0" default="bounds respected" />
		   <optional>
		     <oneOf label="Step Scaling" >
                       <keyword  id="relative" name="relative" code="{N_rem(lit,fdGradStepType_relative)}" label="relative"   />
                       <keyword  id="absolute" name="absolute" code="{N_rem(lit,fdGradStepType_absolute)}" label="absolute"   default="relative" />
                       <keyword  id="bounds" name="bounds" code="{N_rem(lit,fdGradStepType_bounds)}" label="bounds"   />
		     </oneOf>
		   </optional>
		 </keyword>
		 <keyword  id="vendor" name="vendor" code="{N_rem(lit,methodSource_vendor)}" label="vendor"   />
               </oneOf>
	     </optional>
	     <!-- # formerly required for forward or central -->
	     <keyword  id="interval_type" name="interval_type" code="{0}" label="interval_type"  minOccurs="0" default="forward" />
	     <optional>
               <oneOf label="Finite Difference Type">
		 <keyword  id="forward" name="forward" code="{N_rem(lit,intervalType_forward)}" label="forward"   default="forward" />
		 <keyword  id="central" name="central" code="{N_rem(lit,intervalType_central)}" label="central"   />
               </oneOf>
	     </optional>
	     <keyword  id="fd_step_size" name="fd_step_size" code="{N_rem(RealL,fdGradStepSize)}" label="fd_step_size"  minOccurs="0" default="0.001" >
               <alias name="fd_gradient_step_size"/>
               <param type="REALLIST" />
	     </keyword>
	     ' >
    <!ENTITY response_gradients '
	     <oneOf label="Gradient Type">
               <keyword  id="no_gradients" name="no_gradients" code="{N_rem(lit,gradientType_none)}" label="no_gradients"   />
               <keyword  id="analytic_gradients" name="analytic_gradients" code="{N_rem(lit,gradientType_analytic)}" label="analytic_gradients"   />
               <keyword  id="mixed_gradients" name="mixed_gradients" code="{N_rem(lit,gradientType_mixed)}" label="Mixed gradients"  >
		 <keyword  id="id_numerical_gradients" name="id_numerical_gradients" code="{N_rem(intset,idNumericalGrads)}" label="Numerical derivatives function list"   >
		   <param type="INTEGERLIST" />
		 </keyword>
		 <keyword  id="id_analytic_gradients" name="id_analytic_gradients" code="{N_rem(intset,idAnalyticGrads)}" label="Analytic derivatives function list"   >
		   <param type="INTEGERLIST" />
		 </keyword>
		 &numerical_gradient_options;
               </keyword>
               <keyword  id="numerical_gradients" name="numerical_gradients" code="{N_rem(lit,gradientType_numerical)}" label="Numerical gradients" >
		 &numerical_gradient_options;
	       </keyword>
	     </oneOf>
	     ' >
    <!ENTITY response_hessians '
	     <oneOf label="Hessian Type">
               <keyword  id="no_hessians" name="no_hessians" code="{N_rem(lit,hessianType_none)}" label="no_hessians"   />
               <keyword  id="numerical_hessians" name="numerical_hessians" code="{N_rem(lit,hessianType_numerical)}" label="Numerical Hessians"  >
		 <keyword  id="fd_step_size1" name="fd_step_size" code="{N_rem(RealL,fdHessStepSize)}" label="Finite difference step size"  minOccurs="0" default="0.001 (forward), 0.002 (central)" >
		   <alias name="fd_hessian_step_size"/>
		   <param type="REALLIST" />
		 </keyword>
		 <optional>
		   <oneOf label="Step Scaling" >
		     <keyword  id="relative1" name="relative" code="{N_rem(lit,fdHessStepType_relative)}" label="relative"   />
		     <keyword  id="absolute1" name="absolute" code="{N_rem(lit,fdHessStepType_absolute)}" label="absolute"   default="relative" />
		     <keyword  id="bounds1" name="bounds" code="{N_rem(lit,fdHessStepType_bounds)}" label="bounds"   />
		   </oneOf>
		 </optional>
		 <optional>
		   <oneOf label="Finite Difference Type">
		     <keyword  id="forward1" name="forward" code="{N_rem(false,centralHess)}" label="forward"   default="forward" />
		     <keyword  id="central1" name="central" code="{N_rem(true,centralHess)}" label="central"   />
		   </oneOf>
		 </optional>
               </keyword>
               <keyword  id="quasi_hessians" name="quasi_hessians" code="{N_rem(lit,hessianType_quasi)}" label="Quasi Hessians"  >
		 <oneOf label="Quasi-Hessian Approximation">
		   <keyword  id="bfgs1" name="bfgs" code="{N_rem(lit,quasiHessianType_bfgs)}" label="bfgs"  >
		     <keyword  id="damped" name="damped" code="{N_rem(lit,quasiHessianType_damped_bfgs)}" label="Numerical safeguarding of BFGS update"  minOccurs="0" default="undamped BFGS" />
		   </keyword>
		   <keyword  id="sr1" name="sr1" code="{N_rem(lit,quasiHessianType_sr1)}" label="sr1"   />
		 </oneOf>
               </keyword>
               <keyword  id="analytic_hessians" name="analytic_hessians" code="{N_rem(lit,hessianType_analytic)}" label="analytic_hessians"   />
               <keyword  id="mixed_hessians" name="mixed_hessians" code="{N_rem(lit,hessianType_mixed)}" label="Mixed Hessians"  >
		 <keyword  id="id_numerical_hessians" name="id_numerical_hessians" code="{N_rem(intset,idNumericalHessians)}" label="Numerical Hessians function list"  minOccurs="0" >
		   <param type="INTEGERLIST" />
		   <keyword  id="fd_step_size2" name="fd_step_size" code="{N_rem(RealL,fdHessStepSize)}" label="Finite difference step size"  minOccurs="0" default="0.001 (forward), 0.002 (central)" >
		     <alias name="fd_hessian_step_size"/>
		     <param type="REALLIST" />
		   </keyword>
		 </keyword>
		 <optional>
		   <oneOf label="Step Scaling">
		     <keyword  id="relative2" name="relative" code="{N_rem(lit,fdHessStepType_relative)}" label="relative"   />
		     <keyword  id="absolute2" name="absolute" code="{N_rem(lit,fdHessStepType_absolute)}" label="absolute"   default="relative" />
		     <keyword  id="bounds2" name="bounds" code="{N_rem(lit,fdHessStepType_bounds)}" label="bounds"   />
		   </oneOf>
		 </optional>
		 <optional>
		   <oneOf label="Finite Difference Type">
		     <keyword  id="forward2" name="forward" code="{N_rem(false,centralHess)}" label="forward"   default="forward" />
		     <keyword  id="central2" name="central" code="{N_rem(true,centralHess)}" label="central"   />
		   </oneOf>
		 </optional>
		 <keyword  id="id_quasi_hessians" name="id_quasi_hessians" code="{N_rem(intset,idQuasiHessians)}" label="Quasi Hessians function list"  minOccurs="0" >
		   <param type="INTEGERLIST" />
		   <oneOf label="Quasi-Hessian Approximation">
		     <keyword  id="bfgs2" name="bfgs" code="{N_rem(lit,quasiHessianType_bfgs)}" label="bfgs"  >
                       <keyword  id="damped1" name="damped" code="{N_rem(lit,quasiHessianType_damped_bfgs)}" label="Numerical safeguarding of BFGS update"  minOccurs="0" default="undamped BFGS" />
		     </keyword>
		     <keyword  id="sr11" name="sr1" code="{N_rem(lit,quasiHessianType_sr1)}" label="sr1"   />
		   </oneOf>
		 </keyword>
		 <keyword  id="id_analytic_hessians" name="id_analytic_hessians" code="{N_rem(intset,idAnalyticHessians)}" label="Analytic Hessians function list"  minOccurs="0" >
		   <param type="INTEGERLIST" />
		 </keyword>
               </keyword>
	     </oneOf>
	     ' >

    ]>

<document xmlns='http://www.sandia.gov/dakota/1.0' xmlns:xsi='http://www.w3.org/2001/XMLSchema-instance'
                  xsi:schemaLocation='http://www.sandia.gov/dakota/1.0 dakota.xsd'>
  <input>
    <!-- **** TOPLEVEL *** -->
    <keyword id="environment" name="environment" minOccurs="0" maxOccurs="1" code="{NIDRProblemDescDB::env_start}" label="Environment"  default="no environment" >
      <group label="Input/Output">
        <keyword  id="tabular_data" name="tabular_data" code="{N_stm(true,tabularDataFlag)}" label="Enable Tabular Data"  minOccurs="0" default="no tabular data output" complexity="0">
          <alias name="tabular_graphics_data"/>
          <keyword  id="tabular_data_file" name="tabular_data_file" code="{N_stm(str,tabularDataFile)}" label="Tabular Data File"  minOccurs="0" default="dakota_tabular.dat">
            <alias name="tabular_graphics_file"/>
            <param type="OUTPUT_FILE" />
          </keyword>
          <optional>
            <oneOf label="Tabular Data Format">
              <keyword id="custom_annotated" name="custom_annotated" code="{N_stm(utype,tabularFormat_TABULAR_NONE)}" label="Custom Annotated"  default="annotated format" >
		<keyword id="header" name="header" code="{N_stm(augment_utype,tabularFormat_TABULAR_HEADER)}" label="Header Row"  minOccurs="0" default="no header" />
		<keyword id="eval_id" name="eval_id" code="{N_stm(augment_utype,tabularFormat_TABULAR_EVAL_ID)}" label="Eval ID Column"  minOccurs="0" default="no eval_id column" />
		<keyword id="interface_id" name="interface_id" code="{N_stm(augment_utype,tabularFormat_TABULAR_IFACE_ID)}" label="Interface ID Column"  minOccurs="0" default="no interface_id column" />
	      </keyword>
              <keyword  id="annotated" name="annotated" code="{N_stm(utype,tabularFormat_TABULAR_ANNOTATED)}" label="Annotated"  default="annotated format" />
              <keyword id="freeform" name="freeform" code="{N_stm(utype,tabularFormat_TABULAR_NONE)}" label="Freeform"   default="annotated format" />
            </oneOf>
          </optional>
        </keyword>
      <keyword  id="output_file" name="output_file" code="{N_stm(str,outputFile)}" label="Output File"  minOccurs="0" default="output to console, not file" complexity="0">
        <param type="OUTPUT_FILE" />
      </keyword>
      <keyword  id="error_file" name="error_file" code="{N_stm(str,errorFile)}" label="Error File"  minOccurs="0" default="errors to console, not file" complexity="0">
        <param type="OUTPUT_FILE" />
      </keyword>
      <keyword  id="read_restart" name="read_restart" code="{N_stm(str,readRestart)}" label="Read Restart File"  minOccurs="0" default="no restart read" complexity="0">
        <param type="STRING" />
        <keyword  id="stop_restart" name="stop_restart" code="{N_stm(int,stopRestart)}" label="Restart Stop Value"  minOccurs="0" default="read all records" >
          <param type="INTEGER" constraint=">= 0" />
        </keyword>
      </keyword>
        <keyword  id="write_restart" name="write_restart" code="{N_stm(str,writeRestart)}" label="Write Restart File"  minOccurs="0" default="dakota.rst" complexity="1">
        <param type="STRING" />
      </keyword>
        <keyword  id="output_precision" name="output_precision" code="{N_stm(int,outputPrecision)}" label="Numeric Output Precision Value"  minOccurs="0" default="10" complexity="1">
          <param type="INTEGER" constraint=">= 0" />
        </keyword>
        <keyword  id="results_output" name="results_output" code="{N_stm(true,resultsOutputFlag)}" label="Enable Results Output"  minOccurs="0" default="no results output" complexity="1">
          <keyword  id="results_output_file" name="results_output_file" code="{N_stm(str,resultsOutputFile)}" label="Results Output File"  minOccurs="0" default="dakota_results" >
            <param type="OUTPUT_FILE" />
          </keyword>
          <keyword  id="text" name="text" code="{N_stm(augment_utype,resultsOutputFormat_RESULTS_OUTPUT_TEXT)}" label="text"  minOccurs="0" default="text output" />
	  <keyword  id="hdf5" name="hdf5" code="{N_stm(augment_utype,resultsOutputFormat_RESULTS_OUTPUT_HDF5)}" label="hdf5"  minOccurs="0" default="no HDF5 output">

               <keyword id="model_selection" name="model_selection" code="{0}" label="Model Selection" minOccurs="0" maxOccurs="1" group="Model Evaluation Storage Selection" complexity="1">
               <oneOf label="Model Evaluation Storage Selection" >
		       <keyword  id="top_method" name="top_method" code="{N_stm(utype,modelEvalsSelection_MODEL_EVAL_STORE_TOP_METHOD)}" label="top_method"  default="top_method" />
		       <keyword  id="none" name="none" code="{N_stm(utype,modelEvalsSelection_MODEL_EVAL_STORE_NONE)}" label="none"  default="top_method" />
       		       <keyword  id="all_methods" name="all_methods" code="{N_stm(utype,modelEvalsSelection_MODEL_EVAL_STORE_ALL_METHODS)}" label="all_methods"  default="top_method" />
       		       <keyword  id="all" name="all" code="{N_stm(utype,modelEvalsSelection_MODEL_EVAL_STORE_ALL)}" label="all"  default="top_method" />
	       </oneOf>
               </keyword>

               <keyword id="interface_selection" name="interface_selection" code="{0}" label="Interface Selection" minOccurs="0" maxOccurs="1" group="Interface Evaluation Storage Selection" complexity="1">
               <oneOf label="Interface Evaluation Storage Selection" >
		       <keyword  id="none" name="none" code="{N_stm(utype,interfEvalsSelection_INTERF_EVAL_STORE_NONE)}" label="none"  default="simulation" />
		       <keyword  id="simulation" name="simulation" code="{N_stm(utype,interfEvalsSelection_INTERF_EVAL_STORE_SIMULATION)}" label="simulation"  default="simulation" />
		       <keyword  id="all" name="all" code="{N_stm(utype,interfEvalsSelection_INTERF_EVAL_STORE_ALL)}" label="all"  default="top_simulation" />
	       </oneOf>
	       </keyword>

          </keyword>
        </keyword>
        <keyword  id="graphics" name="graphics" code="{N_stm(true,graphicsFlag)}" label="Enable Graphics Window"  minOccurs="0" default="graphics off" complexity="1"/>
      </group>
      <group label="Run Modes">
        <keyword  id="check" name="check" code="{N_stm(true,checkFlag)}" label="Enable Check Mode"  minOccurs="0" default="no check; proceed to run" complexity="0"/>
        <keyword  id="pre_run" name="pre_run" code="{N_stm(true,preRunFlag)}" label="Enable Pre-Run Mode"  minOccurs="0" default="pre-run, run, post-run all executed" complexity="0">
        <keyword  id="input" name="input" code="{N_stm(str,preRunInput)}" label="Input File"  minOccurs="0" default="no pre-run specific input read">
          <param type="STRING" />
        </keyword>
        <keyword  id="output" name="output" code="{N_stm(str,preRunOutput)}" label="Output File"  minOccurs="0" default="no pre-run specific output written" >
          <param type="STRING" />
          <optional>
            <oneOf label="Tabular Format">
	      <keyword id="custom_annotated" name="custom_annotated" code="{N_stm(utype,preRunOutputFormat_TABULAR_NONE)}" label="Custom Annotated"  default="annotated format" >
		<keyword  id="header" name="header" code="{N_stm(augment_utype,preRunOutputFormat_TABULAR_HEADER)}" label="Header Row"  minOccurs="0" default="no header" />
		<keyword  id="eval_id" name="eval_id" code="{N_stm(augment_utype,preRunOutputFormat_TABULAR_EVAL_ID)}" label="Eval ID Column"  minOccurs="0" default="no eval_id column" />
		<keyword  id="interface_id" name="interface_id" code="{N_stm(augment_utype,preRunOutputFormat_TABULAR_IFACE_ID)}" label="Interface ID Column"  minOccurs="0" default="no interface_id column" />
	      </keyword>
              <keyword  id="annotated" name="annotated" code="{N_stm(utype,preRunOutputFormat_TABULAR_ANNOTATED)}" label="Annotated"  default="annotated format" />
              <keyword  id="freeform" name="freeform" code="{N_stm(utype,preRunOutputFormat_TABULAR_NONE)}" label="Freeform"  default="annotated format" />
            </oneOf>
          </optional>
        </keyword>
      </keyword>
        <keyword  id="run" name="run" code="{N_stm(true,runFlag)}" label="Enable Run Mode"  minOccurs="0" default="pre-run, run, post-run all executed" complexity="0">
        <keyword  id="input1" name="input" code="{N_stm(str,runInput)}" label="Input File"  minOccurs="0" default="no run specific input read" >
          <param type="STRING" />
        </keyword>
        <keyword  id="output1" name="output" code="{N_stm(str,runOutput)}" label="Output File"  minOccurs="0" default="no run specific output written" >
          <param type="STRING" />
        </keyword>
      </keyword>
        <keyword  id="post_run" name="post_run" code="{N_stm(true,postRunFlag)}" label="Enable Post-Run Mode"  minOccurs="0" default="pre-run, run, post-run all executed" complexity="0">
        <keyword  id="input2" name="input" code="{N_stm(str,postRunInput)}" label="Input File"  minOccurs="0" default="no post-run specific input read" >
          <param type="STRING" />
          <optional>
            <oneOf label="Tabular Format">
	      <keyword  id="custom_annotated" name="custom_annotated" code="{N_stm(utype,postRunInputFormat_TABULAR_NONE)}" label="Custom Annotated"  default="annotated format" >
		<keyword  id="header" name="header" code="{N_stm(augment_utype,postRunInputFormat_TABULAR_HEADER)}" label="Header Row"  minOccurs="0" default="no header" />
		<keyword  id="eval_id" name="eval_id" code="{N_stm(augment_utype,postRunInputFormat_TABULAR_EVAL_ID)}" label="Eval ID Column"  minOccurs="0" default="no eval_id column" />
		<keyword  id="interface_id" name="interface_id" code="{N_stm(augment_utype,postRunInputFormat_TABULAR_IFACE_ID)}" label="Interface ID Column"  minOccurs="0" default="no interface_id column" />
	      </keyword>
              <keyword  id="annotated" name="annotated" code="{N_stm(utype,postRunInputFormat_TABULAR_ANNOTATED)}" label="Annotated"  default="annotated format" />
              <keyword  id="freeform" name="freeform" code="{N_stm(utype,postRunInputFormat_TABULAR_NONE)}" label="Freeform"  default="annotated format" />
            </oneOf>
          </optional>
        </keyword>
        <keyword  id="output2" name="output" code="{N_stm(str,postRunOutput)}" label="Output File"  minOccurs="0" default="no post-run specific output written" >
          <param type="STRING" />
        </keyword>
      </keyword>
      </group>
      <keyword  id="top_method_pointer" name="top_method_pointer" code="{N_stm(str,topMethodPointer)}" label="Method Pointer"  minOccurs="0" default="see discussion" complexity="0">
        <alias name="method_pointer"/>
        <param type="STRING" in_taglist="method" />
      </keyword>
    </keyword>

    <!-- **** TOPLEVEL *** -->
    <keyword id="method" name="method" maxOccurs="unbounded" code="{N_mdm3(start,0,stop)}" label="Method" >
      <keyword  id="id_method" name="id_method" code="{N_mdm(str,idMethod)}" label="Method set identifier"  minOccurs="0" default="strategy use of last method parsed" >
        <param type="STRING" taglist="method" />
      </keyword>
      <keyword  id="output3" name="output" code="{0}" label="Output verbosity"  minOccurs="0" default="normal" >
        <oneOf label="Output Level">
          <keyword  id="debug" name="debug" code="{N_mdm(type,methodOutput_DEBUG_OUTPUT)}" label="debug"   />
          <keyword  id="verbose" name="verbose" code="{N_mdm(type,methodOutput_VERBOSE_OUTPUT)}" label="verbose"   />
          <keyword  id="normal" name="normal" code="{N_mdm(type,methodOutput_NORMAL_OUTPUT)}" label="normal"   />
          <keyword  id="quiet" name="quiet" code="{N_mdm(type,methodOutput_QUIET_OUTPUT)}" label="quiet"   />
          <keyword  id="silent" name="silent" code="{N_mdm(type,methodOutput_SILENT_OUTPUT)}" label="silent"   />
        </oneOf>
      </keyword>
      <keyword  id="final_solutions" name="final_solutions" code="{N_mdm(sizet,numFinalSolutions)}" label="Final solutions"  minOccurs="0" default="1" >
        <param type="INTEGER" constraint=">= 0" />
      </keyword>

      <!-- Primary method selection alternation -->
      <oneOf label="Method (Iterative Algorithm)">

        <!-- Begin group for concurrent iterator spec: -->
        <keyword  id="hybrid" name="hybrid" code="{N_mdm(utype,methodName_HYBRID)}" label="Hybrid meta-iterator"  group="Optimization: Other" >
          <oneOf label="Hybrid Method Type">

            <keyword  id="sequential" name="sequential" code="{N_mdm(utype,subMethod_SUBMETHOD_SEQUENTIAL)}" label="Sequential hybrid"  >
              <alias name="uncoupled"/>
              <!-- #	      [ adaptive {N_mdm(lit,seqHybridType_adaptive)}
                   #	      	progress_threshold REAL {N_mdm(Real,hybridProgThresh)} ]
                -->
              <oneOf label="Sub-method Selection">
                <keyword  id="method_name_list" name="method_name_list" code="{N_mdm(strL,hybridMethodNames)}" label="List of method names"  >
                  <param type="STRINGLIST" />
                  <keyword  id="model_pointer_list" name="model_pointer_list" code="{N_mdm(strL,hybridModelPointers)}" label="List of model pointers"  minOccurs="0" >
                    <param type="STRINGLIST" />
                  </keyword>
                </keyword>
                <keyword  id="method_pointer_list" name="method_pointer_list" code="{N_mdm(strL,hybridMethodPointers)}" label="List of method pointers"   >
                  <param type="STRINGLIST" />
                </keyword>
              </oneOf>
	      &method_iterator_server_scheduling;
            </keyword>

            <keyword  id="embedded" name="embedded" code="{N_mdm(utype,subMethod_SUBMETHOD_EMBEDDED)}" label="Embedded hybrid"  >
              <alias name="coupled"/>
              <oneOf label="Global Sub-method Selection">
                <keyword  id="global_method_name" name="global_method_name" code="{N_mdm(str,hybridGlobalMethodName)}" label="Name of the global method"  >
                  <param type="STRING" />
                  <keyword  id="global_model_pointer" name="global_model_pointer" code="{N_mdm(str,hybridGlobalModelPointer)}" label="Pointer to the global model specification"  minOccurs="0" >
                    <param type="STRING" in_taglist="model" />
                  </keyword>
                </keyword>
                <keyword  id="global_method_pointer" name="global_method_pointer" code="{N_mdm(str,hybridGlobalMethodPointer)}" label="Pointer to the global method specification"   >
                  <param type="STRING" in_taglist="method" />
                </keyword>
              </oneOf>
              <oneOf label="Local Sub-method Selection">
                <keyword  id="local_method_name" name="local_method_name" code="{N_mdm(str,hybridLocalMethodName)}" label="Name of the local method"  >
                  <param type="STRING" />
                  <keyword  id="local_model_pointer" name="local_model_pointer" code="{N_mdm(str,hybridLocalModelPointer)}" label="Pointer to the local model specification"  minOccurs="0" >
                    <param type="STRING" in_taglist="model" />
                  </keyword>
                </keyword>
                <keyword  id="local_method_pointer" name="local_method_pointer" code="{N_mdm(str,hybridLocalMethodPointer)}" label="Pointer to the local method specification"   >
                  <param type="STRING" in_taglist="method" />
                </keyword>
              </oneOf>
              <keyword  id="local_search_probability" name="local_search_probability" code="{N_mdm(Real,hybridLSProb)}" label="Probability of executing local searches"  minOccurs="0" >
                <param type="REAL" />
              </keyword>
	      &method_iterator_server_scheduling;
            </keyword>

            <keyword  id="collaborative" name="collaborative" code="{N_mdm(utype,subMethod_SUBMETHOD_COLLABORATIVE)}" label="Collaborative hybrid"  >
              <!-- #	      abo {N_mdm(lit,hybridCollabType_abo)}
                   #	      | hops {N_mdm(lit,hybridCollabType_hops)}
                -->
              <oneOf label="Sub-method Selection">
                <keyword  id="method_name_list1" name="method_name_list" code="{N_mdm(strL,hybridMethodNames)}" label="List of method names"  >
                  <param type="STRINGLIST" />
                  <keyword  id="model_pointer_list1" name="model_pointer_list" code="{N_mdm(strL,hybridModelPointers)}" label="List of model pointers"  minOccurs="0" >
                    <param type="STRINGLIST" />
                  </keyword>
                </keyword>
                <keyword  id="method_pointer_list1" name="method_pointer_list" code="{N_mdm(strL,hybridMethodPointers)}" label="List of method pointers"   >
                  <param type="STRINGLIST" />
                </keyword>
              </oneOf>
	      &method_iterator_server_scheduling;
            </keyword>

          </oneOf>
        </keyword>

        <keyword  id="multi_start" name="multi_start" code="{N_mdm(utype,methodName_MULTI_START)}" label="Multi-start meta-iterator"  group="Optimization: Other" >
          <oneOf label="Sub-method Selection">
            <keyword  id="method_name" name="method_name" code="{N_mdm(str,subMethodName)}" label="Identification of a sub-method by name (no separate specification block)"  >
              <param type="STRING" />
              <keyword  id="model_pointer" name="model_pointer" code="{N_mdm(str,subModelPointer)}" label="Model pointer"  minOccurs="0" default="method use of last model parsed (or use of default model if none parsed)" >
                <param type="STRING" in_taglist="model" />
              </keyword>
            </keyword>
            <keyword  id="method_pointer" name="method_pointer" code="{N_mdm(str,subMethodPointer)}" label="Identification of a sub-method by pointer to a separate specification block"   >
              <param type="STRING" in_taglist="method" />
            </keyword>
          </oneOf>
          <keyword  id="random_starts" name="random_starts" code="{N_mdm(int,concurrentRandomJobs)}" label="Number of random starting points"  minOccurs="0" >
            <param type="INTEGER" />
            <keyword  id="seed" name="seed" code="{N_mdm(int,randomSeed)}" label="Seed for random starting points"  minOccurs="0" default="system-generated (non-repeatable)" >
              <param type="INTEGER" />
            </keyword>
          </keyword>
          <keyword  id="starting_points" name="starting_points" code="{N_mdm(RealDL,concurrentParameterSets)}" label="List of user-specified starting points"  minOccurs="0" >
            <param type="REALLIST" />
          </keyword>
	  &method_iterator_server_scheduling;
        </keyword>

        <keyword  id="pareto_set" name="pareto_set" code="{N_mdm(utype,methodName_PARETO_SET)}" label="Pareto set minimization"  group="Optimization: Other" >
          <oneOf label="Sub-method Selection">
            <keyword  id="method_name1" name="method_name" code="{N_mdm(str,subMethodName)}" label="Identification of sub-iterator by name"  >
              <alias name="opt_method_name"/>
              <param type="STRING" />
              <keyword  id="model_pointer1" name="model_pointer" code="{N_mdm(str,subModelPointer)}" label="Identification of model by pointer"  minOccurs="0" default="method use of last model parsed (or use of default model if none parsed)" >
                <alias name="opt_model_pointer"/>
                <param type="STRING" in_taglist="model" />
              </keyword>
            </keyword>
            <keyword  id="method_pointer1" name="method_pointer" code="{N_mdm(str,subMethodPointer)}" label="Identification of sub-iterator by pointer"   >
              <alias name="opt_method_pointer"/>
              <param type="STRING" in_taglist="method" />
            </keyword>
          </oneOf>
          <keyword  id="random_weight_sets" name="random_weight_sets" code="{N_mdm(int,concurrentRandomJobs)}" label="Number of random weighting sets"  minOccurs="0" >
            <param type="INTEGER" />
            <keyword  id="seed1" name="seed" code="{N_mdm(int,randomSeed)}" label="Seed for random weighting sets"  minOccurs="0" default="system-generated (non-repeatable)" >
              <param type="INTEGER" />
            </keyword>
          </keyword>
          <keyword  id="weight_sets" name="weight_sets" code="{N_mdm(RealDL,concurrentParameterSets)}" label="List of user-specified weighting sets"  minOccurs="0" >
            <alias name="multi_objective_weight_sets"/>
            <param type="REALLIST" />
          </keyword>
	  &method_iterator_server_scheduling;
        </keyword>

	<!--
	    # Note: branch_and_bound and surrogate_based_{local,global} are not meta-iterators and use a Model-based
	    # ctor chain. Therefore, they differ in their model_pointer spec from hybrid & concurrent meta-iterators
	    # (they require their own Model, not just a sub-model for the sub-method).
	-->
	<keyword  id="branch_and_bound" name="branch_and_bound" code="{N_mdm(utype,methodName_BRANCH_AND_BOUND)}" label="branch_and_bound"  group="Optimization: Other" >
          <oneOf label="Local Optimizer Selection">
            <keyword  id="method_pointer2" name="method_pointer" code="{N_mdm(str,subMethodPointer)}" label="Identification of minimizer by pointer"  >
	      <param type="STRING" in_taglist="method" />
            </keyword>
            <keyword  id="method_name2" name="method_name" code="{N_mdm(str,subMethodName)}" label="Identification of minimizer by name"  >
              <param type="STRING" />
	      &method_optional_model_pointer;
            </keyword>
          </oneOf>
          &default_scaling;
        </keyword>
	<!--
            #	  [ num_samples_at_node INTEGER {N_mdm(int,branchBndNumSamplesNode)} ]
            #	  [ num_samples_at_root INTEGER {N_mdm(int,branchBndNumSamplesRoot)} ]
            #	)
	-->

	<!--
        <keyword  id="multilevel_multifidelity_opt" name="multilevel_multifidelity_opt" code="{N_mdm(utype,methodName_HIERARCH_SURROGATE_BASED_LOCAL)}" label="multilevel_multifidelity_opt" >
          <oneOf>
            <keyword  id="method_pointer2" name="method_pointer" code="{N_mdm(str,subMethodPointer)}" label="Identification of minimizer by pointer"   >
              <alias name="approx_method_pointer"/>
              <param type="STRING" in_taglist="method" />
            </keyword>
            <keyword  id="method_name2" name="method_name" code="{N_mdm(str,subMethodName)}" label="Identification of minimizer by name"   >
              <alias name="approx_method_name"/>
              <param type="STRING" />
            </keyword>
          </oneOf>
          <keyword  id="model_pointer2" name="model_pointer" code="{N_mdm(str,modelPointer)}" label="Identification of model by pointer"   default="method use of last model parsed (or use of default model if none parsed)" >
            <alias name="approx_model_pointer"/>
            <param type="STRING" in_taglist="model" />
          </keyword>
          &method_max_iterations;
          &method_convergence_tolerance;
          &default_constraint_tolerance;
        </keyword>
	-->

	<!--
        <keyword  id="surrogate_based_local" name="surrogate_based_local" code="{N_mdm(utype,methodName_DATA_FIT_SURROGATE_BASED_LOCAL)}" label="surrogate_based_local"  group="Surrogate-based Methods" >
        </keyword>
	-->

        <keyword  id="surrogate_based_local" name="surrogate_based_local" code="{N_mdm(utype,methodName_SURROGATE_BASED_LOCAL)}" label="surrogate_based_local"  group="Surrogate-based Methods" >
          <oneOf label="Subproblem Optimizer Selection">
            <keyword  id="method_pointer3" name="method_pointer" code="{N_mdm(str,subMethodPointer)}" label="Identification of minimizer by pointer"   >
              <alias name="approx_method_pointer"/>
              <param type="STRING" in_taglist="method" />
            </keyword>
            <keyword  id="method_name3" name="method_name" code="{N_mdm(str,subMethodName)}" label="Identification of minimizer by name"   >
              <alias name="approx_method_name"/>
              <param type="STRING" />
            </keyword>
          </oneOf>
          <keyword  id="model_pointer3" name="model_pointer" code="{N_mdm(str,modelPointer)}" label="Identification of model by pointer"   default="method use of last model parsed (or use of default model if none parsed)" >
            <alias name="approx_model_pointer"/>
            <param type="STRING" in_taglist="model" />
          </keyword>
          <keyword  id="soft_convergence_limit" name="soft_convergence_limit" code="{N_mdm(ushint,softConvLimit)}" label="Soft convergence limit for SBL iterations"  minOccurs="0" default="5" >
            <param type="INTEGER" />
          </keyword>
          <keyword  id="truth_surrogate_bypass" name="truth_surrogate_bypass" code="{N_mdm(true,surrBasedLocalLayerBypass)}" label="Flag for bypassing lower level surrogates in truth verifications"  minOccurs="0" default="no bypass" />
          <keyword  id="approx_subproblem" name="approx_subproblem" code="{0}" label="Approximate subproblem formulation"  minOccurs="0" default="original_primary original_constraints" >
            <oneOf label="Objective Formulation">
              <keyword  id="original_primary" name="original_primary" code="{N_mdm(type,surrBasedLocalSubProbObj_ORIGINAL_PRIMARY)}" label="original_primary"   />
              <keyword  id="single_objective" name="single_objective" code="{N_mdm(type,surrBasedLocalSubProbObj_SINGLE_OBJECTIVE)}" label="single_objective"   />
              <keyword  id="augmented_lagrangian_objective" name="augmented_lagrangian_objective" code="{N_mdm(type,surrBasedLocalSubProbObj_AUGMENTED_LAGRANGIAN_OBJECTIVE)}" label="augmented_lagrangian_objective"   />
              <keyword  id="lagrangian_objective" name="lagrangian_objective" code="{N_mdm(type,surrBasedLocalSubProbObj_LAGRANGIAN_OBJECTIVE)}" label="lagrangian_objective"   />
            </oneOf>
            <oneOf label="Constraint Formulation">
              <keyword  id="original_constraints" name="original_constraints" code="{N_mdm(type,surrBasedLocalSubProbCon_ORIGINAL_CONSTRAINTS)}" label="original_constraints"   />
              <keyword  id="linearized_constraints" name="linearized_constraints" code="{N_mdm(type,surrBasedLocalSubProbCon_LINEARIZED_CONSTRAINTS)}" label="linearized_constraints"   />
              <keyword  id="no_constraints" name="no_constraints" code="{N_mdm(type,surrBasedLocalSubProbCon_NO_CONSTRAINTS)}" label="no_constraints"   />
            </oneOf>
          </keyword>
          <keyword  id="merit_function" name="merit_function" code="{0}" label="SBL merit function"  minOccurs="0" default="augmented_lagrangian_merit" >
            <oneOf label="Merit Function">
              <keyword  id="penalty_merit" name="penalty_merit" code="{N_mdm(type,surrBasedLocalMeritFn_PENALTY_MERIT)}" label="penalty_merit"   />
              <keyword  id="adaptive_penalty_merit" name="adaptive_penalty_merit" code="{N_mdm(type,surrBasedLocalMeritFn_ADAPTIVE_PENALTY_MERIT)}" label="adaptive_penalty_merit"   />
              <keyword  id="lagrangian_merit" name="lagrangian_merit" code="{N_mdm(type,surrBasedLocalMeritFn_LAGRANGIAN_MERIT)}" label="lagrangian_merit"   />
              <keyword  id="augmented_lagrangian_merit" name="augmented_lagrangian_merit" code="{N_mdm(type,surrBasedLocalMeritFn_AUGMENTED_LAGRANGIAN_MERIT)}" label="augmented_lagrangian_merit"   />
            </oneOf>
          </keyword>
          <keyword  id="acceptance_logic" name="acceptance_logic" code="{0}" label="SBL iterate acceptance logic"  minOccurs="0" default="filter" >
            <oneOf label="Acceptance Logic">
              <keyword  id="tr_ratio" name="tr_ratio" code="{N_mdm(type,surrBasedLocalAcceptLogic_TR_RATIO)}" label="tr_ratio"   />
              <keyword  id="filter" name="filter" code="{N_mdm(type,surrBasedLocalAcceptLogic_FILTER)}" label="filter"   />
            </oneOf>
          </keyword>
          <keyword  id="constraint_relax" name="constraint_relax" code="{0}" label="SBL constraint relaxation method for infeasible iterates"  minOccurs="0" default="no relaxation" >
            <keyword  id="homotopy" name="homotopy" code="{N_mdm(type,surrBasedLocalConstrRelax_HOMOTOPY)}" label="homotopy"   />
          </keyword>
	  &default_trust_region;
          &method_max_iterations;
          &method_convergence_tolerance;
          &default_constraint_tolerance;
          <!-- &default_linear_constraints; -->
        </keyword>

        <keyword  id="surrogate_based_global" name="surrogate_based_global" code="{N_mdm(utype,methodName_SURROGATE_BASED_GLOBAL)}" label="surrogate_based_global"  group="Surrogate-based Methods" >
          <oneOf label="Sub-method Selection">
            <keyword  id="method_pointer4" name="method_pointer" code="{N_mdm(str,subMethodPointer)}" label="method_pointer"   >
              <alias name="approx_method_pointer"/>
              <param type="STRING" in_taglist="method" />
            </keyword>
            <keyword  id="method_name4" name="method_name" code="{N_mdm(str,subMethodName)}" label="method_name"   >
              <alias name="approx_method_name"/>
              <param type="STRING" />
            </keyword>
          </oneOf>
          <keyword  id="model_pointer4" name="model_pointer" code="{N_mdm(str,modelPointer)}" label="model_pointer"   default="method use of last model parsed (or use of default model if none parsed)" >
            <alias name="approx_model_pointer"/>
            <param type="STRING" in_taglist="model" />
          </keyword>
          <keyword  id="replace_points" name="replace_points" code="{N_mdm(true,surrBasedGlobalReplacePts)}" label="Replace points used in surrogate construction with best points from previous iteration"  minOccurs="0" default="Points appended, not replaced" />
          &method_max_iterations;
        </keyword>


	<!-- Optimizers -->

        <keyword  id="dot_frcg" name="dot_frcg" code="{N_mdm(utype,methodName_DOT_FRCG)}" label="dot_frcg"   group="Optimization: Local, Derivative-based" >
	  &method_dot_common_opts;
	</keyword>
        <keyword  id="dot_mmfd" name="dot_mmfd" code="{N_mdm(utype,methodName_DOT_MMFD)}" label="dot_mmfd"   group="Optimization: Local, Derivative-based" >
	  &method_dot_common_opts;
	</keyword>
        <keyword  id="dot_bfgs" name="dot_bfgs" code="{N_mdm(utype,methodName_DOT_BFGS)}" label="dot_bfgs"   group="Optimization: Local, Derivative-based" >
	  &method_dot_common_opts;
	</keyword>
        <keyword  id="dot_slp" name="dot_slp" code="{N_mdm(utype,methodName_DOT_SLP)}" label="dot_slp"   group="Optimization: Local, Derivative-based" >
	  &method_dot_common_opts;
	</keyword>
        <keyword  id="dot_sqp" name="dot_sqp" code="{N_mdm(utype,methodName_DOT_SQP)}" label="dot_sqp"   group="Optimization: Local, Derivative-based" >
	  &method_dot_common_opts;
	</keyword>

        <keyword  id="conmin_frcg" name="conmin_frcg" code="{N_mdm(utype,methodName_CONMIN_FRCG)}" label="conmin_frcg"   group="Optimization: Local, Derivative-based" >
	  &method_conmin_common_opts;
	</keyword>
        <keyword  id="conmin_mfd" name="conmin_mfd" code="{N_mdm(utype,methodName_CONMIN_MFD)}" label="conmin_mfd"   group="Optimization: Local, Derivative-based" >
	  &method_conmin_common_opts;
	</keyword>

        <keyword  id="dl_solver" name="dl_solver" code="{N_mdm(utype_lit,TYPE_DATA_methodName_DL_SOLVER)}" label="dl_solver"   group="Optimization: Other" >
          <!-- store method name AND incoming STRING -->
          <param type="STRING" />
          <!-- &default_linear_constraints; -->
          &method_max_function_evaluations;
          &default_scaling;
	  &method_optional_model_pointer;
        </keyword>

        <keyword  id="npsol_sqp" name="npsol_sqp" code="{N_mdm(utype,methodName_NPSOL_SQP)}" label="npsol_sqp"   group="Optimization: Local, Derivative-based" >
	  &method_npsol_common_opts;
	</keyword>
        <keyword  id="nlssol_sqp" name="nlssol_sqp" code="{N_mdm(utype,methodName_NLSSOL_SQP)}" label="nlssol_sqp"   group="Calibration" >
	  &method_npsol_common_opts;
	</keyword>

        <keyword  id="nlpql_sqp" name="nlpql_sqp" code="{N_mdm(utype,methodName_NLPQL_SQP)}" label="nlpql_sqp"   group="Optimization: Local, Derivative-based" >
          &method_max_iterations;
          &method_convergence_tolerance;
          <!-- &default_linear_constraints; -->
          &method_max_function_evaluations;
          &default_scaling;
	  &method_optional_model_pointer;
        </keyword>

        <keyword  id="optpp_cg" name="optpp_cg" code="{N_mdm(utype,methodName_OPTPP_CG)}" label="optpp_cg"   group="Optimization: Local, Derivative-based" >
	  &method_optpp_grad_based_opts;
	</keyword>
        <keyword  id="optpp_q_newton" name="optpp_q_newton" code="{N_mdm(utype,methodName_OPTPP_Q_NEWTON)}" label="optpp_q_newton"   group="Optimization: Local, Derivative-based" >
	  &method_optpp_newton_opts;
	  &method_optpp_grad_based_opts;
	</keyword>
        <keyword  id="optpp_fd_newton" name="optpp_fd_newton" code="{N_mdm(utype,methodName_OPTPP_FD_NEWTON)}" label="optpp_fd_newton"   group="Optimization: Local, Derivative-based" >
	  &method_optpp_newton_opts;
	  &method_optpp_grad_based_opts;
	</keyword>
        <keyword  id="optpp_g_newton" name="optpp_g_newton" code="{N_mdm(utype,methodName_OPTPP_G_NEWTON)}" label="optpp_g_newton"   group="Calibration" >
	  &method_optpp_newton_opts;
	  &method_optpp_grad_based_opts;
	</keyword>
        <keyword  id="optpp_newton" name="optpp_newton" code="{N_mdm(utype,methodName_OPTPP_NEWTON)}" label="optpp_newton"   group="Optimization: Local, Derivative-based" >
	  &method_optpp_newton_opts;
	  &method_optpp_grad_based_opts;
	</keyword>
        <keyword  id="optpp_pds" name="optpp_pds" code="{N_mdm(utype,methodName_OPTPP_PDS)}" label="optpp_pds"  group="Optimization: Local, Derivative-free" >
          <keyword  id="search_scheme_size" name="search_scheme_size" code="{N_mdm(int,searchSchemeSize)}" label="search_scheme_size"  minOccurs="0" default="32" >
            <param type="INTEGER" />
          </keyword>
          &method_max_iterations;
          &method_convergence_tolerance;
          &method_max_function_evaluations;
          &default_scaling;
	  &method_optional_model_pointer;
        </keyword>


        <keyword  id="demo_tpl" name="demo_tpl" code="{N_mdm(utype,methodName_DEMO_TPL)}" label="demo_tpl" help="" group="Optimization: Local" >
          &method_max_function_evaluations;
	  &method_max_iterations;
          &method_convergence_tolerance;
          <keyword  id="variable_tolerance" name="variable_tolerance" code="{N_mdm(Real,threshStepLength)}" label="Threshold for offset values"  minOccurs="0" default="0.01" >
            <param type="REAL" />
          </keyword>
          <keyword  id="solution_target" name="solution_target" code="{N_mdm(Real,solnTarget)}" label="Solution target"  minOccurs="0" default="no target" >
            <alias name="solution_accuracy"/>
            <param type="REAL" />
          </keyword>
	  <keyword  id="options_file" name="options_file" code="{N_mdm(str,advancedOptionsFilename)}" label="Advanced Options File"  minOccurs="0" default="no advanced options file" >
	    <param type="INPUT_FILE" />
	  </keyword>
        </keyword>


        <keyword  id="rol" name="rol" code="{N_mdm(utype,methodName_ROL)}" label="rol" help="" group="Optimization: Local, Derivative-based" >
	  &method_max_iterations;
          <keyword  id="variable_tolerance" name="variable_tolerance" code="{N_mdm(Real,threshStepLength)}" label="Threshold for offset values"  minOccurs="0" default="0.01" >
            <param type="REAL" />
          </keyword>
          <keyword  id="gradient_tolerance" name="gradient_tolerance" code="{N_mdm(Real,gradientTolerance)}" label="gradient_tolerance"  minOccurs="0" default="1.e-4" >
            <param type="REAL" />
          </keyword>
	  &default_constraint_tolerance;
	  <keyword  id="options_file" name="options_file" code="{N_mdm(str,advancedOptionsFilename)}" label="Advanced Options File"  minOccurs="0" default="no advanced options file" >
	    <param type="INPUT_FILE" />
	  </keyword>
	  &default_scaling;
          &method_optional_model_pointer;
        </keyword>


        <keyword  id="asynch_pattern_search" name="asynch_pattern_search" code="{N_mdm(utype,methodName_ASYNCH_PATTERN_SEARCH)}" label="asynch_pattern_search"  group="Optimization: Local, Derivative-free" >
          <alias name="coliny_apps"/>
          <keyword  id="initial_delta" name="initial_delta" code="{N_mdm(Real,initStepLength)}" label="Initial offset value"  minOccurs="0" default="1.0" >
            <param type="REAL" />
          </keyword>
          <keyword  id="contraction_factor1" name="contraction_factor" code="{N_mdm(Real,contractStepLength)}" label="Pattern contraction factor"  minOccurs="0" default="0.5" >
            <param type="REAL" />
          </keyword>
          <keyword  id="variable_tolerance" name="variable_tolerance" code="{N_mdm(Real,threshStepLength)}" label="Threshold for offset values"  minOccurs="0" default="0.01" >
            <param type="REAL" />
          </keyword>
          <keyword  id="solution_target" name="solution_target" code="{N_mdm(Real,solnTarget)}" label="Solution target"  minOccurs="0" default="no target" >
            <alias name="solution_accuracy"/>
            <param type="REAL" />
          </keyword>
          <keyword  id="synchronization" name="synchronization" code="{0}" label="Evaluation synchronization"  minOccurs="0" default="nonblocking" >
            <oneOf label="Synchronization">
              <keyword  id="blocking" name="blocking" code="{N_mdm(lit,evalSynchronize_blocking)}" label="blocking"   />
              <keyword  id="nonblocking" name="nonblocking" code="{N_mdm(lit,evalSynchronize_nonblocking)}" label="nonblocking"   />
            </oneOf>
          </keyword>
          <keyword  id="merit_function2" name="merit_function" code="{0}" label="Merit function"  minOccurs="0" default="merit2_squared" >
            <oneOf label="Merit Function">
              <keyword  id="merit_max" name="merit_max" code="{N_mdm(lit,meritFunction_merit_max)}" label="merit_max"   />
              <keyword  id="merit_max_smooth" name="merit_max_smooth" code="{N_mdm(lit,meritFunction_merit_max_smooth)}" label="merit_max_smooth"   />
              <keyword  id="merit1" name="merit1" code="{N_mdm(lit,meritFunction_merit1)}" label="merit1"   />
              <keyword  id="merit1_smooth" name="merit1_smooth" code="{N_mdm(lit,meritFunction_merit1_smooth)}" label="merit1_smooth"   />
              <keyword  id="merit2" name="merit2" code="{N_mdm(lit,meritFunction_merit2)}" label="merit2"   />
              <keyword  id="merit2_smooth" name="merit2_smooth" code="{N_mdm(lit,meritFunction_merit2_smooth)}" label="merit2_smooth"   />
              <keyword  id="merit2_squared" name="merit2_squared" code="{N_mdm(lit,meritFunction_merit2_squared)}" label="merit2_squared"   />
            </oneOf>
          </keyword>
          <keyword  id="constraint_penalty" name="constraint_penalty" code="{N_mdm(Real,constrPenalty)}" label="Constraint penalty"  minOccurs="0" default="1.0" >
            <param type="REAL" />
          </keyword>
          <keyword  id="smoothing_factor" name="smoothing_factor" code="{N_mdm(Real,smoothFactor)}" label="Smoothing factor"  minOccurs="0" default="0.0" >
            <param type="REAL" />
          </keyword>
          <!-- &default_linear_constraints; -->
          &default_constraint_tolerance;
          &method_max_function_evaluations;
          &default_scaling;
	  &method_optional_model_pointer;
        </keyword>

        <keyword  id="mesh_adaptive_search" name="mesh_adaptive_search" code="{N_mdm(utype,methodName_MESH_ADAPTIVE_SEARCH)}" label="mesh_adaptive_search"  >
          <keyword  id="initial_delta2" name="initial_delta" code="{N_mdm(Real,initMeshSize)}" label="Initial mesh size"  minOccurs="0" default="1.0" >
            <param type="REAL" />
          </keyword>
          <keyword  id="variable_tolerance2" name="variable_tolerance" code="{N_mdm(Real,minMeshSize)}" label="Minimum mesh size"  minOccurs="0" default="1.0e-6" >
            <param type="REAL" />
          </keyword>
          <keyword  id="function_precision1" name="function_precision" code="{N_mdm(Real,functionPrecision)}" label="Function Evaluation Precision"  minOccurs="0" default="1.0e-10" >
            <param type="REAL" />
          </keyword>
          <keyword  id="seed2" name="seed" code="{N_mdm(int,randomSeed)}" label="Random Seed"  minOccurs="0" default="system-generated (non-repeatable)" >
            <param type="INTEGER" constraint="> 0" />
          </keyword>
          <keyword  id="history_file" name="history_file" code="{N_mdm(str,historyFile)}" label="NOMAD History File"  minOccurs="0" default="mads_history" >
            <param type="OUTPUT_FILE" />
          </keyword>
          <keyword  id="display_format" name="display_format" code="{N_mdm(str,displayFormat)}" label="display_format"  minOccurs="0" >
            <param type="STRING" />
          </keyword>
          <keyword  id="variable_neighborhood_search" name="variable_neighborhood_search" code="{N_mdm(Real,vns)}" label="variable_neighborhood_search"  minOccurs="0" default="0.0" >
            <param type="REAL" />
          </keyword>
          <keyword  id="neighbor_order" name="neighbor_order" code="{N_mdm(int,neighborOrder)}" label="Neighbor Order"  minOccurs="0" >
            <param type="INTEGER" constraint="> 0" />
          </keyword>
          <keyword  id="display_all_evaluations" name="display_all_evaluations" code="{N_mdm(true,showAllEval)}" label="Display NOMAD evaluations"  minOccurs="0" default="false" />
          <keyword  id="use_surrogate" name="use_surrogate" code="{0}" label="use_surrogate"  minOccurs="0" default="optimize">
            <oneOf label="Surrogate Purpose">
              <keyword  id="inform_search" name="inform_search" code="{N_mdm(lit,useSurrogate_inform_search)}" label="inform_search"   >
              </keyword>
              <keyword  id="optimize" name="optimize" code="{N_mdm(lit,useSurrogate_optimize)}" label="optimize"   >
              </keyword>
            </oneOf>
          </keyword>
          &method_max_iterations;
          &method_max_function_evaluations;
          &default_scaling;
	  &method_optional_model_pointer;
        </keyword>

        <keyword  id="nowpac" name="nowpac" code="{N_mdm(utype,methodName_MIT_NOWPAC)}" label="nowpac"  >
          &default_trust_region;
          &method_max_iterations;
          &method_max_function_evaluations;
          &default_scaling;
	  &method_optional_model_pointer;
        </keyword>

        <keyword  id="snowpac" name="snowpac" code="{N_mdm(utype,methodName_MIT_SNOWPAC)}" label="snowpac"  >
	  <keyword  id="seed6" name="seed" code="{N_mdm(int,randomSeed)}" label="Random seed"  minOccurs="0" default="system-generated (non-repeatable)" >
	    <param type="INTEGER" constraint="> 0" />
	  </keyword>
          &default_trust_region;
          &method_max_iterations;
          &method_max_function_evaluations;
          &default_scaling;
	  &method_optional_model_pointer;
        </keyword>

	<!-- BEGIN JEGA -->
        <keyword  id="moga" name="moga" code="{N_mdm(utype,methodName_MOGA)}" label="moga"  group="Optimization: Global" >
          <keyword  id="fitness_type" name="fitness_type" code="{0}" label="Fitness type"  minOccurs="0" default="domination_count" >
            <oneOf label="Fitness Type">
              <keyword  id="layer_rank" name="layer_rank" code="{N_mdm(lit,fitnessType_layer_rank)}" label="layer_rank"   />
              <keyword  id="domination_count" name="domination_count" code="{N_mdm(lit,fitnessType_domination_count)}" label="domination_count"   />
            </oneOf>
          </keyword>
          <keyword  id="replacement_type" name="replacement_type" code="{0}" label="Replacement type"  minOccurs="0" default="below_limit" >
            <oneOf label="Replacement Type">
              <keyword  id="elitist" name="elitist" code="{N_mdm(lit,replacementType_elitist)}" label="elitist"   />
              <keyword  id="roulette_wheel" name="roulette_wheel" code="{N_mdm(lit,replacementType_roulette_wheel)}" label="roulette_wheel"   />
              <keyword  id="unique_roulette_wheel" name="unique_roulette_wheel" code="{N_mdm(lit,replacementType_unique_roulette_wheel)}" label="unique_roulette_wheel"   />
              <keyword  id="below_limit" name="below_limit" code="{N_mdm(litp,TYPE_DATA_replacementType_below_limit)}" label="Below limit selection"  default="6" >
                <param type="REAL" />
                <keyword  id="shrinkage_fraction" name="shrinkage_fraction" code="{N_mdm(Real01,shrinkagePercent)}" label="shrinkage_fraction"  minOccurs="0" default="0.9" >
                  <alias name="shrinkage_percentage"/>
                  <param type="REAL" />
                </keyword>
              </keyword>
            </oneOf>
          </keyword>
          <keyword  id="niching_type" name="niching_type" code="{0}" label="Niche pressure type"  minOccurs="0" default="No niche pressure" >
            <oneOf label="Niching Type">
              <keyword  id="radial" name="radial" code="{N_mdm(RealLlit,TYPE_DATA_nichingType_radial)}" label="radial"   default="0.01 for all objectives" >
                <param type="REALLIST" />
              </keyword>
              <keyword  id="distance" name="distance" code="{N_mdm(RealLlit,TYPE_DATA_nichingType_distance)}" label="distance"   >
                <param type="REALLIST" />
              </keyword>
              <keyword  id="max_designs" name="max_designs" code="{N_mdm(RealLlit,TYPE_DATA_nichingType_max_designs)}" label="max_designs"  >
                <param type="REALLIST" />
                <keyword  id="num_designs" name="num_designs" code="{N_mdm(sizet,numDesigns)}" label="Number designs to keep for max_designs nicher"  minOccurs="0" default="100" >
                  <param type="INTEGER" constraint=">= 2" />
                </keyword>
              </keyword>
            </oneOf>
          </keyword>
          <keyword  id="convergence_type" name="convergence_type" code="{0}" label="convergence_type"  minOccurs="0" default="average_fitness_tracker" >
            <keyword  id="metric_tracker" name="metric_tracker" code="{N_mdm(lit,convergenceType_metric_tracker)}" label="Convergence type"   default="metric_tracker" />
            <keyword  id="percent_change" name="percent_change" code="{N_mdm(Realz,convergenceTolerance)}" label="Percent change limit for metric_tracker converger"  minOccurs="0" default="0.1" >
              <param type="REAL" />
            </keyword>
            <keyword  id="num_generations" name="num_generations" code="{N_mdm(sizet,numGenerations)}" label="Number generations for metric_tracker converger"  minOccurs="0" default="10" >
              <param type="INTEGER" constraint=">= 0" />
            </keyword>
          </keyword>
          <keyword  id="postprocessor_type" name="postprocessor_type" code="{0}" label="Post_processor type"  minOccurs="0" default="No post-processing of solutions" >
            <keyword  id="orthogonal_distance" name="orthogonal_distance" code="{N_mdm(RealLlit,TYPE_DATA_postProcessorType_distance_postprocessor)}" label="Post_processor distance"   default="0.01 for all objectives" >
              <param type="REALLIST" />
            </keyword>
          </keyword>
          &method_max_iterations;
          <!-- &default_linear_constraints; -->
          &method_max_function_evaluations;
          &default_scaling;
	  &method_jega_common_opts;
        </keyword>
        <keyword  id="soga" name="soga" code="{N_mdm(utype,methodName_SOGA)}" label="soga"  group="Optimization: Global" >
          <keyword  id="fitness_type1" name="fitness_type" code="{0}" label="Fitness type"  minOccurs="0" default="merit_function">
            <keyword  id="merit_function3" name="merit_function" code="{N_mdm(lit,fitnessType_merit_function)}" label="merit_function"   />
            <keyword  id="constraint_penalty1" name="constraint_penalty" code="{N_mdm(Realp,constraintTolerance)}" label="Constraint penalty in merit function"  minOccurs="0" default="1.0" >
              <param type="REAL" />
            </keyword>
          </keyword>
          <keyword  id="replacement_type1" name="replacement_type" code="{0}" label="Replacement type"  minOccurs="0" default="elitist" >
            <oneOf label="Replacement Type">
              <keyword  id="elitist1" name="elitist" code="{N_mdm(lit,replacementType_elitist)}" label="elitist"   />
              <keyword  id="favor_feasible" name="favor_feasible" code="{N_mdm(lit,replacementType_favor_feasible)}" label="favor_feasible"   />
              <keyword  id="roulette_wheel1" name="roulette_wheel" code="{N_mdm(lit,replacementType_roulette_wheel)}" label="roulette_wheel"   />
              <keyword  id="unique_roulette_wheel1" name="unique_roulette_wheel" code="{N_mdm(lit,replacementType_unique_roulette_wheel)}" label="unique_roulette_wheel"   />
            </oneOf>
          </keyword>
          <keyword  id="convergence_type1" name="convergence_type" code="{0}" label="Convergence type"  minOccurs="0" default="average_fitness_tracker" >
            <oneOf label="Convergence Type">
              <keyword  id="best_fitness_tracker" name="best_fitness_tracker" code="{N_mdm(lit,convergenceType_best_fitness_tracker)}" label="best_fitness_tracker"  >
                <keyword  id="percent_change1" name="percent_change" code="{N_mdm(Realz,convergenceTolerance)}" label="Percent change in fitness"  minOccurs="0" default="0.1" >
                  <param type="REAL" />
                </keyword>
                <keyword  id="num_generations1" name="num_generations" code="{N_mdm(sizet,numGenerations)}" label="Number of generations (for convergence test) "  minOccurs="0" default="10" >
                  <param type="INTEGER" constraint=">= 0" />
                </keyword>
              </keyword>
              <keyword  id="average_fitness_tracker" name="average_fitness_tracker" code="{N_mdm(lit,convergenceType_average_fitness_tracker)}" label="average_fitness_tracker"  >
                <keyword  id="percent_change2" name="percent_change" code="{N_mdm(Realz,convergenceTolerance)}" label="percent_change"  minOccurs="0" default="0.1" >
                  <param type="REAL" />
                </keyword>
                <keyword  id="num_generations2" name="num_generations" code="{N_mdm(sizet,numGenerations)}" label="num_generations"  minOccurs="0" default="10" >
                  <param type="INTEGER" constraint=">= 0" />
                </keyword>
              </keyword>
            </oneOf>
          </keyword>
          &method_max_iterations;
          <!-- &default_linear_constraints; -->
          &method_max_function_evaluations;
          &default_scaling;
	  &method_jega_common_opts;
        </keyword>
	<!-- END JEGA -->

	<!-- BEGIN coliny methods -->
        <keyword  id="coliny_pattern_search" name="coliny_pattern_search" code="{N_mdm(utype,methodName_COLINY_PATTERN_SEARCH)}" label="coliny_pattern_search"  group="Optimization: Local, Derivative-free" >
          <keyword  id="constant_penalty" name="constant_penalty" code="{N_mdm(true,constantPenalty)}" label="Control of dynamic penalty"  minOccurs="0" default="algorithm dynamically adapts the constraint penalty" />
          <keyword  id="no_expansion" name="no_expansion" code="{N_mdm(false,expansionFlag)}" label="No expansion flag"  minOccurs="0" default="algorithm may expand pattern size" />
          <keyword  id="expand_after_success" name="expand_after_success" code="{N_mdm(int,expandAfterSuccess)}" label="Number of consecutive improvements before expansion"  minOccurs="0" default="5" >
            <param type="INTEGER" />
          </keyword>
          <keyword  id="pattern_basis" name="pattern_basis" code="{0}" label="Pattern basis selection"  minOccurs="0" default="coordinate" >
            <oneOf label="Pattern Basis Type">
              <keyword  id="coordinate" name="coordinate" code="{N_mdm(lit,patternBasis_coordinate)}" label="coordinate"   />
              <keyword  id="simplex" name="simplex" code="{N_mdm(lit,patternBasis_simplex)}" label="simplex"   />
            </oneOf>
          </keyword>
          <keyword  id="stochastic" name="stochastic" code="{N_mdm(true,randomizeOrderFlag)}" label="Stochastic pattern search"  minOccurs="0" />
          <keyword  id="total_pattern_size" name="total_pattern_size" code="{N_mdm(int,totalPatternSize)}" label="Total number of points in pattern"  minOccurs="0" default="no augmentation of basic pattern" >
            <param type="INTEGER" />
          </keyword>
          <keyword  id="exploratory_moves" name="exploratory_moves" code="{0}" label="Exploratory moves selection"  minOccurs="0" default="basic_pattern" >
            <oneOf label="Exploration Mode">
              <keyword  id="multi_step" name="multi_step" code="{N_mdm(lit,exploratoryMoves_multi_step)}" label="multi_step"   />
              <keyword  id="adaptive_pattern" name="adaptive_pattern" code="{N_mdm(lit,exploratoryMoves_adaptive)}" label="adaptive_pattern"   />
              <keyword  id="basic_pattern" name="basic_pattern" code="{N_mdm(lit,exploratoryMoves_simple)}" label="basic_pattern"   />
            </oneOf>
          </keyword>
          <keyword  id="synchronization1" name="synchronization" code="{0}" label="Evaluation synchronization"  minOccurs="0" default="nonblocking" >
            <oneOf label="Synchronization">
              <keyword  id="blocking1" name="blocking" code="{N_mdm(lit,evalSynchronize_blocking)}" label="blocking"   />
              <keyword  id="nonblocking1" name="nonblocking" code="{N_mdm(lit,evalSynchronize_nonblocking)}" label="nonblocking"   />
            </oneOf>
          </keyword>
          <keyword  id="contraction_factor2" name="contraction_factor" code="{N_mdm(Real,contractFactor)}" label="contraction_factor"  minOccurs="0" default="0.5" >
            <param type="REAL" />
          </keyword>
          <keyword  id="constraint_penalty2" name="constraint_penalty" code="{N_mdm(Real,constraintPenalty)}" label="constraint_penalty"  minOccurs="0" default="1.0" >
            <param type="REAL" />
          </keyword>

          <keyword  id="initial_delta1" name="initial_delta" code="{N_mdm(Real,initDelta)}" label="initial_delta"  minOccurs="0" default="1.0 (COBYLA), 0.1*range (PS, SW)" >
            <param type="REAL" />
          </keyword>
          <keyword  id="variable_tolerance1" name="variable_tolerance" code="{N_mdm(Real,threshDelta)}" label="variable_tolerance"  minOccurs="0" default="1.0e-4 (COBYLA), 1.0e-5 (PS), 1.0e-6 (SW)">
            <param type="REAL" />
          </keyword>
	  &coliny_common_opts;
	  &method_optional_model_pointer;
        </keyword>

        <keyword  id="coliny_solis_wets" name="coliny_solis_wets" code="{N_mdm(utype,methodName_COLINY_SOLIS_WETS)}" label="coliny_solis_wets"  group="Optimization: Local, Derivative-free" >
          <keyword  id="contract_after_failure" name="contract_after_failure" code="{N_mdm(int,contractAfterFail)}" label="Number of consecutive failures before contraction"  minOccurs="0" default="4*number of variables" >
            <param type="INTEGER" />
          </keyword>
          <keyword  id="no_expansion1" name="no_expansion" code="{N_mdm(false,expansionFlag)}" label="No expansion flag"  minOccurs="0" default="algorithm may expand pattern size" />
          <keyword  id="expand_after_success1" name="expand_after_success" code="{N_mdm(int,expandAfterSuccess)}" label="Number of consecutive improvements before expansion"  minOccurs="0" default="5" >
            <param type="INTEGER" />
          </keyword>
          <keyword  id="constant_penalty1" name="constant_penalty" code="{N_mdm(true,constantPenalty)}" label="Control of dynamic penalty"  minOccurs="0" default="algorithm dynamically adapts the constraint penalty" />
          <keyword  id="contraction_factor2" name="contraction_factor" code="{N_mdm(Real,contractFactor)}" label="contraction_factor"  minOccurs="0" default="0.5" >
            <param type="REAL" />
          </keyword>
          <keyword  id="constraint_penalty2" name="constraint_penalty" code="{N_mdm(Real,constraintPenalty)}" label="constraint_penalty"  minOccurs="0" default="1.0" >
            <param type="REAL" />
          </keyword>

          <keyword  id="initial_delta1" name="initial_delta" code="{N_mdm(Real,initDelta)}" label="initial_delta"  minOccurs="0" default="1.0 (COBYLA), 0.1*range (PS, SW)" >
            <param type="REAL" />
          </keyword>
          <keyword  id="variable_tolerance1" name="variable_tolerance" code="{N_mdm(Real,threshDelta)}" label="variable_tolerance"  minOccurs="0" default="1.0e-4 (COBYLA), 1.0e-5 (PS), 1.0e-6 (SW)">
            <param type="REAL" />
	  </keyword>
	  &coliny_common_opts;
	  &method_optional_model_pointer;
        </keyword>

        <keyword  id="coliny_cobyla" name="coliny_cobyla" code="{N_mdm(utype,methodName_COLINY_COBYLA)}" label="coliny_cobyla"   group="Optimization: Local, Derivative-free">
          <keyword  id="initial_delta1" name="initial_delta" code="{N_mdm(Real,initDelta)}" label="initial_delta"  minOccurs="0" default="1.0 (COBYLA), 0.1*range (PS, SW)" >
            <param type="REAL" />
          </keyword>
          <keyword  id="variable_tolerance1" name="variable_tolerance" code="{N_mdm(Real,threshDelta)}" label="variable_tolerance"  minOccurs="0" default="1.0e-4 (COBYLA), 1.0e-5 (PS), 1.0e-6 (SW)">
            <param type="REAL" />
          </keyword>
	  &coliny_common_opts;
	  &method_optional_model_pointer;
        </keyword>

        <keyword  id="coliny_direct" name="coliny_direct" code="{N_mdm(utype,methodName_COLINY_DIRECT)}" label="coliny_direct"  group="Optimization: Global" >
          <keyword  id="division" name="division" code="{0}" label="Box subdivision approach"  minOccurs="0" default="major_dimension" >
            <oneOf label="Divide Along">
              <keyword  id="major_dimension" name="major_dimension" code="{N_mdm(lit,boxDivision_major_dimension)}" label="major_dimension"   />
              <keyword  id="all_dimensions" name="all_dimensions" code="{N_mdm(lit,boxDivision_all_dimensions)}" label="all_dimensions"   />
            </oneOf>
          </keyword>
          <keyword  id="global_balance_parameter" name="global_balance_parameter" code="{N_mdm(Real,globalBalanceParam)}" label="Global search balancing parameter"  minOccurs="0" default="0.0" >
            <param type="REAL" />
          </keyword>
          <keyword  id="local_balance_parameter" name="local_balance_parameter" code="{N_mdm(Real,localBalanceParam)}" label="Local search balancing parameter"  minOccurs="0" default="1.e-8" >
            <param type="REAL" />
          </keyword>
          <keyword  id="max_boxsize_limit" name="max_boxsize_limit" code="{N_mdm(Real,maxBoxSize)}" label="Maximum boxsize limit"  minOccurs="0" default="0.0" >
            <param type="REAL" />
          </keyword>
          <keyword  id="min_boxsize_limit" name="min_boxsize_limit" code="{N_mdm(Real,minBoxSize)}" label="Minimum boxsize limit"  minOccurs="0" default="1.0e-4" >
            <param type="REAL" />
          </keyword>
          <keyword  id="constraint_penalty3" name="constraint_penalty" code="{N_mdm(Real,constraintPenalty)}" label="Constraint penalty"  minOccurs="0" default="1000.0" >
            <param type="REAL" />
          </keyword>
	  &coliny_common_opts;
	  &method_optional_model_pointer;
        </keyword>
        <keyword  id="coliny_ea" name="coliny_ea" code="{N_mdm(utype,methodName_COLINY_EA)}" label="coliny_ea"  group="Optimization: Global" >
          <keyword  id="population_size1" name="population_size" code="{N_mdm(int,populationSize)}" label="Number of population members"  minOccurs="0" default="50" >
            <param type="INTEGER" constraint="> 0" />
          </keyword>
          <keyword  id="initialization_type1" name="initialization_type" code="{0}" label="Initialization type"  minOccurs="0" default="unique_random" >
            <oneOf label="Initialization Type">
              <keyword  id="simple_random1" name="simple_random" code="{N_mdm(lit,initializationType_random)}" label="simple_random"   />
              <keyword  id="unique_random1" name="unique_random" code="{N_mdm(lit,initializationType_unique_random)}" label="unique_random"   />
              <keyword  id="flat_file1" name="flat_file" code="{N_mdm(slit2,TYPE_DATA_initializationType_flat_file)}" label="flat_file"   >
                <!-- store init type AND incoming STRING -->
                <param type="STRING" />
              </keyword>
            </oneOf>
          </keyword>
          <keyword  id="fitness_type2" name="fitness_type" code="{0}" label="Fitness type"  minOccurs="0" default="linear_rank" >
            <oneOf label="Fitness Type">
              <keyword  id="linear_rank" name="linear_rank" code="{N_mdm(lit,fitnessType_linear_rank)}" label="linear_rank"   />
              <keyword  id="merit_function4" name="merit_function" code="{N_mdm(lit,fitnessType_proportional)}" label="merit_function"   />
            </oneOf>
          </keyword>
          <keyword  id="replacement_type2" name="replacement_type" code="{0}" label="Replacement type"  minOccurs="0" default="elitist=1" >
            <oneOf label="Replacement Type">
              <keyword  id="random" name="random" code="{N_mdm(ilit2,TYPE_DATA_replacementType_random)}" label="Random replacement type"   >
                <param type="INTEGER" />
              </keyword>
              <keyword  id="chc" name="chc" code="{N_mdm(ilit2,TYPE_DATA_replacementType_chc)}" label="CHC replacement type"   >
                <param type="INTEGER" />
              </keyword>
              <keyword  id="elitist2" name="elitist" code="{N_mdm(ilit2,TYPE_DATA_replacementType_elitist)}" label="Elitist replacement type"   >
                <param type="INTEGER" />
              </keyword>
            </oneOf>
            <keyword  id="new_solutions_generated" name="new_solutions_generated" code="{N_mdm(int,newSolnsGenerated)}" label="New solutions generated"  minOccurs="0" default="population_size - replacement_size" >
              <param type="INTEGER" />
            </keyword>
          </keyword>
          <keyword  id="crossover_rate1" name="crossover_rate" code="{N_mdm(Real,crossoverRate)}" label="Crossover rate"  minOccurs="0" default="0.8" >
            <param type="REAL" />
          </keyword>
          <keyword  id="crossover_type1" name="crossover_type" code="{0}" label="Crossover type"  minOccurs="0" default="two_point">
            <oneOf label="Crossover Type">
              <keyword  id="two_point" name="two_point" code="{N_mdm(lit,crossoverType_two_point)}" label="two_point"   />
              <keyword  id="blend" name="blend" code="{N_mdm(lit,crossoverType_blend)}" label="blend"   />
              <keyword  id="uniform" name="uniform" code="{N_mdm(lit,crossoverType_uniform)}" label="uniform"   />
            </oneOf>
          </keyword>
          <keyword  id="mutation_rate1" name="mutation_rate" code="{N_mdm(Real,mutationRate)}" label="Mutation rate"  minOccurs="0" default="1.0" >
            <param type="REAL" />
          </keyword>
          <keyword  id="mutation_type1" name="mutation_type" code="{0}" label="Mutation type"  minOccurs="0" default="offset_normal" >
            <oneOf label="Mutation Type">
              <keyword  id="replace_uniform1" name="replace_uniform" code="{N_mdm(lit,mutationType_replace_uniform)}" label="replace_uniform"   />
              <keyword  id="offset_normal1" name="offset_normal" code="{N_mdm(lit,mutationType_offset_normal)}" label="offset_normal"  >
		&coliny_mutation_scale_range;
	      </keyword>
              <keyword  id="offset_cauchy1" name="offset_cauchy" code="{N_mdm(lit,mutationType_offset_cauchy)}" label="offset_cauchy"  >
		&coliny_mutation_scale_range;
	      </keyword>
              <keyword  id="offset_uniform1" name="offset_uniform" code="{N_mdm(lit,mutationType_offset_uniform)}" label="offset_uniform"  >
		&coliny_mutation_scale_range;
	      </keyword>
            </oneOf>
            <keyword  id="non_adaptive" name="non_adaptive" code="{N_mdm(false,mutationAdaptive)}" label="Non-adaptive mutation flag"  minOccurs="0" default="Adaptive mutation" />
          </keyword>
          <keyword  id="constraint_penalty4" name="constraint_penalty" code="{N_mdm(Real,constraintPenalty)}" label="constraint_penalty"  minOccurs="0" >
            <param type="REAL" />
          </keyword>
	  &coliny_common_opts;
	  &method_optional_model_pointer;
        </keyword>
        <keyword  id="coliny_beta" name="coliny_beta" code="{N_mdm(utype,methodName_COLINY_BETA)}" label="coliny_beta"  group="Optimization: Other" >
          <keyword  id="beta_solver_name" name="beta_solver_name" code="{N_mdm(str,betaSolverName)}" label="beta_solver_name"   >
            <param type="STRING" />
          </keyword>
	  &coliny_common_opts;
	  &method_optional_model_pointer;
        </keyword>
	<!-- END coliny methods -->

        <keyword  id="nl2sol" name="nl2sol" code="{N_mdm(utype,methodName_NL2SOL)}" label="nl2sol"  group="Calibration" >
          <keyword  id="function_precision2" name="function_precision" code="{N_mdm(Real,functionPrecision)}" label="Relative precision in least squares terms"  minOccurs="0" default="1.0e-10" >
            <param type="REAL" />
          </keyword>
          <keyword  id="absolute_conv_tol" name="absolute_conv_tol" code="{N_mdm(Real,absConvTol)}" label="Absolute function convergence tolerance"  minOccurs="0" default="-1. (use NL2SOL internal default)" >
            <param type="REAL" />
          </keyword>
          <keyword  id="x_conv_tol" name="x_conv_tol" code="{N_mdm(Real,xConvTol)}" label="Convergence tolerance for change in parameter vector"  minOccurs="0" default="-1. (use NL2SOL internal default)" >
            <param type="REAL" />
          </keyword>
          <keyword  id="singular_conv_tol" name="singular_conv_tol" code="{N_mdm(Real,singConvTol)}" label="Singular convergence tolerance"  minOccurs="0" default="-1. (use NL2SOL internal default)" >
            <param type="REAL" />
          </keyword>
          <keyword  id="singular_radius" name="singular_radius" code="{N_mdm(Real,singRadius)}" label="Step limit for sctol"  minOccurs="0" default="-1. (use NL2SOL internal default of 1)" >
            <param type="REAL" />
          </keyword>
          <keyword  id="false_conv_tol" name="false_conv_tol" code="{N_mdm(Real,falseConvTol)}" label="False convergence tolerance"  minOccurs="0" default="-1. (use NL2SOL internal default)" >
            <param type="REAL" />
          </keyword>
          <keyword  id="initial_trust_radius" name="initial_trust_radius" code="{N_mdm(Real,initTRRadius)}" label="Initial trust region radius"  minOccurs="0" default="-1. (use NL2SOL internal default of 1)" >
            <param type="REAL" />
          </keyword>
          <keyword  id="covariance" name="covariance" code="{N_mdm(int,covarianceType)}" label="Covariance post-processing"  minOccurs="0" default="0 (no covariance)" >
            <param type="INTEGER" />
          </keyword>
          <keyword  id="regression_diagnostics" name="regression_diagnostics" code="{N_mdm(true,regressDiag)}" label="Regression diagnostics post-processing"  minOccurs="0" default="no regression diagnostics" />
          &method_convergence_tolerance;
          &method_max_iterations;
          &default_speculative;
          &method_max_function_evaluations;
          &default_scaling;
	  &method_optional_model_pointer;
        </keyword>

        <keyword  id="nonlinear_cg" name="nonlinear_cg" code="{N_mdm(utype,methodName_NONLINEAR_CG)}" label="nonlinear_cg"  group="Optimization: Local, Derivative-based" >
          <keyword  id="misc_options1" name="misc_options" code="{N_mdm(strL,miscOptions)}" label="misc_options"  minOccurs="0" default="no misc options" >
            <param type="STRINGLIST" />
          </keyword>
          &method_convergence_tolerance;
          &method_max_iterations;
          &default_scaling;
	  &method_optional_model_pointer;
        </keyword>

        <keyword  id="ncsu_direct" name="ncsu_direct" code="{N_mdm(utype,methodName_NCSU_DIRECT)}" label="ncsu_direct"  group="Optimization: Global" >
          <keyword  id="solution_target2" name="solution_target" code="{N_mdm(Real,solnTarget)}" label="Solution Target "  minOccurs="0" default="0" >
            <alias name="solution_accuracy"/>
            <param type="REAL" />
          </keyword>
          <keyword  id="min_boxsize_limit1" name="min_boxsize_limit" code="{N_mdm(Real,minBoxSize)}" label="Min boxsize limit"  minOccurs="0" default="1.0e-4" >
            <param type="REAL" />
          </keyword>
          <keyword  id="volume_boxsize_limit" name="volume_boxsize_limit" code="{N_mdm(Real,volBoxSize)}" label="Volume boxsize limit"  minOccurs="0" default="1.0e-6" >
            <param type="REAL" />
          </keyword>
          &method_convergence_tolerance;
          &method_max_iterations;
          &method_max_function_evaluations;
          &default_scaling;
	  &method_optional_model_pointer;
        </keyword>

        <keyword  id="genie_opt_darts" name="genie_opt_darts" code="{N_mdm(utype,methodName_GENIE_OPT_DARTS)}" label="genie_opt_darts"   group="Optimization: Global">
          <keyword  id="seed5" name="seed" code="{N_mdm(int,randomSeed)}" label="seed"  minOccurs="0" default="system-generated (non-repeatable)" >
            <param type="INTEGER" constraint="> 0" />
          </keyword>
          &method_max_function_evaluations;
          &default_scaling;
	  &method_optional_model_pointer;
	</keyword>

        <keyword  id="genie_direct" name="genie_direct" code="{N_mdm(utype,methodName_GENIE_DIRECT)}" label="genie_direct"   group="Optimization: Global">
	  <keyword  id="seed5" name="seed" code="{N_mdm(int,randomSeed)}" label="seed"  minOccurs="0" default="system-generated (non-repeatable)" >
            <param type="INTEGER" constraint="> 0" />
          </keyword>
          &method_max_function_evaluations;
          &default_scaling;
	  &method_optional_model_pointer;
	</keyword>

        <keyword  id="efficient_global" name="efficient_global" code="{N_mdm(utype,methodName_EFFICIENT_GLOBAL)}" label="efficient_global"  group="Surrogate-based Methods" >
	  <keyword  id="initial_samples" name="initial_samples" code="{N_mdm(int,numSamples)}" label="initial samples"  minOccurs="0" default="(d+1)(d+2)/2">
	    <param type="INTEGER" />
	  </keyword>
          <keyword  id="seed6" name="seed" code="{N_mdm(int,randomSeed)}" label="Random seed"  minOccurs="0" default="system-generated (non-repeatable)" >
            <param type="INTEGER" constraint="> 0" />
          </keyword>
          <keyword  id="batch_size" name="batch_size" code="{N_mdm(int,batchSize)}" label="Number of concurrent refinement candidates to compute for parallel execution"  minOccurs="0" >
            <param type="INTEGER" constraint=">= 1" />
            <keyword  id="exploration" name="exploration" code="{N_mdm(int,batchSizeExplore)}" label="Portion of specified batch size that performs exploration rather than selected acquisition"  minOccurs="0" >
  	      <param type="INTEGER" constraint=">= 0" />
    	    </keyword>
    	  </keyword>
          &method_max_iterations;
	  <keyword  id="convergence_tolerance" name="convergence_tolerance" code="{N_mdm(Real,convergenceTolerance)}" label="Convergence tolerance"  minOccurs="0" default="1.e-12" >
            <param type="REAL" />
          </keyword>
          <keyword  id="x_conv_tol" name="x_conv_tol" code="{N_mdm(Real,xConvTol)}" label="Convergence tolerance for change in parameter vector"  minOccurs="0" default="1.0e-8" >
            <param type="REAL" />
          </keyword>
	  &method_gp_alternatives_with_export;
          <keyword  id="use_derivatives" name="use_derivatives" code="{N_mdm(true,methodUseDerivsFlag)}" label="Derivative usage"  minOccurs="0" default="use function values only"/>
          <keyword  id="import_build_points_file" name="import_build_points_file" code="{N_mdm(str,importBuildPtsFile)}" label="File name for points to be imported as the basis for the initial GP"  minOccurs="0" default="no point import from a file" >
	    <alias name="import_points_file"/>
            <param type="INPUT_FILE" />
	    &method_import_build_format;
	    <keyword  id="active_only" name="active_only" code="{N_mdm(true,importBuildActive)}" label="Active variables only"  minOccurs="0" />
          </keyword>
          <keyword  id="export_approx_points_file" name="export_approx_points_file" code="{N_mdm(str,exportApproxPtsFile)}" label="File name for exporting approximation-based samples from evaluating the GP"  minOccurs="0" default="no point export to a file" >
	    <alias name="export_points_file"/>
            <param type="OUTPUT_FILE" />
	    &method_export_approx_format;
          </keyword>
	  &method_optional_model_pointer;
        </keyword>

        <keyword  id="surrogate_based_uq" name="surrogate_based_uq" code="{N_mdm(utype,methodName_SURROGATE_BASED_UQ)}" label="surrogate_based_uq" help="" group="Uncertainty Quantification" >
          <!-- Current target is Model-based PCE,SC,FT expansions: support expansion_options. -->
	  &expansion_options; <!-- level mappings et al. -->
          &method_seed;       <!-- for expansion sampler -->
          <!-- DFSModel spec defines approximation, DACE, data import, etc. -->
	  &method_optional_model_pointer;
        </keyword>

        <keyword  id="function_train" name="function_train" code="{N_mdm(utype,methodName_C3_FUNCTION_TRAIN)}" label="function_train" help="" group="Uncertainty Quantification" >
	  &ft_method_refinement;
	  &method_exp_convergence_tolerance;
	  <!-- &import_build; Rely on DFSModel data import -->
	  &ft_method_regression;
	  &ft_method_tols;
	  &ft_method_order;
	  &ft_method_rank;
	  &expansion_options;
          &method_seed;
	  &method_optional_model_pointer;
        </keyword>

        <keyword  id="multifidelity_function_train" name="multifidelity_function_train" code="{N_mdm(utype,methodName_MULTIFIDELITY_FUNCTION_TRAIN)}" label="multifidelity_function_train" help="" group="Uncertainty Quantification" >
	  &ft_method_refinement;
	  &method_mf_exp_convergence_tolerance;
	  &mf_alloc_control;
	  &discrep_emulation;
	  &ft_method_tols;
	  &ft_method_regression_sequence;
	  &mlft_method_order_sequence;
	  &mlft_method_rank_sequence;
	  &expansion_options;
          &method_seed_sequence;
	  &method_optional_model_pointer;
        </keyword>

        <keyword  id="multilevel_function_train" name="multilevel_function_train" code="{N_mdm(utype,methodName_MULTILEVEL_FUNCTION_TRAIN)}" label="multilevel_function_train" help="" group="Uncertainty Quantification" >
	  &method_max_iterations;
	  &mlft_alloc_control;
	  &method_exp_convergence_tolerance;
	  &discrep_emulation;
	  &ft_method_tols;
	  &ft_method_regression_sequence;
	  &mlft_method_order_sequence;
	  &mlft_method_rank_sequence;
	  &expansion_options;
          &method_seed_sequence;
	  &method_optional_model_pointer;
        </keyword>

	<keyword  id="polynomial_chaos" name="polynomial_chaos" code="{N_mdm(utype,methodName_POLYNOMIAL_CHAOS)}" label="polynomial_chaos" group="Uncertainty Quantification" >
	  <alias name="nond_polynomial_chaos"/>
	  &pce_refinement;
	  &method_exp_convergence_tolerance;
	  <oneOf label="Chaos coefficient estimation approach">
	    &expansion_quadrature;
	    &pce_sparse_grid;
	    &pce_cubature;
	    &pce_expansion_order;
	    &pce_orthog_least_interp;
	    <keyword  id="import_expansion_file" name="import_expansion_file" code="{N_mdm(str,importExpansionFile)}" label="File name for importing expansion values and multi index to build a PCE"   >
	      <param type="INPUT_FILE" />
	    </keyword>
	  </oneOf>
	  &pce_options;
	  &expansion_options;
          &method_seed;
	  &method_optional_model_pointer;
	</keyword>

	<keyword  id="multifidelity_polynomial_chaos" name="multifidelity_polynomial_chaos" code="{N_mdm(utype,methodName_MULTIFIDELITY_POLYNOMIAL_CHAOS)}" label="multifidelity_polynomial_chaos" group="Uncertainty Quantification" >
	  &pce_refinement;
	  &method_mf_exp_convergence_tolerance;
	  &mf_alloc_control;
	  &discrep_emulation;
	  <oneOf label="Chaos Coefficient Estimation Approach">
	    &expansion_quadrature_sequence;
	    &pce_sparse_grid_sequence;
	    <!-- &pce_cubature; -->
	    &pce_expansion_order_sequence;
	    &pce_orthog_least_interp_sequence;
	    <!-- <keyword  id="import_expansion_file" name="import_expansion_file" code="{N_mdm(str,importExpansionFile)}" label="File name for importing expansion values and multi index to build a PCE"   >
	      <param type="INPUT_FILE" />
	    </keyword> -->
	  </oneOf>
	  &pce_options;
	  &expansion_options;
          &method_seed_sequence;
	  &method_optional_model_pointer;
	</keyword>

	<keyword  id="multilevel_polynomial_chaos" name="multilevel_polynomial_chaos" code="{N_mdm(utype,methodName_MULTILEVEL_POLYNOMIAL_CHAOS)}" label="multilevel_polynomial_chaos" group="Uncertainty Quantification" >
	  &method_max_iterations;
	  &mlpce_alloc_control;
	  &method_exp_convergence_tolerance;
	  &discrep_emulation;
	  <!-- Note: there are some complex dependences here (e.g. RIP_SAMPLING requires compressed sensing) and unsupported cases when reusing general entities: enforce these in the C++ rather than overly specializing the XML -->
	  <oneOf label="Coefficient Computation Approach">
	    &pce_expansion_order_sequence;
	    &pce_orthog_least_interp_sequence;
	    <!-- <keyword  id="import_expansion_file" name="import_expansion_file" code="{N_mdm(str,importExpansionFile)}" label="File name for importing expansion values and multi index to build a PCE" >
	      <param type="INPUT_FILE" />
	    </keyword> -->
	  </oneOf>
	  &pce_options;
	  &expansion_options;
          &method_seed_sequence;
	  &method_optional_model_pointer;
	</keyword>

	<keyword  id="stoch_collocation" name="stoch_collocation" code="{N_mdm(utype,methodName_STOCH_COLLOCATION)}" label="stoch_collocation"  group="Uncertainty Quantification" >
	  <alias name="nond_stoch_collocation"/>
	  &sc_refinement;
	  &method_exp_convergence_tolerance;
	  <oneOf label="Interpolation Grid Type">
	    &expansion_quadrature;
	    &sc_sparse_grid;
	  </oneOf>
	  &sc_options;
	  &expansion_options;
          &method_seed;
	  &method_optional_model_pointer;
	</keyword>

	<keyword  id="multifidelity_stoch_collocation" name="multifidelity_stoch_collocation" code="{N_mdm(utype,methodName_MULTIFIDELITY_STOCH_COLLOCATION)}" label="multifidelity_stoch_collocation"  group="Uncertainty Quantification" >
	  &sc_refinement;
	  &method_mf_exp_convergence_tolerance;
	  &mf_alloc_control;
	  &discrep_emulation;
	  <oneOf label="Interpolation Grid Type">
	    &expansion_quadrature_sequence;
	    &sc_sparse_grid_sequence;
	  </oneOf>
	  &sc_options;
	  &expansion_options;
          &method_seed_sequence;
	  <!-- &method_max_iterations; for future multilevel SC -->
	  &method_optional_model_pointer;
	</keyword>

	<keyword  id="sampling" name="sampling" code="{N_mdm(utype,methodName_RANDOM_SAMPLING)}" label="Nondeterministic sampling method"  group="Uncertainty Quantification" >
	  <alias name="nond_sampling"/>
	  <keyword  id="samples" name="samples" code="{N_mdm(int,numSamples)}" label="(initial) samples"  minOccurs="0" default="0">
	    <alias name="initial_samples" />
	    <param type="INTEGER" />
	  </keyword>
	  &method_seed;
	  <!-- BMA: May want to restore these if it's a helper iterator, e.g., for subspace methods
	       &method_max_iterations;
	       &method_convergence_tolerance;
	    -->
	  <keyword  id="sample_type2" name="sample_type" code="{0}" label="sample_type"  minOccurs="0" default="lhs" >
	    <oneOf label="Sample Type">
	      <keyword  id="lhs2" name="lhs" code="{N_mdm(utype,sampleType_SUBMETHOD_LHS)}" label="lhs"   />
	      <keyword  id="random3" name="random" code="{N_mdm(utype,sampleType_SUBMETHOD_RANDOM)}" label="random"   />
	      <keyword  id="incremental_lhs1" name="incremental_lhs" code="{N_mdm(utype,sampleType_SUBMETHOD_LHS)}" label="incremental_lhs"   default="no sample reuse in coefficient estimation" />
	      <keyword  id="incremental_random" name="incremental_random" code="{N_mdm(utype,sampleType_SUBMETHOD_RANDOM)}" label="incremental_random"   />
	    </oneOf>
	  </keyword>
	  <keyword  id="refinement_samples" name="refinement_samples" code="{N_mdm(ivec,refineSamples)}" label="Refinement samples"  minOccurs="0" >
	    <param type="INTEGERLIST" />
	  </keyword>
	  <keyword  id="d_optimal" name="d_optimal" code="{N_mdm(true,dOptimal)}" label="D-Optimal Sample Design"  minOccurs="0" default="off">
	    <optional>
	      <oneOf label="Design Strategy">
		<keyword  id="candidate_designs" name="candidate_designs" code="{N_mdm(sizet,numCandidateDesigns)}" label="Number of Candidate Designs"  default="100" >
		  <param type="INTEGER" constraint="> 0" />
		</keyword>
		<keyword  id="leja_oversample_ratio" name="leja_oversample_ratio" code="{N_mdm(Real,collocationRatio)}" label="Leja oversampling ratio"  default="10.0" >
		  <param type="REAL" />
		</keyword>
	      </oneOf>
	    </optional>
	  </keyword>
	  <keyword  id="variance_based_decomp2" name="variance_based_decomp" code="{N_mdm(true,vbdFlag)}" label="variance_based_decomp"  minOccurs="0" default="no variance-based decomposition" >
	    <keyword  id="drop_tolerance2" name="drop_tolerance" code="{N_mdm(Real,vbdDropTolerance)}" label="drop_tolerance"  minOccurs="0" default="All VBD indices displayed" >
	      <param type="REAL" />
	    </keyword>
	  </keyword>
	  <keyword  id="backfill1" name="backfill" code="{N_mdm(true,backfillFlag)}" label="backfill"  minOccurs="0" >
	  </keyword>
	  <keyword  id="principal_comp" name="principal_components" code="{N_mdm(true,pcaFlag)}" label="principal_comp"  minOccurs="0" >
	    <keyword  id="perc_var_explained" name="percent_variance_explained" code="{N_mdm(Real,percentVarianceExplained)}" label="percent_variance_explained"  minOccurs="0" >
	      <param type="REAL" />
	    </keyword>
	  </keyword>
	  <keyword  id="wilks" name="wilks" code="{N_mdm(true,wilksFlag)}" label="wilks"  minOccurs="0" >
	    <keyword  id="order" name="order" code="{N_mdm(ushint,wilksOrder)}" label="order"  minOccurs="0" >
              <param type="INTEGER" />
	    </keyword>
	    <keyword  id="confidence_level" name="confidence_level" code="{N_mdm(Real,wilksConfidenceLevel)}" label="confidence_level"  minOccurs="0" >
	      <param type="REAL" />
	    </keyword>
            <keyword  id="one_sidedlower" name="one_sided_lower" code="{N_mdm(type,wilksSidedInterval_ONE_SIDED_LOWER)}" label="one_sided_lower"  minOccurs="0" />
            <keyword  id="one_sidedupper" name="one_sided_upper" code="{N_mdm(type,wilksSidedInterval_ONE_SIDED_UPPER)}" label="one_sided_upper"  minOccurs="0" />
            <keyword  id="two_sided" name="two_sided" code="{N_mdm(type,wilksSidedInterval_TWO_SIDED)}" label="two_sided"  minOccurs="0" />
	  </keyword>
	  &default_final_moments;
	  &level_mappings;
	  &rng_options;
	  &method_optional_model_pointer;
	</keyword>

	<keyword  id="multilevel_sampling" name="multilevel_sampling" code="{N_mdm(utype,methodName_MULTILEVEL_SAMPLING)}" label="multilevel_sampling"  group="Uncertainty Quantification" >
	  <alias name="multilevel_mc"/>
	  &method_seed_sequence;
	  &mc_pilot_samples;
	  <keyword  id="sample_type3" name="sample_type" code="{0}" label="sample_type"  minOccurs="0" default="random" >
	    <oneOf label="Sample Type">
	      <keyword  id="lhs3" name="lhs" code="{N_mdm(utype,sampleType_SUBMETHOD_LHS)}" label="lhs"   />
	      <keyword  id="random4" name="random" code="{N_mdm(utype,sampleType_SUBMETHOD_RANDOM)}" label="random"   />
	    </oneOf>
	  </keyword>
	  <keyword  id="export_sample_sequence" name="export_sample_sequence" code="{N_mdm(true,exportSampleSeqFlag)}" label="export_sample_sequence"  minOccurs="0" >
	    &method_export_samples_format;
	  </keyword>
	  <keyword  id="allocation_target" name="allocation_target" code="{0}" label="Target for controlling sample allocation"  minOccurs="0" default="mean" >
		<oneOf label="Allocation target">
		<keyword  id="mean" name="mean" code="{N_mdm(type,allocationTarget_TARGET_MEAN)}" label="mean"  />
		<keyword  id="variance" name="variance" code="{N_mdm(type,allocationTarget_TARGET_VARIANCE)}" label="variance">
		  <keyword  id="optimization" name="optimization" code="{N_mdm(true,useTargetVarianceOptimizationFlag)}" label="optimization"  minOccurs="0" />
		</keyword>
		<keyword  id="standard_deviation" name="standard_deviation" code="{N_mdm(type,allocationTarget_TARGET_SIGMA)}" label="standard_deviation">
		  <keyword  id="optimization" name="optimization" code="{N_mdm(true,useTargetVarianceOptimizationFlag)}" label="optimization"  minOccurs="0" />
		</keyword>
		</oneOf>
	   </keyword>
      <keyword  id="qoi_aggregation" name="qoi_aggregation" code="{0}" label="Rule of aggregating the variance and computing the sample allocation over qoi"  minOccurs="0" default="sum" >
		<oneOf label="Qoi Aggregation ">
		<keyword  id="sum" name="sum" code="{N_mdm(type,qoiAggregation_QOI_AGGREGATION_SUM)}" label="sum"   />
		<keyword  id="max" name="max" code="{N_mdm(type,qoiAggregation_QOI_AGGREGATION_MAX)}" label="max"   />
		</oneOf>
	   </keyword>
<<<<<<< HEAD
	   &default_convergence_tolerance;
       <keyword  id="convergence_tolerance_type" name="convergence_tolerance_type" code="{0}" label="Type of convergence tolerance"  minOccurs="0" default="relative" >
        <oneOf label="Convergence tolerance type">
		<keyword  id="relative" name="relative" code="{N_mdm(type,convergenceToleranceType_CONVERGENCE_TOLERANCE_TYPE_RELATIVE)}" label="relative"   />
		<keyword  id="absolute" name="absolute" code="{N_mdm(type,convergenceToleranceType_CONVERGENCE_TOLERANCE_TYPE_ABSOLUTE)}" label="absolute"   />
		</oneOf>
       </keyword>
	  &default_max_iterations;
	  <!-- &default_convergence_tolerance; -->
=======
	  &method_max_iterations;
	  &method_convergence_tolerance;
>>>>>>> bae56f22
	  &default_final_moments;
	  <!-- &response_levels_compute_rel; TO DO: support moment-based mappings -->
	  <!-- &reliability_levels;          TO DO: support moment-based mappings -->
	  &distribution_cumul_compl;               <!-- inactive without mappings -->
	  &rng_options;
	  &method_optional_model_pointer;
	</keyword>

	<keyword  id="importance_sampling" name="importance_sampling" code="{N_mdm(utype,methodName_IMPORTANCE_SAMPLING)}" label="importance_sampling"  group="Uncertainty Quantification" >
	  <alias name="nond_importance_sampling"/>
	  <keyword  id="samples" name="samples" code="{N_mdm(int,numSamples)}" label="(initial) samples"  minOccurs="0" default="0">
	    <alias name="initial_samples" />
	    <param type="INTEGER" />
	  </keyword>
	  <keyword  id="seed6" name="seed" code="{N_mdm(int,randomSeed)}" label="Random seed"  minOccurs="0" default="system-generated (non-repeatable)" >
	    <param type="INTEGER" constraint="> 0" />
	  </keyword>
	  <oneOf label="Importance Sampling Approach">
	    <keyword  id="import2" name="import" code="{N_mdm(utype,integrationRefine_IS)}" label="import"   />
	    <keyword  id="adapt_import2" name="adapt_import" code="{N_mdm(utype,integrationRefine_AIS)}" label="adapt_import"   />
	    <keyword  id="mm_adapt_import2" name="mm_adapt_import" code="{N_mdm(utype,integrationRefine_MMAIS)}" label="mm_adapt_import"   />
	  </oneOf>
	  <keyword  id="refinement_samples2" name="refinement_samples" code="{N_mdm(ivec,refineSamples)}" label="refinement_samples"  minOccurs="0" >
	    <param type="INTEGERLIST" />
	  </keyword>
	  &method_max_iterations;
	  &method_convergence_tolerance;
	  &level_mappings_no_rel;
	  &rng_options;
	  &method_optional_model_pointer;
	</keyword>

	<keyword  id="gpais" name="gpais" code="{N_mdm(utype,methodName_GPAIS)}" label="gpais"  group="Uncertainty Quantification" >
	  <alias name="gaussian_process_adaptive_importance_sampling"/>
	  <keyword  id="build_samples4" name="build_samples" code="{N_mdm(int,buildSamples)}" label="Samples to build emulator"  minOccurs="0" >
	    <alias name="samples" />
	    <param type="INTEGER" />
	  </keyword>
	  <keyword  id="seed7" name="seed" code="{N_mdm(int,randomSeed)}" label="seed"  minOccurs="0" default="system-generated (non-repeatable)" >
	    <param type="INTEGER" constraint="> 0" />
	  </keyword>
	  <keyword  id="samples_on_emulator3" name="samples_on_emulator" code="{N_mdm(int,samplesOnEmulator)}" label="Samples on emulator"  minOccurs="0" default="10000">
	    <param type="INTEGER" />
	  </keyword>
	  &import_build;
	  <keyword  id="export_approx_points_file3" name="export_approx_points_file" code="{N_mdm(str,exportApproxPtsFile)}" label="File name for exporting approximation-based samples from evaluating the emulator"  minOccurs="0" default="no point export to a file" >
	    <alias name="export_points_file"/>
	    <param type="OUTPUT_FILE" />
	    &method_export_approx_format;
	  </keyword>
	  &method_max_iterations;
	  &level_mappings_no_rel;
	  &rng_options;
	  &method_optional_model_pointer;
	</keyword>

	<keyword  id="adaptive_sampling" name="adaptive_sampling" code="{N_mdm(utype,methodName_ADAPTIVE_SAMPLING)}" label="adaptive_sampling"  group="Uncertainty Quantification" >
	  <alias name="nond_adaptive_sampling"/>
	  <keyword  id="initial_samples" name="initial_samples" code="{N_mdm(int,numSamples)}" label="initial samples"  minOccurs="0" default="0">
	    <alias name="samples" />
	    <param type="INTEGER" />
	  </keyword>
	  <keyword  id="seed6" name="seed" code="{N_mdm(int,randomSeed)}" label="Random seed"  minOccurs="0" default="system-generated (non-repeatable)" >
	    <param type="INTEGER" constraint="> 0" />
	  </keyword>
	  <keyword  id="samples_on_emulator4" name="samples_on_emulator" code="{N_mdm(int,samplesOnEmulator)}" label="Number of samples on the emulator to generate a new true sample each iteration"  minOccurs="0" default="400" >
	    <param type="INTEGER" />
	  </keyword>
	  <keyword  id="fitness_metric" name="fitness_metric" code="{0}" label="Fitness metric"  minOccurs="0" default="predicted_variance" >
	    <oneOf label="Fitness Metric">
	      <keyword  id="predicted_variance" name="predicted_variance" code="{N_mdm(lit,fitnessMetricType_predicted_variance)}" label="predicted_variance"   />
	      <keyword  id="distance1" name="distance" code="{N_mdm(lit,fitnessMetricType_distance)}" label="distance"   />
	      <keyword  id="gradient" name="gradient" code="{N_mdm(lit,fitnessMetricType_gradient)}" label="gradient"   />
	    </oneOf>
	  </keyword>
	  <keyword  id="batch_selection" name="batch_selection" code="{0}" label="Batch selection strategy"  minOccurs="0" default="naive" >
	    <oneOf label="Batch Selection Criterion">
	      <keyword  id="naive" name="naive" code="{N_mdm(lit,batchSelectionType_naive)}" label="naive"   />
	      <keyword  id="distance_penalty" name="distance_penalty" code="{N_mdm(lit,batchSelectionType_distance)}" label="distance_penalty"   />
	      <keyword  id="topology" name="topology" code="{N_mdm(lit,batchSelectionType_topology)}" label="topology"   />
	      <keyword  id="constant_liar" name="constant_liar" code="{N_mdm(lit,batchSelectionType_cl)}" label="constant_liar"   />
	    </oneOf>
	  </keyword>
	  <keyword  id="refinement_samples" name="refinement_samples" code="{N_mdm(ivec,refineSamples)}" label="Refinement samples per iteration"  minOccurs="0" >
	    <param type="INTEGERLIST" />
	  </keyword>
	  &import_build;
	  <keyword  id="export_approx_points_file4" name="export_approx_points_file" code="{N_mdm(str,exportApproxPtsFile)}" label="File name for exporting approximation-based samples from evaluating the GP"  minOccurs="0" default="no point export to a file" >
	    <alias name="export_points_file"/>
	    <param type="OUTPUT_FILE" />
	    &method_export_approx_format;
	  </keyword>
	  <keyword  id="misc_options2" name="misc_options" code="{N_mdm(strL,miscOptions)}" label="misc_options"  minOccurs="0" default="no misc options" >
	    <param type="STRINGLIST" />
	  </keyword>
	  &method_max_iterations;
	  &level_mappings_no_rel;
	  &rng_options;
	  &method_optional_model_pointer;
	</keyword>

	<keyword  id="pof_darts" name="pof_darts" code="{N_mdm(utype,methodName_POF_DARTS)}" label="pof_darts"  group="Uncertainty Quantification" >
	  <alias name="nond_pof_darts"/>
	  <keyword  id="build_samples4" name="build_samples" code="{N_mdm(int,buildSamples)}" label="Samples to build emulator"   >
	    <alias name="samples" />
	    <param type="INTEGER" />
	  </keyword>
	  <keyword  id="seed7" name="seed" code="{N_mdm(int,randomSeed)}" label="seed"  minOccurs="0" default="system-generated (non-repeatable)" >
	    <param type="INTEGER" constraint="> 0" />
	  </keyword>
	  <keyword  id="lipschitz" name="lipschitz" code="{0}" label="Lipschitz"  minOccurs="0" >
	    <oneOf label="Local/Global Estimate">
	      <keyword  id="local_est" name="local" code="{N_mdm(lit,lipschitzType_local)}" label="local_est"   />
	      <keyword  id="global_est" name="global" code="{N_mdm(lit,lipschitzType_global)}" label="global_est"   />
	    </oneOf>
	  </keyword>
	  <keyword  id="samples_on_emulator5" name="samples_on_emulator" code="{N_mdm(int,samplesOnEmulator)}" label="Samples on emulator"  minOccurs="0" >
	    <param type="INTEGER" />
	  </keyword>
	  &level_mappings_no_rel;
	  &rng_options;
	  &method_optional_model_pointer;
	</keyword>

	<keyword  id="rkd_darts" name="rkd_darts" code="{N_mdm(utype,methodName_RKD_DARTS)}" label="rkd_darts"   group="Uncertainty Quantification">
	  <alias name="nond_rkd_darts"/>
	  <keyword  id="build_samples4" name="build_samples" code="{N_mdm(int,buildSamples)}" label="Samples to build emulator"   >
	    <alias name="samples" />
	    <param type="INTEGER" />
	  </keyword>
	  <keyword  id="seed7" name="seed" code="{N_mdm(int,randomSeed)}" label="seed"  minOccurs="0" default="system-generated (non-repeatable)" >
	    <param type="INTEGER" constraint="> 0" />
	  </keyword>
	  <keyword  id="lipschitz" name="lipschitz" code="{0}" label="Lipschitz"  minOccurs="0" >
	    <oneOf label="Local/Global Estimate">
	      <keyword  id="local_est" name="local" code="{N_mdm(lit,lipschitzType_local)}" label="local_est"   />
	      <keyword  id="global_est" name="global" code="{N_mdm(lit,lipschitzType_global)}" label="global_est"   />
	    </oneOf>
	  </keyword>
	  <keyword  id="samples_on_emulator6" name="samples_on_emulator" code="{N_mdm(int,samplesOnEmulator)}" label="Samples on emulator"  minOccurs="0" >
	    <param type="INTEGER" />
	  </keyword>
	  &level_mappings_no_rel;
	  &rng_options;
	  &method_optional_model_pointer;
	</keyword>

	<!-- BMA TODO: not clear what the right samples spec is for evidence -->
	<keyword  id="global_evidence" name="global_evidence" code="{N_mdm(utype,methodName_GLOBAL_EVIDENCE)}" label="global_evidence"  group="Uncertainty Quantification" >
	  <alias name="nond_global_evidence"/>
	  <keyword  id="samples4" name="samples" code="{N_mdm(int,numSamples)}" label="samples" minOccurs="0"   >
	    <param type="INTEGER" />
	  </keyword>
	  <keyword  id="seed7" name="seed" code="{N_mdm(int,randomSeed)}" label="seed"  minOccurs="0" default="system-generated (non-repeatable)" >
	    <param type="INTEGER" constraint="> 0" />
	  </keyword>
	  <optional>
	    <oneOf label="Solution Approach">
	      <keyword  id="sbo" name="sbo" code="{N_mdm(utype,subMethod_SUBMETHOD_SBO)}" label="sbo"  >
		&method_gaussian_process;
		&method_use_derivatives;
		&import_build;
		&method_export_approx_points_file;
	      </keyword>
	      <keyword  id="ego" name="ego" code="{N_mdm(utype,subMethod_SUBMETHOD_EGO)}" label="ego"  >
		&method_gaussian_process;
		&method_use_derivatives;
		&import_build;
		&method_export_approx_points_file;
	      </keyword>
	      <keyword  id="ea" name="ea" code="{N_mdm(utype,subMethod_SUBMETHOD_EA)}" label="ea"   />
	      <keyword  id="lhs3" name="lhs" code="{N_mdm(utype,subMethod_SUBMETHOD_LHS)}" label="lhs"   />
	    </oneOf>
	  </optional>
	  &level_mappings_no_rel;
	  &rng_options;
	  &method_optional_model_pointer;
	</keyword>

        <keyword  id="global_interval_est" name="global_interval_est" code="{N_mdm(utype,methodName_GLOBAL_INTERVAL_EST)}" label="global_interval_est"  group="Uncertainty Quantification" >
	  <alias name="nond_global_interval_est"/>
	  <!-- BMA TODO: not clear what the right spec is for interval -->
	  <keyword  id="samples4" name="samples" code="{N_mdm(int,numSamples)}" label="samples"  minOccurs="0" >
	    <param type="INTEGER" />
	  </keyword>
	  <keyword  id="seed7" name="seed" code="{N_mdm(int,randomSeed)}" label="seed"  minOccurs="0" default="system-generated (non-repeatable)" >
	    <param type="INTEGER" constraint="> 0" />
	  </keyword>
	  &method_max_iterations;
	  &method_convergence_tolerance;
	  &method_max_function_evaluations;
	  <optional>
	    <oneOf label="Solution Approach">
	      <keyword  id="sbo1" name="sbo" code="{N_mdm(utype,subMethod_SUBMETHOD_SBO)}" label="sbo"  >
		&method_gp_alternatives_no_export;
		<keyword  id="use_derivatives4" name="use_derivatives" code="{N_mdm(true,methodUseDerivsFlag)}" label="use_derivatives"  minOccurs="0" default="use function values only" />
		&import_build;
		<keyword  id="export_approx_points_file6" name="export_approx_points_file" code="{N_mdm(str,exportApproxPtsFile)}" label="export_approx_points_file"  minOccurs="0" default="no point export to a file" >
		  <alias name="export_points_file"/>
		  <param type="OUTPUT_FILE" />
		  &method_export_approx_format;
		</keyword>
	      </keyword>
	      <keyword  id="ego1" name="ego" code="{N_mdm(utype,subMethod_SUBMETHOD_EGO)}" label="ego"  >
		&method_gp_alternatives_with_export;
		<keyword  id="use_derivatives4" name="use_derivatives" code="{N_mdm(true,methodUseDerivsFlag)}" label="use_derivatives"  minOccurs="0" default="use function values only" />
		&import_build;
		<keyword  id="export_approx_points_file6" name="export_approx_points_file" code="{N_mdm(str,exportApproxPtsFile)}" label="export_approx_points_file"  minOccurs="0" default="no point export to a file" >
		  <alias name="export_points_file"/>
		  <param type="OUTPUT_FILE" />
		  &method_export_approx_format;
		</keyword>
	      </keyword>
	      <keyword  id="ea1" name="ea" code="{N_mdm(utype,subMethod_SUBMETHOD_EA)}" label="ea"   />
	      <keyword  id="lhs4" name="lhs" code="{N_mdm(utype,subMethod_SUBMETHOD_LHS)}" label="lhs"   />
	    </oneOf>
	  </optional>
	  &rng_options;
	  &method_optional_model_pointer;
	</keyword>

	<!-- BEGIN Bayesian Calibration -->
	<keyword  id="bayes_calibration" name="bayes_calibration" code="{N_mdm(utype,methodName_BAYES_CALIBRATION)}" label="Bayesian calibration "  group="Calibration" >
	  <alias name="nond_bayes_calibration"/>
	  <oneOf label="Bayesian Calibration Method">
	    <keyword  id="queso" name="queso" code="{N_mdm(utype,subMethod_SUBMETHOD_QUESO)}" label="queso"  >
	      <keyword  id="chain_samples" name="chain_samples" code="{N_mdm(int,chainSamples)}" label="MCMC chain samples"  default="method-dependent">
		<alias name="samples" />
		<param type="INTEGER" />
	      </keyword>
	      &bayes_seed_rng;
	      &bayes_emulator;
	      <keyword  id="standardized_space" name="standardized_space" code="{N_mdm(true,standardizedSpace)}" label="standardized_space"  minOccurs="0" />
	      <keyword  id="logit_transform" name="logit_transform" code="{N_mdm(true,logitTransform)}" label="logit_transform"  minOccurs="0" />
	      <keyword  id="export_chain_points_file" name="export_chain_points_file" code="{N_mdm(str,exportMCMCPtsFile)}" label="File export of MCMC acceptance chain"  minOccurs="0" default="chain export to default filename" >
		<param type="OUTPUT_FILE" />
		&method_export_samples_format;
	      </keyword>
	      <optional>
		<oneOf label="MCMC Algorithm" >
		  <keyword  id="dram" name="dram" code="{N_mdm(lit,mcmcType_dram)}" label="dram"  default="dram" />
		  <keyword  id="delayed_rejection" name="delayed_rejection" code="{N_mdm(lit,mcmcType_delayed_rejection)}" label="delayed_rejection"  default="dram" />
		  <keyword  id="adaptive_metropolis" name="adaptive_metropolis" code="{N_mdm(lit,mcmcType_adaptive_metropolis)}" label="adaptive_metropolis"  default="dram" />
		  <keyword  id="metropolis_hastings" name="metropolis_hastings" code="{N_mdm(lit,mcmcType_metropolis_hastings)}" label="metropolis_hastings"  default="dram" />
		  <keyword  id="multilevel" name="multilevel" code="{N_mdm(lit,mcmcType_multilevel)}" label="multilevel"  default="dram" />
		</oneOf>
	      </optional>
	      <keyword  id="pre_solve" name="pre_solve" code="{0}" label="pre_solve"  minOccurs="0" default="nip pre-solve for emulators" >
		<oneOf label="Pre-solve Optimizer">
		  <keyword  id="sqp1" name="sqp" code="{N_mdm(utype,preSolveMethod_SUBMETHOD_SQP)}" label="sqp"   />
		  <keyword  id="nip" name="nip" code="{N_mdm(utype,preSolveMethod_SUBMETHOD_NIP)}" label="nip"   />
		  <keyword  id="none" name="none" code="{N_mdm(utype,preSolveMethod_SUBMETHOD_NONE)}" label="none"   />
		</oneOf>
	      </keyword>
	      &bayes_proposal_covariance;
	      <keyword  id="options_file" name="options_file" code="{N_mdm(str,advancedOptionsFilename)}" label="Advanced Options File"  minOccurs="0" default="no advanced options file" >
		<param type="INPUT_FILE" />
	      </keyword>
	    </keyword>
	    <keyword  id="gpmsa" name="gpmsa" code="{N_mdm(utype,subMethod_SUBMETHOD_GPMSA)}" label="gpmsa"  >
	      <keyword  id="chain_samples" name="chain_samples" code="{N_mdm(int,chainSamples)}" label="MCMC chain samples"  default="method-dependent">
		<alias name="samples" />
		<param type="INTEGER" />
	      </keyword>
	      &bayes_seed_rng;
	      <keyword  id="build_samples4" name="build_samples" code="{N_mdm(int,buildSamples)}" label="Samples to build emulator"   >
		<param type="INTEGER" />
	      </keyword>
	      <keyword  id="import_build_points_file9" name="import_build_points_file" code="{N_mdm(str,importBuildPtsFile)}" label="import_build_points_file"  minOccurs="0" default="no point import from a file" >
		<alias name="import_points_file"/>
		<param type="INPUT_FILE" />
		&method_import_build_format;
		<!-- Disable active_only, until we can set the config vars to their nominal value; for now import must include any active config vars as well...

		     <keyword  id="active_only11" name="active_only" code="{N_mdm(true,importBuildActive)}" label="Active variables only"  minOccurs="0" />
		     -->
	      </keyword>
	      <keyword  id="standardized_space" name="standardized_space" code="{N_mdm(true,standardizedSpace)}" label="standardized_space"  minOccurs="0" />
	      <keyword  id="logit_transform" name="logit_transform" code="{N_mdm(true,logitTransform)}" label="logit_transform"  minOccurs="0" />
	      <keyword  id="gpmsa_normalize" name="gpmsa_normalize" code="{N_mdm(true,gpmsaNormalize)}" label="Apply GPMSA normalization"  minOccurs="0" />
	      <keyword  id="export_chain_points_file" name="export_chain_points_file" code="{N_mdm(str,exportMCMCPtsFile)}" label="File export of MCMC acceptance chain"  minOccurs="0" default="chain export to default filename" >
		<param type="OUTPUT_FILE" />
		&method_export_samples_format;
	      </keyword>
	      <optional>
		<oneOf label="MCMC Algorithm" >
		  <keyword  id="dram" name="dram" code="{N_mdm(lit,mcmcType_dram)}" label="dram"  default="dram" />
		  <keyword  id="delayed_rejection" name="delayed_rejection" code="{N_mdm(lit,mcmcType_delayed_rejection)}" label="delayed_rejection"  default="dram" />
		  <keyword  id="adaptive_metropolis" name="adaptive_metropolis" code="{N_mdm(lit,mcmcType_adaptive_metropolis)}" label="adaptive_metropolis"  default="dram" />
		  <keyword  id="metropolis_hastings" name="metropolis_hastings" code="{N_mdm(lit,mcmcType_metropolis_hastings)}" label="metropolis_hastings"  default="dram" />
		  <!--
		      <keyword  id="multilevel" name="multilevel" code="{N_mdm(lit,mcmcType_multilevel)}" label="multilevel"  default="dram" />
		      -->
		</oneOf>
	      </optional>
	      &bayes_proposal_covariance;
	      <keyword  id="options_file" name="options_file" code="{N_mdm(str,advancedOptionsFilename)}" label="Advanced Options File"  minOccurs="0" default="no advanced options file" >
		<param type="INPUT_FILE" />
	      </keyword>
	    </keyword>
	    <keyword  id="wasabi" name="wasabi" code="{N_mdm(utype,subMethod_SUBMETHOD_WASABI)}" label="wasabi"  >
	      <keyword  id="pushforward_samples" name="pushforward_samples" code="{N_mdm(int,numPushforwardSamples)}" label="Number of Samples from the Prior that are pushed forward through the model"  default="method-dependent">
		<param type="INTEGER" />
	      </keyword>
	      <keyword  id="seed7" name="seed" code="{N_mdm(int,randomSeed)}" label="seed"  minOccurs="0" default="system-generated (non-repeatable)" >
		<param type="INTEGER" constraint="> 0" />
	      </keyword>
	      &bayes_emulator;
	      <keyword  id="standardized_space" name="standardized_space" code="{N_mdm(true,standardizedSpace)}" label="standardized_space"  minOccurs="0" />		  
	      <keyword  id="data_distribution" name="data_distribution" label="Data distribution type"  code="{0}">
		<oneOf label="Data Distribution">
		  <keyword  id="gaussian" name="gaussian" code="{0}" label="gaussian"  >
		    <keyword  id="means" name="means" code="{N_mdm(RealDL,dataDistMeans)}" label="User-provided proposal means of gaussian dist on data"  >
		      <param type="REALLIST"/>
		    </keyword>
		    <keyword  id="covariance" name="covariance" code="{N_mdm(RealDL,dataDistCovariance)}" label="User-provided proposal covariance of gaussian dist on data"  >
		      <param type="REALLIST"/>
		      <oneOf label="Values For">
			<keyword  id="diagonal" name="diagonal" code="{N_mdm(lit,dataDistCovInputType_diagonal)}" label="Diagonal data distribution covariance input"  />
			<keyword  id="matrix" name="matrix" code="{N_mdm(lit,dataDistCovInputType_matrix)}" label="Matrix data distribution covariance input"  />
		      </oneOf>
		    </keyword>
		  </keyword>
		  <keyword  id="obs_data_filename" name="obs_data_filename" code="{N_mdm(str,dataDistFile)}" label="User-provided data to build distribution on data"  >
		    <param type="INPUT_FILE"/>
		  </keyword>
		</oneOf>
	      </keyword>
	      <keyword id="posterior_samples_import_filename" name="posterior_samples_import_filename" code="{N_mdm(str,posteriorSamplesImportFilename)}" label="Filename containing samples at which to evaluate the posterior density"  minOccurs="0"> <param type="INPUT_FILE"/> </keyword>
	      <keyword id="generate_posterior_samples" name="generate_posterior_samples" code="{N_mdm(true,generatePosteriorSamples)}" label="Flag specifying whether to generate samples from the posterior"  minOccurs="0">
	      <keyword id="posterior_samples_export_filename" name="posterior_samples_export_filename" code="{N_mdm(str,posteriorSamplesExportFilename)}" label="Filename to which samples from posterior will be written"  minOccurs="0"> <param type="OUTPUT_FILE"/> </keyword>
	      </keyword>
	      <keyword id="evaluate_posterior_density" name="evaluate_posterior_density" code="{N_mdm(true,evaluatePosteriorDensity)}" label="Flag specifying whether to evaluate the posterior density at a set of samples"  minOccurs="0">
	      <keyword id="posterior_density_export_filename" name="posterior_density_export_filename" code="{N_mdm(str,posteriorDensityExportFilename)}" label="Filename to which posterior density evaluations will be written"  minOccurs="0"> <param type="OUTPUT_FILE"/> </keyword>
	      </keyword>
	    </keyword>
	    <keyword  id="dream" name="dream" code="{N_mdm(utype,subMethod_SUBMETHOD_DREAM)}" label="dream"  >
	      <keyword  id="chain_samples" name="chain_samples" code="{N_mdm(int,chainSamples)}" label="MCMC chain samples"  default="method-dependent">
		<alias name="samples" />
		<param type="INTEGER" />
	      </keyword>
	      <keyword  id="seed7" name="seed" code="{N_mdm(int,randomSeed)}" label="seed"  minOccurs="0" default="system-generated (non-repeatable)" >
		<param type="INTEGER" constraint="> 0" />
	      </keyword>
	      <keyword  id="chains" name="chains" code="{N_mdm(int,numChains)}" label="Number of chains"  minOccurs="0" default="3" >
		<param type="INTEGER" constraint=">= 3" />
	      </keyword>
	      <keyword  id="num_cr" name="num_cr" code="{N_mdm(int,numCR)}" label="Number of candidate points used in burn-in adaptation"  minOccurs="0" default="1" >
		<param type="INTEGER" constraint=">= 1" />
	      </keyword>
	      <keyword  id="crossover_chain_pairs" name="crossover_chain_pairs" code="{N_mdm(int,crossoverChainPairs)}" label="Number of chain pairs used in crossover "  minOccurs="0" default="3" >
		<param type="INTEGER" constraint=">= 0" />
	      </keyword>
	      <keyword  id="gr_threshold" name="gr_threshold" code="{N_mdm(Real,grThreshold)}" label="Gelman-Rubin Threshold for convergence"  minOccurs="0" default="1.2" >
		<param type="REAL" constraint="> 0.0" />
	      </keyword>
	      <keyword  id="jump_step" name="jump_step" code="{N_mdm(int,jumpStep)}" label="Jump-Step "  minOccurs="0" default="5" >
		<param type="INTEGER" constraint=">= 0" />
	      </keyword>
	      &bayes_emulator;
	      <keyword  id="standardized_space" name="standardized_space" code="{N_mdm(true,standardizedSpace)}" label="standardized_space"  minOccurs="0" />
	      <keyword  id="export_chain_points_file" name="export_chain_points_file" code="{N_mdm(str,exportMCMCPtsFile)}" label="File export of MCMC acceptance chain"  minOccurs="0" default="chain export to default filename" >
		<param type="OUTPUT_FILE" />
		&method_export_samples_format;
	      </keyword>
	    </keyword>
	    <keyword  id="muq" name="muq" code="{N_mdm(utype,subMethod_SUBMETHOD_MUQ)}" label="muq"  minOccurs="1" >
	      <keyword  id="chain_samples" name="chain_samples" code="{N_mdm(int,chainSamples)}" label="MCMC chain samples"  default="method-dependent">
		<alias name="samples" />
		<param type="INTEGER" />
	      </keyword>
	      &bayes_seed_rng;
	      <optional>
		<oneOf label="MCMC Algorithm" >
		  <keyword  id="adaptive_metropolis" name="adaptive_metropolis" code="{N_mdm(lit,mcmcType_adaptive_metropolis)}" label="adaptive_metropolis"  default="metropolis_hastings" />
		  <keyword  id="metropolis_hastings" name="metropolis_hastings" code="{N_mdm(lit,mcmcType_metropolis_hastings)}" label="metropolis_hastings"  default="metropolis_hastings" />
		</oneOf>
	      </optional>
	    </keyword>
	  </oneOf>
	  <keyword  id="experimental_design" name="experimental_design" code="{N_mdm(true,adaptExpDesign)}" label="Bayesian Experiment Design"  minOccurs="0" >
	    <keyword  id="initial_samples" name="initial_samples" code="{N_mdm(int,numSamples)}" label="Initial Hi-fi Samples"  default="method-dependent">
	      <alias name="samples" />
	      <param type="INTEGER" />
	    </keyword>
	    <!--&method_max_function_evaluations;-->
            <keyword  id="num_candidates" name="num_candidates" code="{N_mdm(sizet,numCandidates)}" label="Number of Candidates"  default="1" >
              <param type="INTEGER" constraint="> 0" />
            </keyword>
            <keyword  id="max_hifi_evaluations" name="max_hifi_evaluations" code="{N_mdm(int,maxHifiEvals)}" label="Maximum Number of Hi-Fi Model Evaluations"  minOccurs="0">
              <param type="INTEGER" constraint=">= 0" />
            </keyword>
  	    <keyword  id="batch_size" name="batch_size" code="{N_mdm(int,batchSize)}" label="Number of optimal experimental designs selected per iteration"  minOccurs="0" >
	      <param type="INTEGER" constraint=">= 1" />
  	    </keyword>
            <keyword  id="import_candidate_points_file" name="import_candidate_points_file" code="{N_mdm(str,importCandPtsFile)}" label="Filename for Candidate Point Import"  minOccurs="0" default="no point import from a file" >
              <param type="INPUT_FILE" />
	      <optional>
		<oneOf label="Tabular Format" >
		  <keyword  id="custom_annotated" name="custom_annotated" code="{N_mdm(utype,importCandFormat_TABULAR_NONE)}" label="custom_annotated"  >
		    <keyword  id="header" name="header" code="{N_mdm(augment_utype,importCandFormat_TABULAR_HEADER)}" label="header"  minOccurs="0" />
		    <keyword  id="eval_id" name="eval_id" code="{N_mdm(augment_utype,importCandFormat_TABULAR_EVAL_ID)}" label="eval_id"  minOccurs="0" />
		    <keyword  id="interface_id" name="interface_id" code="{N_mdm(augment_utype,importCandFormat_TABULAR_IFACE_ID)}" label="interface_id"  minOccurs="0" />
		  </keyword>
		  <keyword  id="annotated" name="annotated" code="{N_mdm(utype,importCandFormat_TABULAR_ANNOTATED)}" label="annotated"   default="annotated" />
		  <keyword  id="freeform" name="freeform" code="{N_mdm(utype,importCandFormat_TABULAR_NONE)}" label="freeform"   />
		</oneOf>
	      </optional>
            </keyword>
	    <keyword id="ksg2" name="ksg2" code="{N_mdm(true,mutualInfoKSG2)}" minOccurs="0" />
	  </keyword>
	  <keyword  id="calibrate_error_multipliers" name="calibrate_error_multipliers" code="{0}" label="calibrate_error_multipliers"  minOccurs="0" default="none" >
	    <oneOf label="Calibrate Error Multipliers">
	      <keyword  id="one" name="one" code="{N_mdm(utype,calibrateErrorMode_CALIBRATE_ONE)}" label="one multiplier"   />
	      <keyword  id="per_experiment" name="per_experiment" code="{N_mdm(utype,calibrateErrorMode_CALIBRATE_PER_EXPER)}" label="multiplier per experiment"   />
	      <keyword  id="per_response" name="per_response" code="{N_mdm(utype,calibrateErrorMode_CALIBRATE_PER_RESP)}" label="multiplier per response"   />
	      <keyword  id="both" name="both" code="{N_mdm(utype,calibrateErrorMode_CALIBRATE_BOTH)}" label="multiplier for each experiment, response"   />
	    </oneOf>
	    <optional>
	      <keyword  id="hyperprior_alphas" name="hyperprior_alphas" code="{N_mdm(RealDL,hyperPriorAlphas)}" label="Inverse-gamma hyper-prior alphas"  >
		<param type="REALLIST"/>
	      </keyword>
	      <keyword  id="hyperprior_betas" name="hyperprior_betas" code="{N_mdm(RealDL,hyperPriorBetas)}" label="Inverse-gamma hyper-prior betas"  >
		<param type="REALLIST"/>
	      </keyword>
	    </optional>
	  </keyword>

	  <keyword  id="burn_in_samples" name="burn_in_samples" code="{N_mdm(int,burnInSamples)}" label="Burn-in samples"  minOccurs="0" default="0">
	    <param type="INTEGER" />
	  </keyword>
	  <keyword id="posterior_stats" name="posterior_stats" code="{0}" minOccurs="0">
	    <keyword id="kl_divergence" name="kl_divergence" code="{N_mdm(true,posteriorStatsKL)}" minOccurs="0" />
	    <keyword id="mutual_info" name="mutual_info" code="{N_mdm(true,posteriorStatsMutual)}" minOccurs="0" >
	      <keyword id="ksg2" name="ksg2" code="{N_mdm(true,mutualInfoKSG2)}" minOccurs="0" />
	    </keyword>
	    <keyword id="kde" name="kde" code="{N_mdm(true,posteriorStatsKDE)}" minOccurs="0" />
	  </keyword>
	  <keyword id="chain_diagnostics" name="chain_diagnostics" code="{N_mdm(true,chainDiagnostics)}" minOccurs="0">
	    <keyword id="confidence_intervals" name="confidence_intervals" code="{N_mdm(true,chainDiagnosticsCI)}" minOccurs="0" />
          </keyword>
          <keyword id="model_evidence" name="model_evidence" code="{N_mdm(true,modelEvidence)}" minOccurs="0">
	    <keyword id="mc_approx" name="mc_approx" code="{N_mdm(true,modelEvidMC)}" minOccurs="0" />
              <keyword  id="evidence_samples" name="evidence_samples" code="{N_mdm(int,evidenceSamples)}" label="Evidence samples"  minOccurs="0" >
	        <param type="INTEGER" />
              </keyword>
	    <keyword id="laplace_approx" name="laplace_approx" code="{N_mdm(true,modelEvidLaplace)}" minOccurs="0" />
          </keyword>
	  <keyword id="model_discrepancy" name="model_discrepancy" code="{N_mdm(true,calModelDiscrepancy)}" minOccurs="0" >
	    <keyword  id="discrepancy_type" name="discrepancy_type" code="{0}" label="Model Discrepancy Type"  minOccurs="0" default="gaussian process" >
    	      <oneOf label="Discrepancy Model">
    	        <keyword  id="gaussian_process" name="gaussian_process" code="{N_mdm(lit,modelDiscrepancyType_global_kriging)}" label="Discrepancy Type Gaussian Processes"   >
                  <alias name="kriging"/>
		</keyword>
		<keyword  id="polynomial" name="polynomial" code="{N_mdm(lit,modelDiscrepancyType_global_polynomial)}" label="Discrepancy Type Polynomial"   />
    	      </oneOf>
              <keyword  id="correction_order" name="correction_order" code="{0}" label="Model discrepancy correction"  minOccurs="0" default="2">
                <oneOf label="Correction Order">
		  <keyword  id="constant" name="constant" code="{N_mdm(order,approxCorrectionOrder_0)}" label="Polynomial Order 0"  />
                  <keyword  id="linear" name="linear" code="{N_mdm(order,approxCorrectionOrder_1)}" label="Linear"   />
                  <keyword  id="quadratic" name="quadratic" code="{N_mdm(order,approxCorrectionOrder_2)}" label="Quadratic"   />
                </oneOf>
              </keyword>
    	    </keyword>
            <keyword  id="num_prediction_configs" name="num_prediction_configs" code="{N_mdm(sizet,numPredConfigs)}" label="Number of Prediction Configurations"  minOccurs="0" default="0" >
              <param type="INTEGER" constraint=">= 0" />
            </keyword>
            <keyword  id="prediction_configs" name="prediction_configs" code="{N_mdm(RealDL,predictionConfigList)}" label="List of Prediction Configurations"  minOccurs="0" >
              <param type="REALLIST" />
	    </keyword>
            <keyword  id="import_prediction_configs" name="import_prediction_configs" code="{N_mdm(str,importPredConfigs)}" label="Filename for Prediction Configs"  minOccurs="0" default="no point import from a file" >
              <param type="INPUT_FILE" />
	      <optional>
		<oneOf label="Tabular Format" >
		  <keyword  id="custom_annotated" name="custom_annotated" code="{N_mdm(utype,importPredConfigFormat_TABULAR_NONE)}" label="custom_annotated"  >
		    <keyword  id="header" name="header" code="{N_mdm(augment_utype,importPredConfigFormat_TABULAR_HEADER)}" label="header"  minOccurs="0" />
		    <keyword  id="eval_id" name="eval_id" code="{N_mdm(augment_utype,importPredConfigFormat_TABULAR_EVAL_ID)}" label="eval_id"  minOccurs="0" />
		    <keyword  id="interface_id" name="interface_id" code="{N_mdm(augment_utype,importPredConfigFormat_TABULAR_IFACE_ID)}" label="interface_id"  minOccurs="0" />
		  </keyword>
		  <keyword  id="annotated" name="annotated" code="{N_mdm(utype,importPredConfigFormat_TABULAR_ANNOTATED)}" label="annotated"   default="annotated" />
		  <keyword  id="freeform" name="freeform" code="{N_mdm(utype,importPredConfigFormat_TABULAR_NONE)}" label="freeform"   />
		</oneOf>
	      </optional>
            </keyword>
	    <keyword  id="export_discrepancy_file" name="export_discrepancy_file" code="{N_mdm(str,exportDiscrepFile)}" label="File export of model discrepancy values"  minOccurs="0" default="discrepancy export to default filename" >
	      <param type="OUTPUT_FILE" />
	      <optional>
		<oneOf label="Tabular Format" >
		  <keyword  id="custom_annotated" name="custom_annotated" code="{N_mdm(utype,exportDiscrepFormat_TABULAR_NONE)}" label="custom_annotated"  >
		    <keyword  id="header" name="header" code="{N_mdm(augment_utype,exportDiscrepFormat_TABULAR_HEADER)}" label="header"  minOccurs="0" />
		    <keyword  id="eval_id" name="eval_id" code="{N_mdm(augment_utype,exportDiscrepFormat_TABULAR_EVAL_ID)}" label="eval_id"  minOccurs="0" />
		    <keyword  id="interface_id" name="interface_id" code="{N_mdm(augment_utype,exportDiscrepFormat_TABULAR_IFACE_ID)}" label="interface_id"  minOccurs="0" />
		  </keyword>
		  <keyword  id="annotated" name="annotated" code="{N_mdm(utype,exportDiscrepFormat_TABULAR_ANNOTATED)}" label="annotated"  default="annotated" />
		  <keyword  id="freeform" name="freeform" code="{N_mdm(utype,exportDiscrepFormat_TABULAR_NONE)}" label="freeform"  default="annotated" />
		</oneOf>
	      </optional>
	    </keyword>
	    <keyword  id="export_corrected_model_file" name="export_corrected_model_file" code="{N_mdm(str,exportCorrModelFile)}" label="File export of corrected model values"  minOccurs="0" default="corrected model export to default filename" >
	      <param type="OUTPUT_FILE" />
	      <optional>
		<oneOf label="Tabular Format" >
		  <keyword  id="custom_annotated" name="custom_annotated" code="{N_mdm(utype,exportCorrModelFormat_TABULAR_NONE)}" label="custom_annotated"  >
		    <keyword  id="header" name="header" code="{N_mdm(augment_utype,exportCorrModelFormat_TABULAR_HEADER)}" label="header"  minOccurs="0" />
		    <keyword  id="eval_id" name="eval_id" code="{N_mdm(augment_utype,exportCorrModelFormat_TABULAR_EVAL_ID)}" label="eval_id"  minOccurs="0" />
		    <keyword  id="interface_id" name="interface_id" code="{N_mdm(augment_utype,exportCorrModelFormat_TABULAR_IFACE_ID)}" label="interface_id"  minOccurs="0" />
		  </keyword>
		  <keyword  id="annotated" name="annotated" code="{N_mdm(utype,exportCorrModelFormat_TABULAR_ANNOTATED)}" label="annotated"  default="annotated" />
		  <keyword  id="freeform" name="freeform" code="{N_mdm(utype,exportCorrModelFormat_TABULAR_NONE)}" label="freeform"  default="annotated" />
		</oneOf>
	      </optional>
	    </keyword>
	    <keyword  id="export_corrected_variance_file" name="export_corrected_variance_file" code="{N_mdm(str,exportCorrVarFile)}" label="File export of variance values of corrected model"  minOccurs="0" default="corrected model variance export to default filename" >
	      <param type="OUTPUT_FILE" />
	      <optional>
		<oneOf label="Tabular Format" >
 		  <keyword  id="custom_annotated" name="custom_annotated" code="{N_mdm(utype,exportCorrVarFormat_TABULAR_NONE)}" label="custom_annotated"  >
		    <keyword  id="header" name="header" code="{N_mdm(augment_utype,exportCorrVarFormat_TABULAR_HEADER)}" label="header"  minOccurs="0" />
		    <keyword  id="eval_id" name="eval_id" code="{N_mdm(augment_utype,exportCorrVarFormat_TABULAR_EVAL_ID)}" label="eval_id"  minOccurs="0" />
		    <keyword  id="interface_id" name="interface_id" code="{N_mdm(augment_utype,exportCorrVarFormat_TABULAR_IFACE_ID)}" label="interface_id"  minOccurs="0" />
		  </keyword>
		  <keyword  id="annotated" name="annotated" code="{N_mdm(utype,exportCorrVarFormat_TABULAR_ANNOTATED)}" label="annotated"  default="annotated" />
		  <keyword  id="freeform" name="freeform" code="{N_mdm(utype,exportCorrVarFormat_TABULAR_NONE)}" label="freeform"  default="annotated" />
		</oneOf>
	      </optional>
	    </keyword>
	  </keyword>
	  <keyword  id="sub_sampling_period" name="sub_sampling_period" code="{N_mdm(int,subSamplingPeriod)}" label="Chain sampling period for statistics"  minOccurs="0" default="0">
	    <param type="INTEGER" />
	  </keyword>
	  &probability_levels;
	  &method_convergence_tolerance;
	  &method_max_iterations;
	  &method_optional_model_pointer;
	  &default_scaling;
	</keyword>
	<!-- END Bayesian Calibration-->

        <!-- DACE Methods -->
	<keyword  id="dace" name="dace" code="{N_mdm(utype,methodName_DACE)}" label="dace"  group="[CHOOSE method category]DACE" >
	  <oneOf label="DACE type">
	    <keyword  id="grid" name="grid" code="{N_mdm(utype,subMethod_SUBMETHOD_GRID)}" label="grid"   />
	    <keyword  id="random4" name="random" code="{N_mdm(utype,subMethod_SUBMETHOD_RANDOM)}" label="random"   />
	    <keyword  id="oas" name="oas" code="{N_mdm(utype,subMethod_SUBMETHOD_OAS)}" label="oas"   />
	    <keyword  id="lhs5" name="lhs" code="{N_mdm(utype,subMethod_SUBMETHOD_LHS)}" label="lhs"   />
	    <keyword  id="oa_lhs" name="oa_lhs" code="{N_mdm(utype,subMethod_SUBMETHOD_OA_LHS)}" label="oa_lhs"   />
	    <keyword  id="box_behnken" name="box_behnken" code="{N_mdm(utype,subMethod_SUBMETHOD_BOX_BEHNKEN)}" label="box_behnken"   />
	    <keyword  id="central_composite" name="central_composite" code="{N_mdm(utype,subMethod_SUBMETHOD_CENTRAL_COMPOSITE)}" label="central_composite"   />
	  </oneOf>
	  <keyword  id="samples" name="samples" code="{N_mdm(int,numSamples)}" label="samples"  minOccurs="0" default="0">
	    <param type="INTEGER" />
	  </keyword>
	  &method_seed;
	  <keyword  id="main_effects" name="main_effects" code="{N_mdm(true,mainEffectsFlag)}" label="Main effects"  minOccurs="0" default="No main_effects" />
	  <keyword  id="quality_metrics" name="quality_metrics" code="{N_mdm(true,volQualityFlag)}" label="Quality metrics"  minOccurs="0" default="No quality_metrics" />
	  <keyword  id="variance_based_decomp3" name="variance_based_decomp" code="{N_mdm(true,vbdFlag)}" label="Variance based decomposition"  minOccurs="0" default="no variance-based decomposition" >
	    <keyword  id="drop_tolerance3" name="drop_tolerance" code="{N_mdm(Real,vbdDropTolerance)}" label="drop_tolerance"  minOccurs="0" default="All VBD indices displayed" >
	      <param type="REAL" />
	    </keyword>
	  </keyword>
	  <keyword  id="symbols" name="symbols" code="{N_mdm(int,numSymbols)}" label="Number of symbols"  minOccurs="0" default="default for sampling algorithm" >
	    <param type="INTEGER" />
	  </keyword>
	  &method_optional_model_pointer;
	</keyword>

	<keyword  id="fsu_cvt" name="fsu_cvt" code="{N_mdm(utype,methodName_FSU_CVT)}" label="fsu_cvt"  group="DACE" >
	  <keyword  id="samples" name="samples" code="{N_mdm(int,numSamples)}" label="samples"  minOccurs="0" default="0">
	    <param type="INTEGER" />
	  </keyword>
	  &method_seed;
	  <keyword  id="latinize" name="latinize" code="{N_mdm(true,latinizeFlag)}" label="Latinization of samples"  minOccurs="0" default="No latinization" />
	  <keyword  id="quality_metrics1" name="quality_metrics" code="{N_mdm(true,volQualityFlag)}" label="Quality metrics"  minOccurs="0" default="No quality_metrics" />
	  <keyword  id="variance_based_decomp4" name="variance_based_decomp" code="{N_mdm(true,vbdFlag)}" label="Variance based decomposition"  minOccurs="0" default="no variance-based decomposition" >
	    <keyword  id="drop_tolerance4" name="drop_tolerance" code="{N_mdm(Real,vbdDropTolerance)}" label="drop_tolerance"  minOccurs="0" default="All VBD indices displayed" >
	      <param type="REAL" />
	    </keyword>
	  </keyword>
	  <keyword  id="trial_type" name="trial_type" code="{0}" label="Trial type"  minOccurs="0" default="random" >
	    <oneOf label="Trial Type">
	      <keyword  id="grid1" name="grid" code="{N_mdm(lit,trialType_grid)}" label="grid"   />
	      <keyword  id="halton" name="halton" code="{N_mdm(lit,trialType_halton)}" label="halton"   />
	      <keyword  id="random5" name="random" code="{N_mdm(lit,trialType_random)}" label="random"   />
	    </oneOf>
	  </keyword>
	  <keyword  id="num_trials" name="num_trials" code="{N_mdm(int,numTrials)}" label="Number of trials  "  minOccurs="0" default="10000" >
	    <param type="INTEGER" />
	  </keyword>
	  &method_max_iterations;
	  &method_optional_model_pointer;
	</keyword>

	<keyword  id="psuade_moat" name="psuade_moat" code="{N_mdm(utype,methodName_PSUADE_MOAT)}" label="PSUADE MOAT method"  group="DACE" >
	  <keyword  id="partitions" name="partitions" code="{N_mdm(usharray,varPartitions)}" label="Number of partitions"  minOccurs="0" default="3" >
	    <param type="INTEGERLIST" />
	  </keyword>
	  <keyword  id="samples" name="samples" code="{N_mdm(int,numSamples)}" label="samples"  minOccurs="0" default="0">
	    <param type="INTEGER" />
	  </keyword>
	  <keyword  id="seed6" name="seed" code="{N_mdm(int,randomSeed)}" label="Random seed"  minOccurs="0" default="system-generated (non-repeatable)" >
	    <param type="INTEGER" constraint="> 0" />
	  </keyword>
	  &method_optional_model_pointer;
	</keyword>

        <keyword  id="local_evidence" name="local_evidence" code="{N_mdm(utype,methodName_LOCAL_EVIDENCE)}" label="local_evidence"  group="Uncertainty Quantification" >
          <alias name="nond_local_evidence"/>
          <optional>
            <oneOf label="Optimization Solver">
              <keyword  id="sqp2" name="sqp" code="{N_mdm(utype,subMethod_SUBMETHOD_SQP)}" label="sqp"   />
              <keyword  id="nip1" name="nip" code="{N_mdm(utype,subMethod_SUBMETHOD_NIP)}" label="nip"   />
            </oneOf>
          </optional>
	  &level_mappings_no_rel;
	  &method_optional_model_pointer;
        </keyword>

        <keyword  id="local_interval_est" name="local_interval_est" code="{N_mdm(utype,methodName_LOCAL_INTERVAL_EST)}" label="local_interval_est"  group="Uncertainty Quantification" >
          <alias name="nond_local_interval_est"/>
          <optional>
            <oneOf label="Optimization Solver">
              <keyword  id="sqp3" name="sqp" code="{N_mdm(utype,subMethod_SUBMETHOD_SQP)}" label="sqp"   />
              <keyword  id="nip2" name="nip" code="{N_mdm(utype,subMethod_SUBMETHOD_NIP)}" label="nip"   />
            </oneOf>
          </optional>
          &method_convergence_tolerance;
	  &method_optional_model_pointer;
        </keyword>

        <keyword  id="local_reliability" name="local_reliability" code="{N_mdm(utype,methodName_LOCAL_RELIABILITY)}" label="Reliability method"  group="Uncertainty Quantification" >
          <alias name="nond_local_reliability"/>
          <keyword  id="mpp_search" name="mpp_search" code="{0}" label="MPP search type"  minOccurs="0" default="No MPP search (MV method)" >
            <oneOf label="MPP Approximation">
              <keyword  id="x_taylor_mean" name="x_taylor_mean" code="{N_mdm(utype,reliabilitySearchType_AMV_X)}" label="x_taylor_mean"   />
              <keyword  id="u_taylor_mean" name="u_taylor_mean" code="{N_mdm(utype,reliabilitySearchType_AMV_U)}" label="u_taylor_mean"   />
              <keyword  id="x_taylor_mpp" name="x_taylor_mpp" code="{N_mdm(utype,reliabilitySearchType_AMV_PLUS_X)}" label="x_taylor_mpp"   >
              </keyword>
              <keyword  id="u_taylor_mpp" name="u_taylor_mpp" code="{N_mdm(utype,reliabilitySearchType_AMV_PLUS_U)}" label="u_taylor_mpp"   >
              </keyword>
              <keyword  id="x_two_point" name="x_two_point" code="{N_mdm(utype,reliabilitySearchType_TANA_X)}" label="x_two_point"   >
              </keyword>
              <keyword  id="u_two_point" name="u_two_point" code="{N_mdm(utype,reliabilitySearchType_TANA_U)}" label="u_two_point"   >
              </keyword>
              <keyword  id="x_multi_point" name="x_multi_point" code="{N_mdm(utype,reliabilitySearchType_QMEA_X)}" label="x_multi_point"   >
              </keyword>
              <keyword  id="u_multi_point" name="u_multi_point" code="{N_mdm(utype,reliabilitySearchType_QMEA_U)}" label="u_multi_point"   >
              </keyword>
              <keyword  id="no_approx" name="no_approx" code="{N_mdm(utype,reliabilitySearchType_NO_APPROX)}" label="no_approx"   />
            </oneOf>
            <optional>
              <oneOf label="Optimization Solver">
                <keyword  id="sqp4" name="sqp" code="{N_mdm(utype,subMethod_SUBMETHOD_SQP)}" label="sqp"  default="sqp" />
                <keyword  id="nip3" name="nip" code="{N_mdm(utype,subMethod_SUBMETHOD_NIP)}" label="nip"  default="sqp" />
              </oneOf>
            </optional>
            <keyword  id="integration" name="integration" code="{0}" label="Integration method"  minOccurs="0" default="First-order integration" >
              <oneOf label="Integration Order">
                <keyword  id="first_order" name="first_order" code="{N_mdm(lit,reliabilityIntegration_first_order)}" label="first_order"   />
                <keyword  id="second_order" name="second_order" code="{N_mdm(lit,reliabilityIntegration_second_order)}" label="second_order"   />
              </oneOf>
              <keyword  id="probability_refinement2" name="probability_refinement" code="{0}" label="probability_refinement"  minOccurs="0" >
		<!-- TODO: consider removing this alias -->
                <alias name="sample_refinement"/>
                <oneOf label="Importance Sampling Approach">
                  <keyword  id="import3" name="import" code="{N_mdm(utype,integrationRefine_IS)}" label="import"   />
                  <keyword  id="adapt_import3" name="adapt_import" code="{N_mdm(utype,integrationRefine_AIS)}" label="adapt_import"   />
                  <keyword  id="mm_adapt_import3" name="mm_adapt_import" code="{N_mdm(utype,integrationRefine_MMAIS)}" label="mm_adapt_import"   />
                </oneOf>
		<!-- Old reference default; samples = 0 -->
                <keyword  id="refinement_samples3" name="refinement_samples" code="{N_mdm(ivec,refineSamples)}" label="refinement_samples"  minOccurs="0" >
                  <param type="INTEGERLIST" />
                </keyword>
                <keyword  id="seed8" name="seed" code="{N_mdm(int,randomSeed)}" label="Random seed"  minOccurs="0" default="system-generated (non-repeatable)" >
                  <param type="INTEGER" constraint="> 0" />
                </keyword>
              </keyword>
            </keyword>
          </keyword>
	  &level_mappings;
          &method_max_iterations;
          &method_convergence_tolerance;
	  &default_final_moments;
	  &method_optional_model_pointer;
        </keyword>

        <keyword  id="global_reliability" name="global_reliability" code="{N_mdm(utype,methodName_GLOBAL_RELIABILITY)}" label="global_reliability"  group="Uncertainty Quantification" >
          <alias name="nond_global_reliability"/>
	  <keyword  id="initial_samples" name="initial_samples" code="{N_mdm(int,numSamples)}" label="initial samples"  minOccurs="0" default="(d+1)(d+2)/2">
	    <param type="INTEGER" />
	  </keyword>
          <oneOf label="Approximation">
            <keyword  id="x_gaussian_process" name="x_gaussian_process" code="{N_mdm(utype,reliabilitySearchType_EGRA_X)}" label="x_gaussian_process"   >
              <alias name="x_kriging"/>
            </keyword>
            <keyword  id="u_gaussian_process" name="u_gaussian_process" code="{N_mdm(utype,reliabilitySearchType_EGRA_U)}" label="u_gaussian_process"   >
              <alias name="u_kriging"/>
            </keyword>
          </oneOf>
          <optional>
            <oneOf label="GP Implementation">
              <keyword  id="surfpack5" name="surfpack" code="{N_mdm(type,emulatorType_KRIGING_EMULATOR)}" label="surfpack">
		&method_export_model;
	      </keyword>
              <keyword  id="dakota5" name="dakota" code="{N_mdm(type,emulatorType_GP_EMULATOR)}" label="dakota"   />
              <keyword  id="experimental5" name="experimental" code="{N_mdm(type,emulatorType_EXPGP_EMULATOR)}" label="surrogates" >
		&method_export_model;
	      </keyword>
            </oneOf>
          </optional>
	  &import_build;
          <keyword  id="export_approx_points_file7" name="export_approx_points_file" code="{N_mdm(str,exportApproxPtsFile)}" label="File name for exporting approximation-based samples from evaluating the GP"  minOccurs="0" default="no point export to a file" >
            <alias name="export_points_file"/>
	    <param type="OUTPUT_FILE" />
	    &method_export_approx_format;
          </keyword>
          <keyword  id="use_derivatives7" name="use_derivatives" code="{N_mdm(true,methodUseDerivsFlag)}" label="Derivative usage"  minOccurs="0" default="use function values only" />
          <keyword  id="seed9" name="seed" code="{N_mdm(int,randomSeed)}" label="Random seed for initial GP construction"  minOccurs="0" default="system-generated (non-repeatable)" >
            <param type="INTEGER" constraint="> 0" />
          </keyword>
	  &rng_options;
	  &level_mappings_no_rel;
          &method_max_iterations;
          &method_convergence_tolerance;
	  &method_optional_model_pointer;
        </keyword>

        <keyword  id="fsu_quasi_mc" name="fsu_quasi_mc" code="{0}" label="fsu_quasi_mc"  group="DACE" >
          <oneOf label="Sequence Type">
            <keyword  id="halton1" name="halton" code="{N_mdm(utype,methodName_FSU_HALTON)}" label="halton"   />
            <keyword  id="hammersley" name="hammersley" code="{N_mdm(utype,methodName_FSU_HAMMERSLEY)}" label="hammersley"   />
          </oneOf>
          <keyword  id="latinize1" name="latinize" code="{N_mdm(true,latinizeFlag)}" label="Latinization of samples"  minOccurs="0" default="No latinization" />
          <keyword  id="quality_metrics2" name="quality_metrics" code="{N_mdm(true,volQualityFlag)}" label="Quality metrics"  minOccurs="0" default="No quality_metrics" />
          <keyword  id="variance_based_decomp5" name="variance_based_decomp" code="{N_mdm(true,vbdFlag)}" label="Variance based decomposition"  minOccurs="0" default="no variance-based decomposition" >
            <keyword  id="drop_tolerance5" name="drop_tolerance" code="{N_mdm(Real,vbdDropTolerance)}" label="drop_tolerance"  minOccurs="0" default="All VBD indices displayed" >
              <param type="REAL" />
            </keyword>
          </keyword>
	  <keyword  id="samples" name="samples" code="{N_mdm(int,numSamples)}" label="samples"  minOccurs="0" default="0">
	    <param type="INTEGER" />
	  </keyword>
          <keyword  id="fixed_sequence" name="fixed_sequence" code="{N_mdm(true,fixedSequenceFlag)}" label="Fixed sequence flag"  minOccurs="0" default="sequence not fixed: sampling patterns are variable among multiple QMC runs" />
          <keyword  id="sequence_start" name="sequence_start" code="{N_mdm(ivec,sequenceStart)}" label="Sequence starting indices"  minOccurs="0" default="Vector of zeroes" >
            <param type="INTEGERLIST" />
          </keyword>
          <keyword  id="sequence_leap" name="sequence_leap" code="{N_mdm(ivec,sequenceLeap)}" label="Sequence leaping indices"  minOccurs="0" default="Vector of ones" >
            <param type="INTEGERLIST" />
          </keyword>
          <keyword  id="prime_base" name="prime_base" code="{N_mdm(ivec,primeBase)}" label="Prime bases for sequences"  minOccurs="0" default="Vector of the first s primes for s-dimensions in Halton, First (s-1) primes for Hammersley" >
            <param type="INTEGERLIST" />
          </keyword>
          &method_max_iterations;
	  &method_optional_model_pointer;
        </keyword>

	<!-- Parameter Studies -->
        <keyword  id="vector_parameter_study" name="vector_parameter_study" code="{N_mdm(utype,methodName_VECTOR_PARAMETER_STUDY)}" label="Vector parameter study"  group="Parameter Studies" >
          <oneOf label="Step Control">
            <keyword  id="final_point" name="final_point" code="{N_mdm(RealDL,finalPoint)}" label="Termination point of vector"   >
              <param type="REALLIST" />
            </keyword>
            <keyword  id="step_vector" name="step_vector" code="{N_mdm(RealDL,stepVector)}" label="Step vector"   >
              <param type="REALLIST" />
            </keyword>
          </oneOf>
          <keyword  id="num_steps" name="num_steps" code="{N_mdm(int,numSteps)}" label="Number of steps along vector"   >
            <param type="INTEGER" />
          </keyword>
	  &method_optional_model_pointer;
        </keyword>

        <keyword  id="list_parameter_study" name="list_parameter_study" code="{N_mdm(utype,methodName_LIST_PARAMETER_STUDY)}" label="List parameter study"  group="Parameter Studies" >
          <oneOf label="Points Source">
            <keyword  id="list_of_points" name="list_of_points" code="{N_mdm(RealDL,listOfPoints)}" label="List of points to evaluate"   >
              <param type="REALLIST" />
            </keyword>
            <keyword  id="import_points_file10" name="import_points_file" code="{N_mdm(str,pstudyFilename)}" label="import_points_file"  default="no point import from a file" >
              <param type="INPUT_FILE" />
	      <optional>
		<oneOf label="Tabular Format" >
		  <keyword  id="custom_annotated" name="custom_annotated" code="{N_mdm(utype,pstudyFileFormat_TABULAR_NONE)}" label="custom_annotated"  >
		    <keyword  id="header" name="header" code="{N_mdm(augment_utype,pstudyFileFormat_TABULAR_HEADER)}" label="header"  minOccurs="0" />
		    <keyword  id="eval_id" name="eval_id" code="{N_mdm(augment_utype,pstudyFileFormat_TABULAR_EVAL_ID)}" label="eval_id"  minOccurs="0" />
		    <keyword  id="interface_id" name="interface_id" code="{N_mdm(augment_utype,pstudyFileFormat_TABULAR_IFACE_ID)}" label="interface_id"  minOccurs="0" />
		  </keyword>
		  <keyword  id="annotated" name="annotated" code="{N_mdm(utype,pstudyFileFormat_TABULAR_ANNOTATED)}" label="annotated"   default="annotated" />
		  <keyword  id="freeform" name="freeform" code="{N_mdm(utype,pstudyFileFormat_TABULAR_NONE)}" label="freeform"   />
		</oneOf>
	      </optional>
	      <keyword  id="active_only19" name="active_only" code="{N_mdm(true,pstudyFileActive)}" label="Active variables only"  minOccurs="0" />
            </keyword>
          </oneOf>
	  &method_optional_model_pointer;
        </keyword>

        <keyword  id="centered_parameter_study" name="centered_parameter_study" code="{N_mdm(utype,methodName_CENTERED_PARAMETER_STUDY)}" label="Centered parameter study"  group="Parameter Studies" >
          <keyword  id="step_vector1" name="step_vector" code="{N_mdm(RealDL,stepVector)}" label="Step vector"   >
            <param type="REALLIST" />
          </keyword>
          <keyword  id="steps_per_variable" name="steps_per_variable" code="{N_mdm(ivec,stepsPerVariable)}" label="Number of steps per variable"   >
            <alias name="deltas_per_variable"/>
            <param type="INTEGERLIST" />
          </keyword>
	  &method_optional_model_pointer;
        </keyword>

        <keyword  id="multidim_parameter_study" name="multidim_parameter_study" code="{N_mdm(utype,methodName_MULTIDIM_PARAMETER_STUDY)}" label="Multidimensional parameter study"  group="Parameter Studies" >
          <keyword  id="partitions1" name="partitions" code="{N_mdm(usharray,varPartitions)}" label="Partitions per variable"   >
            <param type="INTEGERLIST" />
          </keyword>
	  &method_optional_model_pointer;
        </keyword>

	<!-- Verification -->
        <keyword  id="richardson_extrap" name="richardson_extrap" code="{N_mdm(utype,methodName_RICHARDSON_EXTRAP)}" label="Richardson extrapolation"  group="Verification Studies" >
          <oneOf label="Verification Mode">
            <keyword  id="estimate_order" name="estimate_order" code="{N_mdm(utype,subMethod_SUBMETHOD_ESTIMATE_ORDER)}" label="estimate_order"   />
            <keyword  id="converge_order" name="converge_order" code="{N_mdm(utype,subMethod_SUBMETHOD_CONVERGE_ORDER)}" label="converge_order"   />
            <keyword  id="converge_qoi" name="converge_qoi" code="{N_mdm(utype,subMethod_SUBMETHOD_CONVERGE_QOI)}" label="converge_qoi"   />
          </oneOf>
          <keyword  id="refinement_rate" name="refinement_rate" code="{N_mdm(Real,refinementRate)}" label="Refinement rate"  minOccurs="0" default="2." >
            <param type="REAL" />
          </keyword>
          &method_convergence_tolerance;
          &method_max_iterations;
	  &method_optional_model_pointer;
        </keyword>

      </oneOf>
    </keyword>

    <!-- **** TOPLEVEL *** -->
    <keyword id="model" name="model" minOccurs="0" maxOccurs="unbounded" code="{N_mom3(start,0,stop)}" label="Model" >
      <keyword  id="id_model" name="id_model" code="{N_mom(str,idModel)}" label="Model Identifier"  minOccurs="0" default="method use of last model parsed" complexity="0">
        <param type="STRING" taglist="model" />
      </keyword>
      <oneOf label="Model Type">
        <keyword  id="single" name="single" code="{N_mom(lit,modelType_simulation)}" label="Single"  default="N/A ( single if no model specification)" complexity="0">
          <alias name="simulation"/>
          <keyword  id="interface_pointer" name="interface_pointer" code="{N_mom(str,interfacePointer)}" label="Interface Set Pointer"  minOccurs="0" default="model use of last interface parsed" >
            <param type="STRING" in_taglist="interface" />
          </keyword>
          <keyword  id="solution_level_cost" name="solution_level_cost" code="{N_mom(RealDL,solutionLevelCost)}" label="Relative Simulation Cost Factors for Solution Levels"  minOccurs="0" complexity="1" >
            <param type="REALLIST" />
	    <keyword  id="solution_level_control" name="solution_level_control" code="{N_mom(str,solutionLevelControl)}" label="Simulation Solution Level Control Variable"  minOccurs="0" default="use of single default solution level" >
              <param type="STRING" />
            </keyword>
          </keyword>
        </keyword>
        <keyword  id="surrogate" name="surrogate" code="{N_mom(lit,modelType_surrogate)}" label="Surrogate"  complexity="0" >
          <keyword  id="id_surrogates" name="id_surrogates" code="{N_mom(intsetm1,surrogateFnIndices)}" label="Surrogate Response IDs"  minOccurs="0" default="All response functions are approximated" >
            <param type="INTEGERLIST" />
          </keyword>
          <oneOf label="Surrogate Category">
            <keyword  id="global" name="global" code="{0}" label="Global Approximation"  >
              <oneOf label="Global Surrogate Type">
		<keyword  id="experimental_gaussian_process" name="experimental_gaussian_process" code="{N_mom(lit,surrogateType_global_exp_gauss_proc)}" label="Experimental Gaussian Process" minOccurs="1" >
                  <keyword  id="trend1" name="trend" code="{0}" label="Specify Trend Function"  minOccurs="0" default="reduced_quadratic" >
                    <oneOf label="Trend Order">
                      <keyword  id="none" name="none" code="{N_mom(lit,trendOrder_none)}" label="None"   />
                      <keyword  id="constant1" name="constant" code="{N_mom(lit,trendOrder_constant)}" label="Constant"   />
                      <keyword  id="linear1" name="linear" code="{N_mom(lit,trendOrder_linear)}" label="Linear"   />
                      <keyword  id="reduced_quadratic1" name="reduced_quadratic" code="{N_mom(lit,trendOrder_reduced_quadratic)}" label="Reduced Quadratic"   />
                      <keyword  id="quadratic" name="quadratic" code="{N_mom(lit,trendOrder_quadratic)}" label="Quadratic"   />
                    </oneOf>
                  </keyword>
                  <keyword  id="num_restarts" name="num_restarts" code="{N_mom(int,numRestarts)}" label="Number of Optimization Runs"  minOccurs="0">
                    <param type="INTEGER" constraint="> 1" />
                  </keyword>
		  <!-- max_trials (max function evals) does not map to num restarts
                       <keyword  id="max_trials" name="max_trials" code="{N_mom(shint,krigingMaxTrials)}" label="Max Number of Likelihood Function Evaluations"  minOccurs="0" default="" complexity="1">
                       <param type="INTEGER" constraint="> 0" />
                       </keyword>
		  -->
                  <optional>
                    <oneOf label="Nugget">
                      <keyword  id="nugget" name="nugget" code="{N_mom(Real,krigingNugget)}" label="User-Specified Nugget "   default="None" >
                        <param type="REAL" constraint="> 0" />
                      </keyword>
                      <keyword  id="find_nugget" name="find_nugget" code="{N_mom(shint,krigingFindNugget)}" label="Surfpack-Computed Nugget "   default="None" >
                        <param type="INTEGER" />
                      </keyword>
                    </oneOf>
                  </optional>
		  <keyword  id="options_file" name="options_file" code="{N_mom(str,advancedOptionsFilename)}" label="Advanced Options File"  minOccurs="0" default="no advanced options file" >
		    <param type="INPUT_FILE" />
		  </keyword>
		  &model_partial_surrogate_export_format;
		</keyword>
                <keyword  id="gaussian_process5" name="gaussian_process" code="{0}" label="Gaussian Process"  >
                  <alias name="kriging"/>
                  <oneOf label="GP Implementation">
                    <keyword  id="dakota6" name="dakota" code="{N_mom(lit,surrogateType_global_gaussian)}" label="Dakota"  >
                      <keyword  id="point_selection" name="point_selection" code="{N_mom(true,pointSelection)}" label="Point Selection"  minOccurs="0" default="no point selection" />
                      <keyword  id="trend" name="trend" code="{0}" label="Specify Trend Function"  minOccurs="0" default="reduced_quadratic" >
                        <oneOf label="Trend Order">
                          <keyword  id="constant" name="constant" code="{N_mom(lit,trendOrder_constant)}" label="Constant"   />
                          <keyword  id="linear" name="linear" code="{N_mom(lit,trendOrder_linear)}" label="Linear"   />
                          <keyword  id="reduced_quadratic" name="reduced_quadratic" code="{N_mom(lit,trendOrder_reduced_quadratic)}" label="Reduced Quadratic"   />
                        </oneOf>
                      </keyword>
                    </keyword>
                    <keyword  id="surfpack6" name="surfpack" code="{N_mom(lit,surrogateType_global_kriging)}" label="Surfpack"  >
                      <keyword  id="trend1" name="trend" code="{0}" label="Specify Trend Function"  minOccurs="0" default="reduced_quadratic" >
                        <oneOf label="Trend Order">
                          <keyword  id="constant1" name="constant" code="{N_mom(lit,trendOrder_constant)}" label="Constant"   />
                          <keyword  id="linear1" name="linear" code="{N_mom(lit,trendOrder_linear)}" label="Linear"   />
                          <keyword  id="reduced_quadratic1" name="reduced_quadratic" code="{N_mom(lit,trendOrder_reduced_quadratic)}" label="Reduced Quadratic"   />
                          <keyword  id="quadratic" name="quadratic" code="{N_mom(lit,trendOrder_quadratic)}" label="Quadratic"   />
                        </oneOf>
                      </keyword>
                      <!-- # using generic STRING to avoid collision with local/global below -->
                      <keyword  id="optimization_method" name="optimization_method" code="{N_mom(str,krigingOptMethod)}" label="Optimization Method"  minOccurs="0" default="global" complexity="1">
                        <param type="STRING" />
                      </keyword>
                      <keyword  id="max_trials" name="max_trials" code="{N_mom(shint,krigingMaxTrials)}" label="Max Number of Likelihood Function Evaluations"  minOccurs="0" default="" complexity="1">
                        <param type="INTEGER" constraint="> 0" />
                      </keyword>
                      <optional>
                        <oneOf label="Nugget">
                          <keyword  id="nugget" name="nugget" code="{N_mom(Real,krigingNugget)}" label="User-Specified Nugget "   default="None" >
                            <param type="REAL" constraint="> 0" />
                          </keyword>
                          <keyword  id="find_nugget" name="find_nugget" code="{N_mom(shint,krigingFindNugget)}" label="Surfpack-Computed Nugget "   default="None" >
                            <param type="INTEGER" />
                          </keyword>
                        </oneOf>
                      </optional>
                      <keyword  id="correlation_lengths" name="correlation_lengths" code="{N_mom(RealDL,krigingCorrelations)}" label="Correlation Lengths"  minOccurs="0" default="internally computed correlation_lengths" complexity="1">
                        <param type="REALLIST" />
                      </keyword>
                      <!-- #	        [ min_correlations REALLIST {N_mom(RealDL,krigingMinCorrelations)} ]
                           #	        [ max_correlations REALLIST {N_mom(RealDL,krigingMaxCorrelations)} ]
                       -->
                    &model_full_surfpack_export_format;
		    </keyword>
                  </oneOf>
                </keyword>

                <keyword  id="mars" name="mars" code="{N_mom(lit,surrogateType_global_mars)}" label="Multivariate Adaptive Regression Spline (MARS)"  >
                  <keyword  id="max_bases" name="max_bases" code="{N_mom(shint,marsMaxBases)}" label="Maximum Number of Bases"  minOccurs="0" default="" >
                    <param type="INTEGER" />
                  </keyword>
                  <keyword  id="interpolation" name="interpolation" code="{0}" label="Interpolation Type"  minOccurs="0" default="" >
                    <oneOf label="Interpolation Order">
                      <keyword  id="linear2" name="linear" code="{N_mom(lit,marsInterpolation_linear)}" label="Linear"   />
                      <keyword  id="cubic" name="cubic" code="{N_mom(lit,marsInterpolation_cubic)}" label="Cubic"   />
                    </oneOf>
                  </keyword>
		  &model_partial_surrogate_export_format;
	        </keyword>

                <keyword  id="moving_least_squares" name="moving_least_squares" code="{N_mom(lit,surrogateType_global_moving_least_squares)}" label="Moving Least Squares"  >
                  <keyword  id="basis_order" name="basis_order" code="{N_mom(shint,polynomialOrder)}" label="Polynomial Order for Bases"  minOccurs="0" default="" >
		    <alias name="poly_order"/>
                    <param type="INTEGER" constraint=">= 0" />
                  </keyword>
                  <keyword  id="weight_function" name="weight_function" code="{N_mom(shint,mlsWeightFunction)}" label="Weight Function"  minOccurs="0" default="" >
                    <param type="INTEGER" />
                  </keyword>
                  &model_partial_surrogate_export_format;
                </keyword>
		<keyword  id="function_train" name="function_train" code="{N_mom(lit,surrogateType_global_function_train)}" label="Low rank approximation model" help="ModelCommands.html#ModelSurrG" group="Surrogate-based Methods">
		  <!-- &ft_model_refinement; -->
		  &ft_model_regression_opts; <!-- opts only: collocation points defined through dace_method_pointer -->
		  &ft_model_tols;
		  &ft_model_order;
		  &ft_model_rank;
		  <!-- num_param is identical to start_order in polynomial case, but could be useful generalization for future non-polynomial cases
		  <keyword  id="num_param" name="num_param" code="{N_mom(sizet,numParam)}" label="Number of parameters in univariate function" help="" minOccurs="0" default="">
		    <param type="INTEGER" constraint=">= 0" />
		  </keyword>
		  <keyword id="num_coeff_check" name="num_coeff_check" code="{N_mom(sizet,numCoeffCheck)}" label="Number of polynomial coefficients to check for convergence" help="" minOccurs="0" default="2">
		    <param type="INTEGER" constraint=">= 0" />
		  </keyword>
		  <keyword id="adapt_coeff_tolerance" name="adapt_coeff_tolerance" code="{N_mom(Real,adaptCoeffTolerance)}" label="Polynomial coefficient adaptation tolerance" help="" minOccurs="0" default="1.0e-10">
		    <param type="REAL" constraint=">= 0" />
		  </keyword>
		  <keyword  id="verbosity" name="verbosity" code="{N_mom(int,verbosity)}" label="Verbosity level during building of the FT" help="" minOccurs="0" default="0">
		    <param type="INTEGER" constraint=">= 0" />
		  </keyword>
		  -->
		  <!-- Can be automated for a particular method context, e.g., UQ, but could be retained for Model lacking an Iterator context.
		  <keyword id="polynomial_type" name="polynomial_type" code="{0}" label="Polynomial type" minOccurs="0" default="">
		    <oneOf label="Polynomial Type">
                      <keyword id="legendre" name="legendre" code="{N_mom(utype,polyType_LEGENDRE)}" label="legendre" />
                      <keyword id="chebyshev" name="chebyshev" code="{N_mom(utype,polyType_CHEBYSHEV)}" label="chebyshev" />
                      <keyword id="hermite" name="hermite" code="{N_mom(utype,polyType_HERMITE)}" label="hermite" />
                      <keyword id="standard" name="standard" code="{N_mom(utype,polyType_STANDARD)}" label="standard" />
                      <keyword id="fourier" name="fourier" code="{N_mom(utype,polyType_FOURIER)}" label="fourier" />
		    </oneOf>
		  </keyword>
		  -->
		  <!-- Seems useful for both method and model, but can induce some measure restrictions as for piecewise SC.
		  <keyword id="function_class" name="function_class" code="{0}" label="Function_type" minOccurs="0" default="">
		    <oneOf label="Function Type">
                      <keyword id="piecewise" name="piecewise" code="{N_mom(utype,polyType_PIECEWISE)}" label="piecewise" />
                      <keyword id="polynomial" name="polynomial" code="{N_mom(utype,polyType_POLYNOMIAL)}" label="polynomial" />
                      <keyword id="constelm" name="constelm" code="{N_mom(utype,polyType_CONSTELM)}" label="constelm" />
                      <keyword id="linelm" name="linelm" code="{N_mom(utype,polyType_LINELM)}" label="linelm" />
                      <keyword id="kernel" name="kernel" code="{N_mom(utype,polyType_KERNEL)}" label="kernel" />
		    </oneOf>
		  </keyword>
		  -->
		  <!-- Not ready for this just yet; cross will require the addition of the QoI evaluator API for per-evaluation search.
		  <keyword id="c3_build_type" name="c3_build_type" code="{0}" label="c3_build_type" minOccurs="0" default="regress">
		    <oneOf label="C3 Build Type">
                      <keyword id="cross" name="cross" code="{N_mom(utype, c3BuildType_CROSS_APPROXIMATION)}" label="cross approximation" />
                      <keyword id="regress" name="regress" code="{N_mom(utype,polyType_REGRESSION)}" label="regress" />
		    </oneOf>
		  </keyword>
		  -->
		</keyword>

        <keyword  id="neural_network" name="neural_network" code="{N_mom(lit,surrogateType_global_neural_network)}" label="Artificial Neural Network"  >
          <keyword  id="max_nodes" name="max_nodes" code="{N_mom(shint,annNodes)}" label="Maximum Number of Nodes"  minOccurs="0" default="numTrainingData - 1">
		    <alias name="nodes"/>
            <param type="INTEGER" />
          </keyword>
          <keyword  id="range" name="range" code="{N_mom(Real,annRange)}" label="Random Weights Range"  minOccurs="0" default="" complexity="1">
            <param type="REAL" />
          </keyword>
          <keyword  id="random_weight" name="random_weight" code="{N_mom(shint,annRandomWeight)}" label="Random Weight Control"  minOccurs="0" default="" complexity="1">
            <param type="INTEGER" />
          </keyword>
          &model_full_surfpack_export_format;
        </keyword>

        <!-- #	    | orthogonal_polynomial {N_mom(lit,surrogateType_global_orthogonal_polynomial)}
                     #	    | interpolation_polynomial {N_mom(lit,surrogateType_global_interpolation_polynomial)}
                 -->
                <keyword  id="radial_basis" name="radial_basis" code="{N_mom(lit,surrogateType_global_radial_basis)}" label="Radial Basis Function (RBF)"  >
                  <keyword  id="bases" name="bases" code="{N_mom(shint,rbfBases)}" label="Initial Number of Bases"  minOccurs="0" default="" >
                    <param type="INTEGER" />
                  </keyword>
                  <keyword  id="max_pts" name="max_pts" code="{N_mom(shint,rbfMaxPts)}" label="Maximum Number of CVT Points"  minOccurs="0" default="" complexity="1">
                    <param type="INTEGER" />
                  </keyword>
                  <keyword  id="min_partition" name="min_partition" code="{N_mom(shint,rbfMinPartition)}" label="Minimum Partition"  minOccurs="0" default="" complexity="1">
                    <param type="INTEGER" />
                  </keyword>
                  <keyword  id="max_subsets" name="max_subsets" code="{N_mom(shint,rbfMaxSubsets)}" label="Number of Trial Subsets"  minOccurs="0" complexity="1">
                    <param type="INTEGER" />
                  </keyword>
                  &model_full_surfpack_export_format;
                </keyword>

                <keyword  id="polynomial" name="polynomial" code="{N_mom(lit,surrogateType_global_polynomial)}" label="Polynomial"  >
                  <oneOf label="Polynomial Order">
                    <keyword  id="basis_order" name="basis_order" code="{N_mom(shint,polynomialOrder)}" label="Basis Order"  >
                      <param type="INTEGER" constraint=">= 0" />
		    </keyword>
                    <keyword  id="linear3" name="linear" code="{N_mom(order,polynomialOrder_1)}" label="Linear"   />
                    <keyword  id="quadratic1" name="quadratic" code="{N_mom(order,polynomialOrder_2)}" label="Quadratic"   />
                    <keyword  id="cubic1" name="cubic" code="{N_mom(order,polynomialOrder_3)}" label="Cubic"   />
                  </oneOf>
                  &model_full_surfpack_export_format;
                </keyword>
                <keyword  id="experimental_polynomial" name="experimental_polynomial" code="{N_mom(lit,surrogateType_global_exp_poly)}" label="Experimental Polynomial"  minOccurs="1" >
                  <keyword  id="basis_order" name="basis_order" code="{N_mom(shint,polynomialOrder)}" label="Basis Order" minOccurs="1" >
                    <param type="INTEGER" constraint=">= 0" />
		  </keyword>
		  <keyword  id="options_file" name="options_file" code="{N_mom(str,advancedOptionsFilename)}" label="Advanced Options File"  minOccurs="0" default="no advanced options file" >
		    <param type="INPUT_FILE" />
		  </keyword>
		  &model_partial_surrogate_export_format;
		</keyword>
              </oneOf>
              <keyword  id="domain_decomposition" name="domain_decomposition" code="{N_mom(true,domainDecomp)}" label="Domain Decomposition"  minOccurs="0" complexity="1">
		<keyword  id="cell_type" name="cell_type" code="{N_mom(str,decompCellType)}" label="Local Cell Type"  minOccurs="0">
		  <param type="STRING" />
		</keyword>
		<keyword  id="support_layers" name="support_layers" code="{N_mom(int,decompSupportLayers)}" label="Layers of Support for Local Basis Function"  minOccurs="0">
		  <param type="INTEGER" />
		</keyword>
		<keyword  id="discontinuity_detection" name="discontinuity_detection" code="{N_mom(true,decompDiscontDetect)}" label="Enable Discontinuity Detection"  minOccurs="0">
		  <oneOf label="Threshold Mode">
		    <keyword  id="jump_threshold" name="jump_threshold" code="{N_mom(Real,discontJumpThresh)}" label="Absolute Function Jump Threshold" >
		      <param type="REAL" />
		    </keyword>
		    <keyword  id="gradient_threshold" name="gradient_threshold" code="{N_mom(Real,discontGradThresh)}" label="Absolute Gradient Threshold" >
		      <param type="REAL" />
		    </keyword>
		  </oneOf>
		</keyword>
              </keyword>
              <optional>
                <oneOf label="Number of Build Points">
                  <keyword  id="total_points" name="total_points" code="{N_mom(int,pointsTotal)}" label="Total Points"   default="recommended_points" >
                    <param type="INTEGER" />
                  </keyword>
                  <keyword  id="minimum_points" name="minimum_points" code="{N_mom(type,pointsManagement_MINIMUM_POINTS)}" label="Minimum Points"   />
                  <keyword  id="recommended_points" name="recommended_points" code="{N_mom(type,pointsManagement_RECOMMENDED_POINTS)}" label="Recommended Points"   />
                </oneOf>
              </optional>
	      <optional>
			<oneOf label="Build Data Source">
			  <keyword  id="dace_method_pointer" name="dace_method_pointer" code="{N_mom(str,subMethodPointer)}" label="Design of Experiments Method Pointer"  default="no design of experiments data" >
                    <param type="STRING" in_taglist="method" />
			    <keyword  id="auto_refinement" name="auto_refinement" code="{N_mom(true,autoRefine)}" label="Automatically Refine Surrogate"  minOccurs="0" default="no refinement" complexity="1">
			      <keyword  id="max_iterations" name="max_iterations" code="{N_mom(int,maxIterations)}" label="Max Build Iterations"  minOccurs="0" default="100">
			<param type="INTEGER" constraint="> 0" />
		      </keyword>
			      <keyword  id="max_function_evaluations" name="max_function_evaluations" code="{N_mom(int,maxFunctionEvals)}" label="Max Build Evaluations"  minOccurs="0" default="1000">
			<param type="INTEGER" constraint="> 0" />
		      </keyword>
			      <keyword  id="convergence_tolerance" name="convergence_tolerance" code="{N_mom(Real,convergenceTolerance)}" label="Convergence Tolerance"  minOccurs="0" default="1.0e-4" >
			<param type="REAL" />
		      </keyword>
			      <keyword  id="soft_convergence_limit" name="soft_convergence_limit" code="{N_mom(int,softConvergenceLimit)}" label="Soft Convergence Limit"  minOccurs="0" default="0" >
		        <param type="INTEGER" constraint=">= 0" />
		      </keyword>
			      <keyword  id="cross_validation_metric" name="cross_validation_metric" code="{N_mom(str,refineCVMetric)}" label="Cross-Validation Metric Type"  minOccurs="0" default="root-mean-squared error" >
			<param type="STRING" />
				    <keyword  id="folds" name="folds" code="{N_mom(int,refineCVFolds)}" label="CV Folds"  minOccurs="0" default="10">
			  <param type="INTEGER" constraint="> 0" />
			</keyword>
		      </keyword>
		      <!-- TODO: soft convergence limit / tolerance, challenge points -->
		    </keyword>
		  </keyword>
			  <keyword  id="actual_model_pointer" name="actual_model_pointer" code="{N_mom(str,actualModelPointer)}" label="Actual Model Pointer"  >
                    <param type="STRING" in_taglist="model" />
		  </keyword>
		</oneOf>
	      </optional>
          <keyword  id="reuse_points3" name="reuse_points" code="{0}" label="Re-use Points"  minOccurs="0" default="all for import; none otherwise">
                <alias name="reuse_samples"/>
                <oneOf label="Reuse Domain">
              <keyword  id="all" name="all" code="{N_mom(lit,approxPointReuse_all)}" label="All"   />
              <keyword  id="region" name="region" code="{N_mom(lit,approxPointReuse_region)}" label="Region"   />
              <keyword  id="none" name="none" code="{N_mom(lit,approxPointReuse_none)}" label="None"   />
                </oneOf>
              </keyword>
          <keyword  id="import_build_points_file17" name="import_build_points_file" code="{N_mom(str,importBuildPtsFile)}" label="File Import of Samples for Global Approximation Builds"  minOccurs="0" default="no point import from a file" >
                <alias name="import_points_file"/>
		<alias name="samples_file"/>
                <param type="INPUT_FILE" />
		<optional>
		  <oneOf label="Tabular Format" >
		    <keyword  id="custom_annotated" name="custom_annotated" code="{N_mom(utype,importBuildFormat_TABULAR_NONE)}" label="Custom Annotated"  >
		      <keyword  id="header" name="header" code="{N_mom(augment_utype,importBuildFormat_TABULAR_HEADER)}" label="Header"  minOccurs="0" >
			<keyword  id="use_variable_labels" name="use_variable_labels" code="{N_mom(true,importUseVariableLabels)}" label="Use/Validate Variables Labels from Header"  minOccurs="0" />
		      </keyword>
		      <keyword  id="eval_id" name="eval_id" code="{N_mom(augment_utype,importBuildFormat_TABULAR_EVAL_ID)}" label="Eval ID"  minOccurs="0" />
		      <keyword  id="interface_id" name="interface_id" code="{N_mom(augment_utype,importBuildFormat_TABULAR_IFACE_ID)}" label="Interface ID"  minOccurs="0"/>
		    </keyword>

		    <keyword  id="annotated" name="annotated" code="{N_mom(utype,importBuildFormat_TABULAR_ANNOTATED)}" label="Annotated"   default="annotated" >
		      <keyword  id="use_variable_labels" name="use_variable_labels" code="{N_mom(true,importUseVariableLabels)}" label="Use/Validate Variables Labels from Header"  minOccurs="0" />
		    </keyword>
		    <keyword  id="freeform" name="freeform" code="{N_mom(utype,importBuildFormat_TABULAR_NONE)}" label="Freeform"   default="annotated" />
		  </oneOf>
		</optional>
		    <keyword  id="active_only20" name="active_only" code="{N_mom(true,importBuildActive)}" label="Active Variables Only"  minOccurs="0" />
              </keyword>
	      <!-- MSE: this option seems undesirable from a design perspective; outer loop evaluations should be handled by Iterators.
              <keyword  id="import_approx_points_file2" name="import_approx_points_file" code="{N_mom(str,importApproxPtsFile)}" label="File import of samples for evaluation on global surrogate"  minOccurs="0" default="no point import from a file" >
		<param type="INPUT_FILE" />
		<optional>
		  <oneOf label="Tabular Format" >
		    <keyword  id="custom_annotated" name="custom_annotated" code="{N_mom(utype,importApproxFormat_TABULAR_NONE)}" label="custom_annotated"  >
		    	<keyword  id="header" name="header" code="{N_mom(augment_utype,importApproxFormat_TABULAR_HEADER)}" label="header"  minOccurs="0" />
		    	<keyword  id="eval_id" name="eval_id" code="{N_mom(augment_utype,importApproxFormat_TABULAR_EVAL_ID)}" label="eval_id"  minOccurs="0" />
		    	<keyword  id="interface_id" name="interface_id" code="{N_mom(augment_utype,importApproxFormat_TABULAR_IFACE_ID)}" label="interface_id"  minOccurs="0" />
		    </keyword>
		    <keyword  id="annotated" name="annotated" code="{N_mom(utype,importApproxFormat_TABULAR_ANNOTATED)}" label="annotated"   default="annotated" />
		    <keyword  id="freeform" name="freeform" code="{N_mom(utype,importApproxFormat_TABULAR_NONE)}" label="freeform"   default="annotated" />
		  </oneOf>
		</optional>
		<keyword  id="active_only21" name="active_only" code="{N_mom(true,importApproxActive)}" label="Active variables only"  minOccurs="0" />
              </keyword>
	      -->
          <keyword  id="export_approx_points_file8" name="export_approx_points_file" code="{N_mom(str,exportApproxPtsFile)}" label="File Export of Global Approximation-Based Sample Results"  minOccurs="0" default="no point export to a file" >
                <alias name="export_points_file"/>
		<param type="OUTPUT_FILE" />
		<optional>
		  <oneOf label="Tabular Format" >
		    <keyword  id="custom_annotated" name="custom_annotated" code="{N_mom(utype,exportApproxFormat_TABULAR_NONE)}" label="Custom Annotated"  >
		      <keyword  id="header" name="header" code="{N_mom(augment_utype,exportApproxFormat_TABULAR_HEADER)}" label="Header"  minOccurs="0" />
		      <keyword  id="eval_id" name="eval_id" code="{N_mom(augment_utype,exportApproxFormat_TABULAR_EVAL_ID)}" label="Eval ID"  minOccurs="0" />
		      <keyword  id="interface_id" name="interface_id" code="{N_mom(augment_utype,exportApproxFormat_TABULAR_IFACE_ID)}" label="Interface ID"  minOccurs="0" />
		    </keyword>
		    <keyword  id="annotated" name="annotated" code="{N_mom(utype,exportApproxFormat_TABULAR_ANNOTATED)}" label="Annotated"   default="annotated" />
		    <keyword  id="freeform" name="freeform" code="{N_mom(utype,exportApproxFormat_TABULAR_NONE)}" label="Freeform"  default="annotated" />
		  </oneOf>
		</optional>
              </keyword>
          <keyword  id="use_derivatives8" name="use_derivatives" code="{N_mom(true,modelUseDerivsFlag)}" label="Gradient Enhancement"  minOccurs="0" default="use function values only" complexity="1"/>
          <keyword  id="correction" name="correction" code="{0}" label="Surrogate Correction Approach"  minOccurs="0" default="no surrogate correction" complexity="1">
            <oneOf label="Correction Order">
              <keyword  id="zeroth_order" name="zeroth_order" code="{N_mom(order,approxCorrectionOrder_0)}" label="Zeroth Order"   />
              <keyword  id="first_order1" name="first_order" code="{N_mom(order,approxCorrectionOrder_1)}" label="First Order"   />
              <keyword  id="second_order1" name="second_order" code="{N_mom(order,approxCorrectionOrder_2)}" label="Second Order"   />
            </oneOf>
            <oneOf label="Correction Type">
              <keyword  id="additive" name="additive" code="{N_mom(type,approxCorrectionType_ADDITIVE_CORRECTION)}" label="Additive"   />
              <keyword  id="multiplicative" name="multiplicative" code="{N_mom(type,approxCorrectionType_MULTIPLICATIVE_CORRECTION)}" label="Multiplicative"   />
              <keyword  id="combined" name="combined" code="{N_mom(type,approxCorrectionType_COMBINED_CORRECTION)}" label="Combined"   />
                </oneOf>
              </keyword>
              <keyword  id="metrics" name="metrics" code="{N_mom(strL,diagMetrics)}" label="Compute Surrogate Diagnostics"  minOccurs="0" default="No diagnostics" >
                <alias name="diagnostics"/>
                <param type="STRINGLIST" />
                <keyword  id="cross_validation4" name="cross_validation" code="{N_mom(true,crossValidateFlag)}" label="Perform Cross Validation"  minOccurs="0" default="No cross validation" >
                  <optional>
                    <oneOf label="Partition Control">
                      <keyword  id="folds" name="folds" code="{N_mom(int,numFolds)}" label="Number Cross Validation Folds"   default="10" >
                        <param type="INTEGER" />
                      </keyword>
                      <keyword  id="percent" name="percent" code="{N_mom(Real,percentFold)}" label="Percent Points per CV Fold"   default="0.1" >
                        <param type="REAL" />
                      </keyword>
                    </oneOf>
                  </optional>
                </keyword>
                <keyword  id="press" name="press" code="{N_mom(true,pressFlag)}" label="Perform PRESS Cross-Validation"  minOccurs="0" default="No PRESS cross validation" />
              </keyword>
              <keyword  id="import_challenge_points_file" name="import_challenge_points_file" code="{N_mom(str,importChallengePtsFile)}" label="Challenge File for Surrogate Metrics"  minOccurs="0" default="no user challenge data" >
                <alias name="challenge_points_file"/>
                <param type="STRING" />
		<optional>
		  <oneOf label="Tabular Format" >
		    <keyword  id="custom_annotated" name="custom_annotated" code="{N_mom(utype,importChallengeFormat_TABULAR_NONE)}" label="Custom Annotated"  >
		      <keyword  id="header" name="header" code="{N_mom(augment_utype,importChallengeFormat_TABULAR_HEADER)}" label="Header"  minOccurs="0" >
			<keyword  id="use_variable_labels" name="use_variable_labels" code="{N_mom(true,importChalUseVariableLabels)}" label="Use/Validate Variables Labels from Header"  minOccurs="0" />
		      </keyword>
		      <keyword  id="eval_id" name="eval_id" code="{N_mom(augment_utype,importChallengeFormat_TABULAR_EVAL_ID)}" label="Eval ID"  minOccurs="0" />
		      <keyword  id="interface_id" name="interface_id" code="{N_mom(augment_utype,importChallengeFormat_TABULAR_IFACE_ID)}" label="Interface ID"  minOccurs="0" />
		    </keyword>
		    <keyword  id="annotated" name="annotated" code="{N_mom(utype,importChallengeFormat_TABULAR_ANNOTATED)}" label="Annotated"   default="annotated" >
		      <keyword  id="use_variable_labels" name="use_variable_labels" code="{N_mom(true,importChalUseVariableLabels)}" label="Use/Validate Variables Labels from Header"  minOccurs="0" />
		    </keyword>
		    <keyword  id="freeform" name="freeform" code="{N_mom(utype,importChallengeFormat_TABULAR_NONE)}" label="Freeform"   default="annotated" />
		  </oneOf>
		</optional>
		          <keyword  id="active_only22" name="active_only" code="{N_mom(true,importChallengeActive)}" label="Active Variables Only"  minOccurs="0" />
              </keyword>
            </keyword>
            <keyword  id="multipoint" name="multipoint" code="{0}" label="Multipoint Approximation"  complexity="1">
            <oneOf label="Multipoint Surrogate" >
              <keyword  id="tana" name="tana" code="{N_mom(lit,surrogateType_multipoint_tana)}" label="Two-point adaptive nonlinear approximation "   />
              <keyword  id="qmea" name="qmea" code="{N_mom(lit,surrogateType_multipoint_qmea)}" label="Quadratic multipoint exponential approximation "   />
            </oneOf>
           	  <keyword  id="actual_model_pointer" name="actual_model_pointer" code="{N_mom(str,actualModelPointer)}" label="Actual Model Pointer"   >
              <param type="STRING" in_taglist="model" />
            </keyword>
            </keyword>
            <keyword  id="local" name="local" code="{N_mom(lit,surrogateType_local_taylor)}" label="Local Approximation"  complexity="1">
              <keyword  id="taylor_series" name="taylor_series" code="{0}" label="Taylor Series Local Approximation "   />
        	  <keyword  id="actual_model_pointer" name="actual_model_pointer" code="{N_mom(str,actualModelPointer)}" label="Actual Model Pointer"   >
            	<param type="STRING" in_taglist="model" />
          	  </keyword>
            </keyword>
            <keyword  id="hierarchical1" name="hierarchical" code="{N_mom(lit,surrogateType_hierarchical)}" label="Hierarchical Approximation "  >
              <keyword  id="ordered_model_fidelities" name="ordered_model_fidelities" code="{N_mom(strL,orderedModelPointers)}" label="Model Pointers (Ordered by Fidelity)"   >
                <alias name="model_fidelity_sequence"/>
                <param type="STRINGLIST" in_taglist="model" />
              </keyword>
	      <!--
	      <keyword  id="low_fidelity_model_pointer" name="low_fidelity_model_pointer" code="{N_mom(str,lowFidelityModelPointer)}" label="Pointer to the low fidelity model specification"   >
                <param type="STRING" in_taglist="model" />
              </keyword>
              <keyword  id="high_fidelity_model_pointer" name="high_fidelity_model_pointer" code="{N_mom(str,actualModelPointer)}" label="Pointer to the high fidelity model specification"   >
                <param type="STRING" in_taglist="model" />
		</keyword>
	      -->
              <keyword  id="correction1" name="correction" code="{0}" label="Surrogate Correction Approach"  minOccurs="0" default="no surrogate correction" >
                <oneOf label="Correction Order">
                  <keyword  id="zeroth_order1" name="zeroth_order" code="{N_mom(order,approxCorrectionOrder_0)}" label="Zeroth Order"   />
                  <keyword  id="first_order2" name="first_order" code="{N_mom(order,approxCorrectionOrder_1)}" label="First Order"   />
                  <keyword  id="second_order2" name="second_order" code="{N_mom(order,approxCorrectionOrder_2)}" label="Second Order"   />
                </oneOf>
                <oneOf label="Correction Type">
                  <keyword  id="additive1" name="additive" code="{N_mom(type,approxCorrectionType_ADDITIVE_CORRECTION)}" label="Additive"   />
                  <keyword  id="multiplicative1" name="multiplicative" code="{N_mom(type,approxCorrectionType_MULTIPLICATIVE_CORRECTION)}" label="Multiplicative"   />
                  <keyword  id="combined1" name="combined" code="{N_mom(type,approxCorrectionType_COMBINED_CORRECTION)}" label="Combined"   />
                </oneOf>
              </keyword>
            </keyword>
          </oneOf>
        </keyword>
        <keyword  id="nested2" name="nested" code="{N_mom(lit,modelType_nested)}" label="Nested"  complexity="1">
          <keyword  id="optional_interface_pointer" name="optional_interface_pointer" code="{N_mom(str,interfacePointer)}" label="Optional Interface Set Pointer"  minOccurs="0" default="no optional interface" >
            <param type="STRING" in_taglist="interface" />
            <keyword  id="optional_interface_responses_pointer" name="optional_interface_responses_pointer" code="{N_mom(str,optionalInterfRespPointer)}" label="Responses Pointer for Optional Interfaces"  minOccurs="0" default="reuse of top-level responses specification" >
              <param type="STRING" in_taglist="responses" />
            </keyword>
          </keyword>
          <keyword  id="sub_method_pointer" name="sub_method_pointer" code="{N_mom(str,subMethodPointer)}" label="Sub-Method Pointer"  >
            <param type="STRING" in_taglist="method" />
            <keyword  id="iterator_servers1" name="iterator_servers" code="{N_mom(int,subMethodServers)}" label="Iterator Servers"  minOccurs="0" >
              <param type="INTEGER" constraint="> 0" />
            </keyword>
            <keyword  id="iterator_scheduling1" name="iterator_scheduling" code="{0}" label="Iterator Scheduling"  minOccurs="0" >
              <oneOf label="Server Mode">
                <keyword  id="master1" name="master" code="{N_mom(type,subMethodScheduling_MASTER_SCHEDULING)}" label="Master"   />
                <keyword  id="peer1" name="peer" code="{N_mom(type,subMethodScheduling_PEER_SCHEDULING)}" label="Peer"   />
				<!-- #	      | ( peer {0}
                     #	          dynamic  {N_mom(type,subMethodScheduling_PEER_DYNAMIC_SCHEDULING)}
                     #	      	  | static {N_mom(type,subMethodScheduling_PEER_STATIC_SCHEDULING)} )
				  -->
              </oneOf>
            </keyword>
            <keyword  id="processors_per_iterator1" name="processors_per_iterator" code="{N_mom(int,subMethodProcs)}" label="Processors per Iterator"  minOccurs="0" >
              <param type="INTEGER" constraint="> 0" />
            </keyword>
            <keyword  id="primary_variable_mapping" name="primary_variable_mapping" code="{N_mom(strL,primaryVarMaps)}" label="Primary Variable Mappings"  minOccurs="0" default="default variable insertions based on variable type" >
              <param type="STRINGLIST" />
            </keyword>
            <keyword  id="secondary_variable_mapping" name="secondary_variable_mapping" code="{N_mom(strL,secondaryVarMaps)}" label="Secondary Variable Mappings"  minOccurs="0" default="primary mappings into sub-model variables are value-based" >
              <param type="STRINGLIST" />
            </keyword>
	    <!-- BMA TODO: Identity should be mutually exclusive with pri/sec map. -->
	    <keyword  id="primary_response_mapping" name="primary_response_mapping" code="{N_mom(RealDL,primaryRespCoeffs)}" label="Primary Response Mappings"  minOccurs="0" default="no sub-iterator contribution to primary functions" >
	      <param type="REALLIST" />
	    </keyword>
	    <keyword  id="secondary_response_mapping" name="secondary_response_mapping" code="{N_mom(RealDL,secondaryRespCoeffs)}" label="Secondary Response Mappings"  minOccurs="0" default="no sub-iterator contribution to secondary functions" >
	      <param type="REALLIST" />
	    </keyword>
	    <keyword  id="identity_response_mapping" name="identity_response_mapping" code="{N_mom(true,identityRespMap)}" label="Identity Response Mapping"  minOccurs="0" default="no sub-iterator contribution to nested model functions" />
          </keyword>
        </keyword>
        <keyword  id="active_subspace" name="active_subspace" code="{N_mom(lit,modelType_active_subspace)}" label="Active Subspace"  complexity="1">
          <alias name="subspace"/>

	      <keyword  id="actual_model_pointer" name="actual_model_pointer" code="{N_mom(str,actualModelPointer)}" label="Actual Model Pointer"  >
	    <param type="STRING" in_taglist="model" />
	  </keyword>
	  <keyword  id="initial_samples" name="initial_samples" code="{N_mom(int,initialSamples)}" label="Initial Samples"  minOccurs="0" default="model-dependent">
	    <param type="INTEGER" />
	  </keyword>
	  <keyword  id="sample_type" name="sample_type" code="{0}" label="Sample Type"  minOccurs="0" default="random" >
	    <oneOf label="Sample Type">
	      <keyword  id="lhs" name="lhs" code="{N_mom(utype,subspaceSampleType_SUBMETHOD_LHS)}" label="LHS"   />
	      <keyword  id="random" name="random" code="{N_mom(utype,subspaceSampleType_SUBMETHOD_RANDOM)}" label="Random"   />
	    </oneOf>
	  </keyword>
	  <keyword id="truncation_method" name="truncation_method" label="Truncation Method" code="{0}" minOccurs="0" default="constantine">
	    <keyword id="bing_li" name="bing_li" label="'Bing Li' Ladle Diagnostic" code="{N_mom(true,subspaceIdBingLi)}" minOccurs="0" />
	    <keyword id="constantine" name="constantine" label="Constantine Diagnostic" code="{N_mom(true,subspaceIdConstantine)}" minOccurs="0" />
	    <keyword id="energy" name="energy" label="Eigenvalue Energy" code="{N_mom(true,subspaceIdEnergy)}" minOccurs="0">
	      <keyword  id="truncation_tolerance" name="truncation_tolerance" label="Truncation Tolerance" code="{N_mom(Real,truncationTolerance)}"  minOccurs="0" >
	        <param type="REAL" />
	      </keyword>
	    </keyword>
	    <keyword id="cross_validation" name="cross_validation" label="Cross Validation" code="{N_mom(true,subspaceIdCV)}" minOccurs="0" default="relative" >
        <optional>
          <oneOf label="CV Selection Criterion">
            <keyword id="minimum" name="minimum" label="Minimum" code="{N_mom(utype,subspaceIdCVMethod_MINIMUM_METRIC)}" />
            <keyword id="relative" name="relative" label="Relative" code="{N_mom(utype,subspaceIdCVMethod_RELATIVE_TOLERANCE)}" />
            <keyword id="decrease" name="decrease" label="Decrease" code="{N_mom(utype,subspaceIdCVMethod_DECREASE_TOLERANCE)}" />
          </oneOf>
        </optional>
        <keyword  id="relative_tolerance" name="relative_tolerance" code="{N_mom(Real,relTolerance)}" label="Relative Tolerance"  minOccurs="0" default="1.0e-6" >
          <param type="REAL" />
        </keyword>
        <keyword  id="decrease_tolerance" name="decrease_tolerance" code="{N_mom(Real,decreaseTolerance)}" label="Decrease Tolerance"  minOccurs="0" default="1.0e-6">
          <param type="REAL" />
        </keyword>
        <keyword  id="max_rank" name="max_rank" label="Max Rank" code="{N_mom(int,subspaceCVMaxRank)}" minOccurs="0" default="number fullspace vars">
          <param type="INTEGER" />
	      </keyword>
	      <keyword id="exhaustive" name="exhaustive" label="Exhaustive" code="{N_mom(false,subspaceCVIncremental)}" minOccurs="0" default="on" />
	    </keyword>
	  </keyword>
	  <keyword  id="dimension" name="dimension" label="Dimension" code="{N_mom(int,subspaceDimension)}" minOccurs="0">
            <param type="INTEGER" />
	  </keyword>
	  <keyword  id="bootstrap_samples" name="bootstrap_samples" label="Bootstrap Samples" code="{N_mom(int,numReplicates)}" minOccurs="0">
            <param type="INTEGER" />
	  </keyword>
	  <keyword id="build_surrogate" name="build_surrogate" label="Build Surrogate" code="{N_mom(true,subspaceBuildSurrogate)}" minOccurs="0">
            <keyword  id="refinement_samples" name="refinement_samples" code="{N_mom(ivec,refineSamples)}" label="Refinement Samples"  minOccurs="0" default="0">
              <param type="INTEGERLIST" />
            </keyword>
	  </keyword>
	  <keyword id="normalization" name="normalization" label="Normalization" code="{0}" minOccurs="0">
      <oneOf label="Normalize By...">
        <keyword id="mean_value" name="mean_value" label="Mean Value" code="{N_mom(utype,subspaceNormalization_SUBSPACE_NORM_MEAN_VALUE)}" />
        <keyword id="mean_gradient" name="mean_gradient" label="Mean Gradient" code="{N_mom(utype,subspaceNormalization_SUBSPACE_NORM_MEAN_GRAD)}" />
        <keyword id="local_gradient" name="local_gradient" label="Local Gradient" code="{N_mom(utype,subspaceNormalization_SUBSPACE_NORM_LOCAL_GRAD)}" />
      </oneOf>
	  </keyword>
	</keyword>
	<keyword id="adapted_basis" name="adapted_basis" code="{N_mom(lit,modelType_adapted_basis)}" label="Adapted Basis"  >
	  <keyword id="actual_model_pointer" name="actual_model_pointer" code="{N_mom(str,actualModelPointer)}" label="Actual Model Pointer"  >
	    <param type="STRING" in_taglist="model" />
	  </keyword>
	  <oneOf label="Expansion Basis Control">
	    <keyword  id="sparse_grid_level" name="sparse_grid_level" code="{N_mom(ushint,adaptedBasisSparseGridLev)}" label="Adapted Basis Sparse Grid Level" >
	      <param type="INTEGER" />
	    </keyword>
	    <keyword  id="expansion_order" name="expansion_order" code="{N_mom(ushint,adaptedBasisExpOrder)}" label="Adapted Basis Expansion Order" >
	      <param type="INTEGER" />
	      <keyword  id="collocation_ratio4" name="collocation_ratio" code="{N_mom(Real,adaptedBasisCollocRatio)}" label="Adapted Basis Collocation Ratio" >
		<param type="REAL" />
	      </keyword>
	    </keyword>
	  </oneOf>
	  <!-- TO DO: adaptation specification for testing higher-order and interaction terms for adapted basis. -->
	</keyword>
	    <keyword  id="random_field" name="random_field" code="{N_mom(lit,modelType_random_field)}" label="Random Field"  complexity="1">
	      <keyword id="build_source" name="build_source" code="{0}" label="Build Source" minOccurs="0">
	    <oneOf label="Build Data Source">
	          <keyword  id="rf_data_file" name="rf_data_file" code="{N_mom(str,rfDataFileName)}" label="Random Field Data File Name" default="none">
		<param type="STRING" />
              </keyword>
	      <keyword  id="dace_method_pointer1" name="dace_method_pointer" code="{N_mom(str,subMethodPointer)}" label="Design of Experiments Method Pointer"  default="no design of experiments data" >
                <param type="STRING" in_taglist="method" />
              </keyword>
	          <keyword id="analytic_covariance" name="analytic_covariance" label="Analytic Covariance" code="{0}" >
	        <oneOf label="Covariance Kernel Form">
	              <keyword id="squared_exponential" name="squared_exponential" label="Squared Covariance" code="{N_mom(utype,analyticCovIdForm_EXP_L2)}" />
	              <keyword id="exponential" name="exponential" label="Exponential" code="{N_mom(utype,analyticCovIdForm_EXP_L1)}" />
	        </oneOf>
	      </keyword>
	    </oneOf>
          </keyword>
	      <keyword id="expansion_form" name="expansion_form" label="Expansion Form" code="{0}" minOccurs="0">
	    <oneOf label="Reduced Basis Type">
	          <keyword id="karhunen_loeve" name="karhunen_loeve" label="Karhunen-Loeve" code="{N_mom(utype,randomFieldIdForm_RF_KARHUNEN_LOEVE)}" />
	          <keyword id="principal_components" name="principal_components" label="Principal Components" code="{N_mom(utype,randomFieldIdForm_RF_PCA_GP)}" />
	    </oneOf>
	  </keyword>
	      <keyword  id="expansion_bases" name="expansion_bases" code="{N_mom(int,subspaceDimension)}" label="Expansion Bases"  minOccurs="0" >
	    <param type="INTEGER" />
	  </keyword>
	      <keyword  id="truncation_tolerance" name="truncation_tolerance" code="{N_mom(Real,truncationTolerance)}" label="Truncation Tolerance"  minOccurs="0" >
	    <param type="REAL" />
	  </keyword>
	      <keyword  id="propagation_model_pointer" name="propagation_model_pointer" code="{N_mom(str,propagationModelPointer)}" label="Pointer to Model Accepting RF"  >
	    <param type="STRING" in_taglist="model" />
	  </keyword>
        </keyword>
    </oneOf>
     <keyword  id="variables_pointer" name="variables_pointer" code="{N_mom(str,variablesPointer)}" label="Variables Pointer"  minOccurs="0" default="model use of last variables parsed" complexity="0">
       <param type="STRING" in_taglist="variables" />
     </keyword>
     <keyword  id="responses_pointer" name="responses_pointer" code="{N_mom(str,responsesPointer)}" label="Responses Pointer"  minOccurs="0" default="model use of last responses parsed" complexity="0">
       <param type="STRING" in_taglist="responses" />
     </keyword>
     <keyword  id="hierarchical_tagging" name="hierarchical_tagging" code="{N_mom(true,hierarchicalTags)}" label="Hierarchical Evaluation Tags"  minOccurs="0" default="no hierarchical tagging" complexity="1" />
    </keyword>

    <!-- **** TOPLEVEL *** -->
    <keyword id="variables" name="variables" maxOccurs="unbounded" code="{N_vam3(start,0,stop)}" label="Variables" >
      <keyword  id="id_variables" name="id_variables" code="{N_vam(str,idVariables)}" label="Variables set identifier"  minOccurs="0" default="use of last variables parsed" >
        <param type="STRING" taglist="variables" />
      </keyword>
      <keyword  id="active" name="active" code="{0}" label="Active variables"  minOccurs="0" default="Infer from response or method specification" >
        <oneOf label="Active Variables">
          <keyword  id="all1" name="all" code="{N_vam(type,varsView_ALL_VIEW)}" label="all"   />
          <keyword  id="design" name="design" code="{N_vam(type,varsView_DESIGN_VIEW)}" label="design"   />
          <keyword  id="uncertain" name="uncertain" code="{N_vam(type,varsView_UNCERTAIN_VIEW)}" label="uncertain"   />
          <keyword  id="aleatory" name="aleatory" code="{N_vam(type,varsView_ALEATORY_UNCERTAIN_VIEW)}" label="aleatory"   />
          <keyword  id="epistemic" name="epistemic" code="{N_vam(type,varsView_EPISTEMIC_UNCERTAIN_VIEW)}" label="epistemic"   />
          <keyword  id="state" name="state" code="{N_vam(type,varsView_STATE_VIEW)}" label="state"   />
        </oneOf>
      </keyword>
      <optional>
        <oneOf label="Variable Domain">
          <keyword  id="mixed" name="mixed" code="{N_vam(type,varsDomain_MIXED_DOMAIN)}" label="mixed"   default="relaxed (branch and bound), mixed (all other methods)" />
          <keyword  id="relaxed" name="relaxed" code="{N_vam(type,varsDomain_RELAXED_DOMAIN)}" label="relaxed"   />
        </oneOf>
      </optional>
      <keyword  id="continuous_design" name="continuous_design" code="{N_vam(sizet,numContinuousDesVars)}" label="Continuous design variables"  minOccurs="0" group="Design Variables" default="no continuous design variables" >
        <param type="INTEGER" constraint="> 0" />
        <keyword  id="initial_point" name="initial_point" code="{N_vam(rvec,continuousDesignVars)}" label="Initial point"  minOccurs="0" default="0.0" >
          <alias name="cdv_initial_point"/>
          <param type="REALLIST" constraint="LEN continuous_design" />
        </keyword>
        <keyword  id="lower_bounds" name="lower_bounds" code="{N_vam(rvec,continuousDesignLowerBnds)}" label="Lower bounds"  minOccurs="0" default="-infinity" >
          <alias name="cdv_lower_bounds"/>
          <param type="REALLIST" constraint="LEN continuous_design" />
        </keyword>
        <keyword  id="upper_bounds" name="upper_bounds" code="{N_vam(rvec,continuousDesignUpperBnds)}" label="Upper bounds"  minOccurs="0" default="infinity" >
          <alias name="cdv_upper_bounds"/>
          <param type="REALLIST" constraint="LEN continuous_design" />
        </keyword>
        <keyword  id="scale_types" name="scale_types" code="{N_vam(strL,continuousDesignScaleTypes)}" label="Scaling types"  minOccurs="0" default="vector values = 'none'" >
          <alias name="cdv_scale_types"/>
          <param type="STRINGLIST" constraint="LEN1 continuous_design" />
        </keyword>
        <keyword  id="scales" name="scales" code="{N_vam(rvec,continuousDesignScales)}" label="Scales"  minOccurs="0" default="vector values = 1 . (no scaling)" >
          <alias name="cdv_scales"/>
          <param type="REALLIST" constraint="LEN1 continuous_design" />
        </keyword>
        <keyword  id="descriptors" name="descriptors" code="{N_vam(strL,continuousDesignLabels)}" label="Descriptors"  minOccurs="0" default="cdv_{i}" >
          <alias name="cdv_descriptors"/>
          <param type="STRINGLIST" constraint="LEN continuous_design" />
        </keyword>
      </keyword>
      <keyword  id="discrete_design_range" name="discrete_design_range" code="{N_vam(sizet,numDiscreteDesRangeVars)}" label="Discrete design range variables"  minOccurs="0" group="Design Variables" default="no discrete design variables" >
        <param type="INTEGER" constraint="> 0" />
        <keyword  id="initial_point1" name="initial_point" code="{N_vam(ivec,discreteDesignRangeVars)}" label="Initial point"  minOccurs="0" default="0" >
          <alias name="ddv_initial_point"/>
          <param type="INTEGERLIST" constraint="LEN discrete_design_range" />
        </keyword>
        <keyword  id="lower_bounds1" name="lower_bounds" code="{N_vam(ivec,discreteDesignRangeLowerBnds)}" label="Lower bounds"  minOccurs="0" default="INT_MIN" >
          <alias name="ddv_lower_bounds"/>
          <param type="INTEGERLIST" constraint="LEN discrete_design_range" />
        </keyword>
        <keyword  id="upper_bounds1" name="upper_bounds" code="{N_vam(ivec,discreteDesignRangeUpperBnds)}" label="Upper bounds"  minOccurs="0" default="INT_MAX" >
          <alias name="ddv_upper_bounds"/>
          <param type="INTEGERLIST" constraint="LEN discrete_design_range" />
        </keyword>
        <keyword  id="descriptors1" name="descriptors" code="{N_vam(strL,discreteDesignRangeLabels)}" label="Descriptors"  minOccurs="0" default="ddriv_{i}" >
          <alias name="ddv_descriptors"/>
          <param type="STRINGLIST" constraint="LEN discrete_design_range" />
        </keyword>
      </keyword>
      <keyword  id="discrete_design_set" name="discrete_design_set" code="{0}" label="discrete_design_set"  minOccurs="0" group="Design Variables" >
        <keyword  id="integer" name="integer" code="{N_vam(sizet,numDiscreteDesSetIntVars)}" label="integer"  minOccurs="0" default="no discrete design set integer variables" >
          <param type="INTEGER" constraint="> 0" />
          <keyword  id="elements_per_variable" name="elements_per_variable" code="{N_vam(newiarray,Var_Info_nddsi)}" label="elements_per_variable"  minOccurs="0" default="equal distribution" >
            <alias name="num_set_values"/>
            <param type="INTEGERLIST" constraint="LEN1 integer" />
          </keyword>
          <keyword  id="elements" name="elements" code="{N_vam(newivec,Var_Info_ddsi)}" label="elements"   >
            <alias name="set_values"/>
            <param type="INTEGERLIST" />
          </keyword>
          <keyword  id="categorical" name="categorical" code="{N_vam(categorical,discreteDesignSetIntCat)}" label="categorical"  minOccurs="0" >
            <param type="STRINGLIST" constraint="LEN integer" />
              <keyword id="adjacency_matrix" name="adjacency_matrix" code="{N_vam(newivec,Var_Info_ddsia)}" label="adjacency_matrix"  minOccurs="0">
                <param type="INTEGERLIST"/>
              </keyword>
          </keyword>
          <keyword  id="initial_point2" name="initial_point" code="{N_vam(ivec,discreteDesignSetIntVars)}" label="Initial point"  minOccurs="0" default="middle set value, or rounded down" >
            <param type="INTEGERLIST" constraint="LEN integer" />
          </keyword>
          <keyword  id="descriptors2" name="descriptors" code="{N_vam(strL,discreteDesignSetIntLabels)}" label="Descriptors"  minOccurs="0" >
            <param type="STRINGLIST" constraint="LEN integer" />
          </keyword>
        </keyword>
        <keyword  id="string" name="string" code="{N_vam(sizet,numDiscreteDesSetStrVars)}" label="string"  minOccurs="0" default="no discrete design set string variables" >
          <param type="INTEGER" constraint="> 0" />
          <keyword  id="elements_per_variable1" name="elements_per_variable" code="{N_vam(newiarray,Var_Info_nddss)}" label="elements_per_variable"  minOccurs="0" default="equal distribution" >
            <alias name="num_set_values"/>
            <param type="INTEGERLIST" constraint="LEN1 string" />
          </keyword>
          <keyword  id="elements1" name="elements" code="{N_vam(newsarray,Var_Info_ddss)}" label="elements"   >
            <alias name="set_values"/>
            <param type="STRINGLIST" />
          </keyword>
          <keyword id="adjacency_matrix1" name="adjacency_matrix" code="{N_vam(newivec,Var_Info_ddssa)}" label="adjacency_matrix"  minOccurs="0">
            <param type="INTEGERLIST"/>
          </keyword>
          <keyword  id="initial_point3" name="initial_point" code="{N_vam(strL,discreteDesignSetStrVars)}" label="Initial point"  minOccurs="0" default="middle set value, or rounded down" >
            <param type="STRINGLIST" constraint="LEN string" />
          </keyword>
          <keyword  id="descriptors3" name="descriptors" code="{N_vam(strL,discreteDesignSetStrLabels)}" label="Descriptors"  minOccurs="0" >
            <param type="STRINGLIST" constraint="LEN string" />
          </keyword>
        </keyword>
        <keyword  id="real" name="real" code="{N_vam(sizet,numDiscreteDesSetRealVars)}" label="real"  minOccurs="0" default="no discrete design set real variables" >
          <param type="INTEGER" constraint="> 0" />
          <keyword  id="elements_per_variable2" name="elements_per_variable" code="{N_vam(newiarray,Var_Info_nddsr)}" label="elements_per_variable"  minOccurs="0" default="equal distribution" >
            <alias name="num_set_values"/>
            <param type="INTEGERLIST" constraint="LEN1 real" />
          </keyword>
          <keyword  id="elements2" name="elements" code="{N_vam(newrvec,Var_Info_ddsr)}" label="elements"   >
            <alias name="set_values"/>
            <param type="REALLIST" />
          </keyword>
          <keyword  id="categorical1" name="categorical" code="{N_vam(categorical,discreteDesignSetRealCat)}" label="categorical"  minOccurs="0" >
            <param type="STRINGLIST" constraint="LEN integer" />
            <keyword id="adjacency_matrix2" name="adjacency_matrix" code="{N_vam(newivec,Var_Info_ddsra)}" label="adjacency_matrix"  minOccurs="0">
              <param type="INTEGERLIST"/>
            </keyword>
          </keyword>
          <keyword  id="initial_point4" name="initial_point" code="{N_vam(rvec,discreteDesignSetRealVars)}" label="initial_point"  minOccurs="0" default="middle set value, or rounded down" >
            <param type="REALLIST" constraint="LEN real" />
          </keyword>
          <keyword  id="descriptors4" name="descriptors" code="{N_vam(strL,discreteDesignSetRealLabels)}" label="Descriptors"  minOccurs="0" >
            <param type="STRINGLIST" constraint="LEN real" />
          </keyword>
        </keyword>
      </keyword>
      <keyword  id="normal_uncertain" name="normal_uncertain" code="{N_vam(sizet,numNormalUncVars)}" label="normal uncertain variables"  minOccurs="0" group="Continuous Aleatory Uncertain" default="no normal uncertain variables" >
        <param type="INTEGER" constraint="> 0" />
        <keyword  id="means" name="means" code="{N_vam(rvec,normalUncMeans)}" label="normal uncertain means"   >
          <alias name="nuv_means"/>
          <param type="REALLIST" constraint="LEN normal_uncertain" />
        </keyword>
        <keyword  id="std_deviations" name="std_deviations" code="{N_vam(RealLb,normalUncStdDevs)}" label="normal uncertain standard deviations"   >
          <alias name="nuv_std_deviations"/>
          <param type="REALLIST" constraint="LEN normal_uncertain" />
        </keyword>
        <keyword  id="lower_bounds2" name="lower_bounds" code="{N_vam(rvec,normalUncLowerBnds)}" label="Distribution lower bounds"  minOccurs="0" default="-infinity" >
          <alias name="nuv_lower_bounds"/>
          <param type="REALLIST" constraint="LEN normal_uncertain" />
        </keyword>
        <keyword  id="upper_bounds2" name="upper_bounds" code="{N_vam(rvec,normalUncUpperBnds)}" label="Distribution upper bounds"  minOccurs="0" default="infinity" >
          <alias name="nuv_upper_bounds"/>
          <param type="REALLIST" constraint="LEN normal_uncertain" />
        </keyword>
        <keyword  id="initial_point5" name="initial_point" code="{N_vam(rvec,normalUncVars)}" label="initial_point"  minOccurs="0" >
          <param type="REALLIST" constraint="LEN normal_uncertain" />
        </keyword>
        <keyword  id="descriptors5" name="descriptors" code="{N_vae(caulbl,CAUVar_normal)}" label="Descriptors"  minOccurs="0" default="nuv_{i}" >
          <alias name="nuv_descriptors"/>
          <param type="STRINGLIST" constraint="LEN normal_uncertain" />
        </keyword>
      </keyword>
      <keyword  id="lognormal_uncertain" name="lognormal_uncertain" code="{N_vam(sizet,numLognormalUncVars)}" label="lognormal uncertain variables"  minOccurs="0" group="Continuous Aleatory Uncertain" default="no lognormal uncertain variables" >
        <param type="INTEGER" constraint="> 0" />
        <oneOf label="Lognormal Characterization">
          <keyword  id="lambdas" name="lambdas" code="{N_vam(rvec,lognormalUncLambdas)}" label="lognormal uncertain lambdas"  >
            <alias name="lnuv_lambdas"/>
            <param type="REALLIST" constraint="LEN lognormal_uncertain" />
            <keyword  id="zetas" name="zetas" code="{N_vam(RealLb,lognormalUncZetas)}" label="lognormal uncertain zetas"   >
              <alias name="lnuv_zetas"/>
              <param type="REALLIST" constraint="LEN lognormal_uncertain" />
            </keyword>
          </keyword>
          <keyword  id="means1" name="means" code="{N_vam(RealLb,lognormalUncMeans)}" label="lognormal uncertain means"  >
            <alias name="lnuv_means"/>
            <param type="REALLIST" constraint="LEN lognormal_uncertain" />
            <oneOf label="Spread">
              <keyword  id="std_deviations1" name="std_deviations" code="{N_vam(RealLb,lognormalUncStdDevs)}" label="lognormal uncertain standard deviations"   >
                <alias name="lnuv_std_deviations"/>
                <param type="REALLIST" constraint="LEN lognormal_uncertain" />
              </keyword>
              <keyword  id="error_factors" name="error_factors" code="{N_vam(RealLb,lognormalUncErrFacts)}" label="lognormal uncertain error factors"   >
                <alias name="lnuv_error_factors"/>
                <param type="REALLIST" constraint="LEN lognormal_uncertain" />
              </keyword>
            </oneOf>
          </keyword>
        </oneOf>
        <keyword  id="lower_bounds3" name="lower_bounds" code="{N_vam(RealLb,lognormalUncLowerBnds)}" label="Distribution lower bounds"  minOccurs="0" default="0" >
          <alias name="lnuv_lower_bounds"/>
          <param type="REALLIST" constraint="LEN lognormal_uncertain" />
        </keyword>
        <keyword  id="upper_bounds3" name="upper_bounds" code="{N_vam(RealUb,lognormalUncUpperBnds)}" label="Distribution upper bounds"  minOccurs="0" default="infinity" >
          <alias name="lnuv_upper_bounds"/>
          <param type="REALLIST" constraint="LEN lognormal_uncertain" />
        </keyword>
        <keyword  id="initial_point6" name="initial_point" code="{N_vam(RealLb,lognormalUncVars)}" label="initial_point"  minOccurs="0" >
          <param type="REALLIST" constraint="LEN lognormal_uncertain" />
        </keyword>
        <keyword  id="descriptors6" name="descriptors" code="{N_vae(caulbl,CAUVar_lognormal)}" label="Descriptors"  minOccurs="0" default="lnuv_{i}" >
          <alias name="lnuv_descriptors"/>
          <param type="STRINGLIST" constraint="LEN lognormal_uncertain" />
        </keyword>
      </keyword>
      <keyword  id="uniform_uncertain" name="uniform_uncertain" code="{N_vam(sizet,numUniformUncVars)}" label="uniform uncertain variables"  minOccurs="0" group="Continuous Aleatory Uncertain" default="no uniform uncertain variables" >
        <param type="INTEGER" constraint="> 0" />
        <keyword  id="lower_bounds4" name="lower_bounds" code="{N_vam(RealLb,uniformUncLowerBnds)}" label="Distribution lower bounds"   >
          <alias name="uuv_lower_bounds"/>
          <param type="REALLIST" constraint="LEN uniform_uncertain" />
        </keyword>
        <keyword  id="upper_bounds4" name="upper_bounds" code="{N_vam(RealUb,uniformUncUpperBnds)}" label="Distribution upper bounds"   >
          <alias name="uuv_upper_bounds"/>
          <param type="REALLIST" constraint="LEN uniform_uncertain" />
        </keyword>
        <keyword  id="initial_point7" name="initial_point" code="{N_vam(rvec,uniformUncVars)}" label="initial_point"  minOccurs="0" >
          <param type="REALLIST" constraint="LEN uniform_uncertain" />
        </keyword>
        <keyword  id="descriptors7" name="descriptors" code="{N_vae(caulbl,CAUVar_uniform)}" label="Descriptors"  minOccurs="0" default="uuv_{i}" >
          <alias name="uuv_descriptors"/>
          <param type="STRINGLIST" constraint="LEN uniform_uncertain" />
        </keyword>
      </keyword>
      <keyword  id="loguniform_uncertain" name="loguniform_uncertain" code="{N_vam(sizet,numLoguniformUncVars)}" label="loguniform uncertain variables"  minOccurs="0" group="Continuous Aleatory Uncertain" default="no loguniform uncertain variables" >
        <param type="INTEGER" constraint="> 0" />
        <keyword  id="lower_bounds5" name="lower_bounds" code="{N_vam(RealLb,loguniformUncLowerBnds)}" label="Distribution lower bounds"   >
          <alias name="luuv_lower_bounds"/>
          <param type="REALLIST" constraint="LEN loguniform_uncertain" />
        </keyword>
        <keyword  id="upper_bounds5" name="upper_bounds" code="{N_vam(RealUb,loguniformUncUpperBnds)}" label="Distribution upper bounds"   >
          <alias name="luuv_upper_bounds"/>
          <param type="REALLIST" constraint="LEN loguniform_uncertain" />
        </keyword>
        <keyword  id="initial_point8" name="initial_point" code="{N_vam(RealLb,loguniformUncVars)}" label="initial_point"  minOccurs="0" >
          <param type="REALLIST" constraint="LEN loguniform_uncertain" />
        </keyword>
        <keyword  id="descriptors8" name="descriptors" code="{N_vae(caulbl,CAUVar_loguniform)}" label="Descriptors"  minOccurs="0" default="luuv_{i}" >
          <alias name="luuv_descriptors"/>
          <param type="STRINGLIST" constraint="LEN loguniform_uncertain" />
        </keyword>
      </keyword>
      <keyword  id="triangular_uncertain" name="triangular_uncertain" code="{N_vam(sizet,numTriangularUncVars)}" label="triangular uncertain variables"  minOccurs="0" group="Continuous Aleatory Uncertain" default="no triangular uncertain variables" >
        <param type="INTEGER" constraint="> 0" />
        <keyword  id="modes" name="modes" code="{N_vam(rvec,triangularUncModes)}" label="triangular uncertain modes"   >
          <alias name="tuv_modes"/>
          <param type="REALLIST" constraint="LEN triangular_uncertain" />
        </keyword>
        <keyword  id="lower_bounds6" name="lower_bounds" code="{N_vam(RealLb,triangularUncLowerBnds)}" label="Distribution lower bounds"   >
          <alias name="tuv_lower_bounds"/>
          <param type="REALLIST" constraint="LEN triangular_uncertain" />
        </keyword>
        <keyword  id="upper_bounds6" name="upper_bounds" code="{N_vam(RealUb,triangularUncUpperBnds)}" label="Distribution upper bounds"   >
          <alias name="tuv_upper_bounds"/>
          <param type="REALLIST" constraint="LEN triangular_uncertain" />
        </keyword>
        <keyword  id="initial_point9" name="initial_point" code="{N_vam(rvec,triangularUncVars)}" label="initial_point"  minOccurs="0" >
          <param type="REALLIST" constraint="LEN triangular_uncertain" />
        </keyword>
        <keyword  id="descriptors9" name="descriptors" code="{N_vae(caulbl,CAUVar_triangular)}" label="Descriptors"  minOccurs="0" default="tuv_{i}" >
          <alias name="tuv_descriptors"/>
          <param type="STRINGLIST" constraint="LEN triangular_uncertain" />
        </keyword>
      </keyword>
      <keyword  id="exponential_uncertain" name="exponential_uncertain" code="{N_vam(sizet,numExponentialUncVars)}" label="exponential uncertain variables"  minOccurs="0" group="Continuous Aleatory Uncertain" default="no exponential uncertain variables" >
        <param type="INTEGER" constraint="> 0" />
        <keyword  id="betas" name="betas" code="{N_vam(RealLb,exponentialUncBetas)}" label="exponential uncertain betas"   >
          <alias name="euv_betas"/>
          <param type="REALLIST" constraint="LEN exponential_uncertain" />
        </keyword>
        <keyword  id="initial_point10" name="initial_point" code="{N_vam(RealLb,exponentialUncVars)}" label="initial_point"  minOccurs="0" >
          <param type="REALLIST" constraint="LEN exponential_uncertain" />
        </keyword>
        <keyword  id="descriptors10" name="descriptors" code="{N_vae(caulbl,CAUVar_exponential)}" label="Descriptors"  minOccurs="0" default="euv_{i}" >
          <alias name="euv_descriptors"/>
          <param type="STRINGLIST" constraint="LEN exponential_uncertain" />
        </keyword>
      </keyword>
      <keyword  id="beta_uncertain" name="beta_uncertain" code="{N_vam(sizet,numBetaUncVars)}" label="beta uncertain variables"  minOccurs="0" group="Continuous Aleatory Uncertain" default="no beta uncertain variables" >
        <param type="INTEGER" constraint="> 0" />
        <keyword  id="alphas" name="alphas" code="{N_vam(RealLb,betaUncAlphas)}" label="beta uncertain alphas"   >
          <alias name="buv_alphas"/>
          <param type="REALLIST" constraint="LEN beta_uncertain" />
        </keyword>
        <keyword  id="betas1" name="betas" code="{N_vam(RealLb,betaUncBetas)}" label="beta uncertain betas"   >
          <alias name="buv_betas"/>
          <param type="REALLIST" constraint="LEN beta_uncertain" />
        </keyword>
        <keyword  id="lower_bounds7" name="lower_bounds" code="{N_vam(rvec,betaUncLowerBnds)}" label="Distribution lower bounds"   >
          <alias name="buv_lower_bounds"/>
          <param type="REALLIST" constraint="LEN beta_uncertain" />
        </keyword>
        <keyword  id="upper_bounds7" name="upper_bounds" code="{N_vam(rvec,betaUncUpperBnds)}" label="Distribution upper bounds"   >
          <alias name="buv_upper_bounds"/>
          <param type="REALLIST" constraint="LEN beta_uncertain" />
        </keyword>
        <keyword  id="initial_point11" name="initial_point" code="{N_vam(rvec,betaUncVars)}" label="initial_point"  minOccurs="0" >
          <param type="REALLIST" constraint="LEN beta_uncertain" />
        </keyword>
        <keyword  id="descriptors11" name="descriptors" code="{N_vae(caulbl,CAUVar_beta)}" label="Descriptors"  minOccurs="0" default="buv_{i}" >
          <alias name="buv_descriptors"/>
          <param type="STRINGLIST" constraint="LEN beta_uncertain" />
        </keyword>
      </keyword>
      <keyword  id="gamma_uncertain" name="gamma_uncertain" code="{N_vam(sizet,numGammaUncVars)}" label="gamma uncertain variables"  minOccurs="0" group="Continuous Aleatory Uncertain" default="no gamma uncertain variables" >
        <param type="INTEGER" constraint="> 0" />
        <keyword  id="alphas1" name="alphas" code="{N_vam(RealLb,gammaUncAlphas)}" label="gamma uncertain alphas"   >
          <alias name="gauv_alphas"/>
          <param type="REALLIST" constraint="LEN gamma_uncertain" />
        </keyword>
        <keyword  id="betas2" name="betas" code="{N_vam(RealLb,gammaUncBetas)}" label="gamma uncertain betas"   >
          <alias name="gauv_betas"/>
          <param type="REALLIST" constraint="LEN gamma_uncertain" />
        </keyword>
        <keyword  id="initial_point12" name="initial_point" code="{N_vam(RealLb,gammaUncVars)}" label="initial_point"  minOccurs="0" >
          <param type="REALLIST" constraint="LEN gamma_uncertain" />
        </keyword>
        <keyword  id="descriptors12" name="descriptors" code="{N_vae(caulbl,CAUVar_gamma)}" label="Descriptors"  minOccurs="0" default="gauv_{i}" >
          <alias name="gauv_descriptors"/>
          <param type="STRINGLIST" constraint="LEN gamma_uncertain" />
        </keyword>
      </keyword>
      <keyword  id="gumbel_uncertain" name="gumbel_uncertain" code="{N_vam(sizet,numGumbelUncVars)}" label="gumbel uncertain variables"  minOccurs="0" group="Continuous Aleatory Uncertain" default="no gumbel uncertain variables" >
        <param type="INTEGER" constraint="> 0" />
        <keyword  id="alphas2" name="alphas" code="{N_vam(RealLb,gumbelUncAlphas)}" label="gumbel uncertain alphas"   >
          <alias name="guuv_alphas"/>
          <param type="REALLIST" constraint="LEN gumbel_uncertain" />
        </keyword>
        <keyword  id="betas3" name="betas" code="{N_vam(rvec,gumbelUncBetas)}" label="gumbel uncertain betas"   >
          <alias name="guuv_betas"/>
          <param type="REALLIST" constraint="LEN gumbel_uncertain" />
        </keyword>
        <keyword  id="initial_point13" name="initial_point" code="{N_vam(rvec,gumbelUncVars)}" label="initial_point"  minOccurs="0" >
          <param type="REALLIST" constraint="LEN gumbel_uncertain" />
        </keyword>
        <keyword  id="descriptors13" name="descriptors" code="{N_vae(caulbl,CAUVar_gumbel)}" label="Descriptors"  minOccurs="0" default="guuv_{i}" >
          <alias name="guuv_descriptors"/>
          <param type="STRINGLIST" constraint="LEN gumbel_uncertain" />
        </keyword>
      </keyword>
      <keyword  id="frechet_uncertain" name="frechet_uncertain" code="{N_vam(sizet,numFrechetUncVars)}" label="frechet uncertain variables"  minOccurs="0" group="Continuous Aleatory Uncertain" default="no frechet uncertain variables" >
        <param type="INTEGER" constraint="> 0" />
        <keyword  id="alphas3" name="alphas" code="{N_vam(RealLb,frechetUncAlphas)}" label="frechet uncertain alphas"   >
          <alias name="fuv_alphas"/>
          <param type="REALLIST" constraint="LEN frechet_uncertain" />
        </keyword>
        <keyword  id="betas4" name="betas" code="{N_vam(rvec,frechetUncBetas)}" label="frechet uncertain betas"   >
          <alias name="fuv_betas"/>
          <param type="REALLIST" constraint="LEN frechet_uncertain" />
        </keyword>
        <keyword  id="initial_point14" name="initial_point" code="{N_vam(rvec,frechetUncVars)}" label="initial_point"  minOccurs="0" >
          <param type="REALLIST" constraint="LEN frechet_uncertain" />
        </keyword>
        <keyword  id="descriptors14" name="descriptors" code="{N_vae(caulbl,CAUVar_frechet)}" label="Descriptors"  minOccurs="0" default="fuv_{i}" >
          <alias name="fuv_descriptors"/>
          <param type="STRINGLIST" constraint="LEN frechet_uncertain" />
        </keyword>
      </keyword>
      <keyword  id="weibull_uncertain" name="weibull_uncertain" code="{N_vam(sizet,numWeibullUncVars)}" label="weibull uncertain variables"  minOccurs="0" group="Continuous Aleatory Uncertain" default="no weibull uncertain variables" >
        <param type="INTEGER" constraint="> 0" />
        <keyword  id="alphas4" name="alphas" code="{N_vam(RealLb,weibullUncAlphas)}" label="weibull uncertain alphas"   >
          <alias name="wuv_alphas"/>
          <param type="REALLIST" constraint="LEN weibull_uncertain" />
        </keyword>
        <keyword  id="betas5" name="betas" code="{N_vam(RealLb,weibullUncBetas)}" label="weibull uncertain betas"   >
          <alias name="wuv_betas"/>
          <param type="REALLIST" constraint="LEN weibull_uncertain" />
        </keyword>
        <keyword  id="initial_point15" name="initial_point" code="{N_vam(RealLb,weibullUncVars)}" label="initial_point"  minOccurs="0" >
          <param type="REALLIST" constraint="LEN weibull_uncertain" />
        </keyword>
        <keyword  id="descriptors15" name="descriptors" code="{N_vae(caulbl,CAUVar_weibull)}" label="Descriptors"  minOccurs="0" default="wuv_{i}" >
          <alias name="wuv_descriptors"/>
          <param type="STRINGLIST" constraint="LEN weibull_uncertain" />
        </keyword>
      </keyword>
      <keyword  id="histogram_bin_uncertain" name="histogram_bin_uncertain" code="{N_vam(sizet,numHistogramBinUncVars)}" label="histogram bin uncertain variables"  minOccurs="0" group="Continuous Aleatory Uncertain" default="no histogram bin uncertain variables" >
        <param type="INTEGER" constraint="> 0" />
        <keyword  id="pairs_per_variable3" name="pairs_per_variable" code="{N_vam(newiarray,Var_Info_nhbp)}" label="key to apportionment among bin-based histogram variables"  minOccurs="0" default="equal distribution" >
          <alias name="num_pairs"/>
          <param type="INTEGERLIST" constraint="LEN histogram_bin_uncertain" />
        </keyword>
        <keyword  id="abscissas" name="abscissas" code="{N_vam(newrvec,Var_Info_hba)}" label="sets of abscissas for bin-based histogram variables"   >
          <alias name="huv_bin_abscissas"/>
          <param type="REALLIST" />
        </keyword>
        <oneOf label="Density Values">
          <keyword  id="ordinates" name="ordinates" code="{N_vam(newrvec,Var_Info_hbo)}" label="sets of ordinates for bin-based histogram variables"   >
            <alias name="huv_bin_ordinates"/>
            <param type="REALLIST" />
          </keyword>
          <keyword  id="counts" name="counts" code="{N_vam(newrvec,Var_Info_hbc)}" label="sets of counts for bin-based histogram variables"   >
            <alias name="huv_bin_counts"/>
            <param type="REALLIST" />
          </keyword>
        </oneOf>
        <keyword  id="initial_point16" name="initial_point" code="{N_vam(rvec,histogramBinUncVars)}" label="initial_point"  minOccurs="0" >
          <param type="REALLIST" constraint="LEN histogram_bin_uncertain" />
        </keyword>
        <keyword  id="descriptors16" name="descriptors" code="{N_vae(caulbl,CAUVar_histogram_bin)}" label="Descriptors"  minOccurs="0" default="hbuv_{i}" >
          <alias name="huv_bin_descriptors"/>
          <param type="STRINGLIST" constraint="LEN histogram_bin_uncertain" />
        </keyword>
      </keyword>
      <keyword  id="poisson_uncertain" name="poisson_uncertain" code="{N_vam(sizet,numPoissonUncVars)}" label="poisson uncertain variables"  minOccurs="0" group="Discrete Aleatory Uncertain" default="no poisson uncertain variables" >
        <param type="INTEGER" constraint="> 0" />
        <keyword  id="lambdas1" name="lambdas" code="{N_vam(RealLb,poissonUncLambdas)}" label="poisson uncertain lambdas"   >
          <param type="REALLIST" constraint="LEN poisson_uncertain" />
        </keyword>
        <keyword  id="initial_point17" name="initial_point" code="{N_vam(IntLb,poissonUncVars)}" label="initial_point"  minOccurs="0" >
          <param type="INTEGERLIST" constraint="LEN poisson_uncertain" />
        </keyword>
        <keyword  id="descriptors17" name="descriptors" code="{N_vae(dauilbl,DAUIVar_poisson)}" label="Descriptors"  minOccurs="0" default="puv_{i}" >
          <param type="STRINGLIST" constraint="LEN poisson_uncertain" />
        </keyword>
      </keyword>
      <keyword  id="binomial_uncertain" name="binomial_uncertain" code="{N_vam(sizet,numBinomialUncVars)}" label="binomial uncertain variables"  minOccurs="0" group="Discrete Aleatory Uncertain" default="no binomial uncertain variables" >
        <param type="INTEGER" constraint="> 0" />
        <keyword  id="probability_per_trial" name="probability_per_trial" code="{N_vam(rvec,binomialUncProbPerTrial)}" label="probability_per_trial"   >
          <alias name="prob_per_trial"/>
          <param type="REALLIST" constraint="LEN binomial_uncertain" />
        </keyword>
        <keyword  id="num_trials1" name="num_trials" code="{N_vam(IntLb,binomialUncNumTrials)}" label="binomial uncertain num_trials"   >
          <param type="INTEGERLIST" constraint="LEN binomial_uncertain" />
        </keyword>
        <keyword  id="initial_point18" name="initial_point" code="{N_vam(IntLb,binomialUncVars)}" label="initial_point"  minOccurs="0" >
          <param type="INTEGERLIST" constraint="LEN binomial_uncertain" />
        </keyword>
        <keyword  id="descriptors18" name="descriptors" code="{N_vae(dauilbl,DAUIVar_binomial)}" label="Descriptors"  minOccurs="0" default="biuv_{i}" >
          <param type="STRINGLIST" constraint="LEN binomial_uncertain" />
        </keyword>
      </keyword>
      <keyword  id="negative_binomial_uncertain" name="negative_binomial_uncertain" code="{N_vam(sizet,numNegBinomialUncVars)}" label="negative binomial uncertain variables"  minOccurs="0" group="Discrete Aleatory Uncertain" default="no negative binomial uncertain variables" >
        <param type="INTEGER" constraint="> 0" />
        <keyword  id="probability_per_trial1" name="probability_per_trial" code="{N_vam(rvec,negBinomialUncProbPerTrial)}" label="probability_per_trial"   >
          <alias name="prob_per_trial"/>
          <param type="REALLIST" constraint="LEN negative_binomial_uncertain" />
        </keyword>
        <keyword  id="num_trials2" name="num_trials" code="{N_vam(IntLb,negBinomialUncNumTrials)}" label="negative binomial uncertain success num_trials"   >
          <param type="INTEGERLIST" constraint="LEN negative_binomial_uncertain" />
        </keyword>
        <keyword  id="initial_point19" name="initial_point" code="{N_vam(IntLb,negBinomialUncVars)}" label="initial_point"  minOccurs="0" >
          <param type="INTEGERLIST" constraint="LEN negative_binomial_uncertain" />
        </keyword>
        <keyword  id="descriptors19" name="descriptors" code="{N_vae(dauilbl,DAUIVar_negative_binomial)}" label="Descriptors"  minOccurs="0" default="nbuv_{i}" >
          <param type="STRINGLIST" constraint="LEN negative_binomial_uncertain" />
        </keyword>
      </keyword>
      <keyword  id="geometric_uncertain" name="geometric_uncertain" code="{N_vam(sizet,numGeometricUncVars)}" label="geometric uncertain variables"  minOccurs="0" group="Discrete Aleatory Uncertain" default="no geometric uncertain variables" >
        <param type="INTEGER" constraint="> 0" />
        <keyword  id="probability_per_trial2" name="probability_per_trial" code="{N_vam(rvec,geometricUncProbPerTrial)}" label="probability_per_trial"   >
          <alias name="prob_per_trial"/>
          <param type="REALLIST" constraint="LEN geometric_uncertain" />
        </keyword>
        <keyword  id="initial_point20" name="initial_point" code="{N_vam(IntLb,geometricUncVars)}" label="initial_point"  minOccurs="0" >
          <param type="INTEGERLIST" constraint="LEN geometric_uncertain" />
        </keyword>
        <keyword  id="descriptors20" name="descriptors" code="{N_vae(dauilbl,DAUIVar_geometric)}" label="Descriptors"  minOccurs="0" default="geuv_{i}" >
          <param type="STRINGLIST" constraint="LEN geometric_uncertain" />
        </keyword>
      </keyword>
      <keyword  id="hypergeometric_uncertain" name="hypergeometric_uncertain" code="{N_vam(sizet,numHyperGeomUncVars)}" label="hypergeometric uncertain variables"  minOccurs="0" group="Discrete Aleatory Uncertain" default="no hypergeometric uncertain variables" >
        <param type="INTEGER" constraint="> 0" />
        <keyword  id="total_population" name="total_population" code="{N_vam(IntLb,hyperGeomUncTotalPop)}" label="hypergeometric uncertain total_population"   >
          <param type="INTEGERLIST" constraint="LEN hypergeometric_uncertain" />
        </keyword>
        <keyword  id="selected_population" name="selected_population" code="{N_vam(IntLb,hyperGeomUncSelectedPop)}" label="hypergeometric uncertain selected_population"   >
          <param type="INTEGERLIST" constraint="LEN hypergeometric_uncertain" />
        </keyword>
        <keyword  id="num_drawn" name="num_drawn" code="{N_vam(IntLb,hyperGeomUncNumDrawn)}" label="hypergeometric uncertain num_drawn "   >
          <param type="INTEGERLIST" constraint="LEN hypergeometric_uncertain" />
        </keyword>
        <keyword  id="initial_point21" name="initial_point" code="{N_vam(IntLb,hyperGeomUncVars)}" label="initial_point"  minOccurs="0" >
          <param type="INTEGERLIST" constraint="LEN hypergeometric_uncertain" />
        </keyword>
        <keyword  id="descriptors21" name="descriptors" code="{N_vae(dauilbl,DAUIVar_hypergeometric)}" label="Descriptors"  minOccurs="0" default="hguv_{i}" >
          <param type="STRINGLIST" constraint="LEN hypergeometric_uncertain" />
        </keyword>
      </keyword>
      <keyword  id="histogram_point_uncertain" name="histogram_point_uncertain" code="{0}" label="histogram point uncertain variables"  minOccurs="0" group="Discrete Aleatory Uncertain" default="no histogram point uncertain variables" >
        <keyword  id="integer1" name="integer" code="{N_vam(sizet,numHistogramPtIntUncVars)}" label="integer"  minOccurs="0" >
          <param type="INTEGER" constraint="> 0" />
          <keyword  id="pairs_per_variable" name="pairs_per_variable" code="{N_vam(newiarray,Var_Info_nhpip)}" label="pairs_per_variable"  minOccurs="0" default="equal distribution" >
            <alias name="num_pairs"/>
            <param type="INTEGERLIST" constraint="LEN integer" />
          </keyword>
          <keyword  id="abscissas1" name="abscissas" code="{N_vam(newivec,Var_Info_hpia)}" label="sets of abscissas for point-based histogram variables"   >
            <param type="INTEGERLIST" />
          </keyword>
          <keyword  id="counts1" name="counts" code="{N_vam(newrvec,Var_Info_hpic)}" label="sets of counts for point-based histogram variables"   >
            <param type="REALLIST" />
          </keyword>
          <keyword  id="initial_point22" name="initial_point" code="{N_vam(ivec,histogramPointIntUncVars)}" label="initial_point"  minOccurs="0" >
            <param type="INTEGERLIST" constraint="LEN integer" />
          </keyword>
          <keyword  id="descriptors22" name="descriptors" code="{N_vae(dauilbl,DAUIVar_histogram_point_int)}" label="Descriptors"  minOccurs="0" default="hpiv_{i}" >
            <param type="STRINGLIST" constraint="LEN integer" />
          </keyword>
        </keyword>
        <keyword  id="string1" name="string" code="{N_vam(sizet,numHistogramPtStrUncVars)}" label="string"  minOccurs="0" >
          <param type="INTEGER" constraint="> 0" />
          <keyword  id="pairs_per_variable1" name="pairs_per_variable" code="{N_vam(newiarray,Var_Info_nhpsp)}" label="pairs_per_variable"  minOccurs="0" default="equal distribution" >
            <alias name="num_pairs"/>
            <param type="INTEGERLIST" constraint="LEN string" />
          </keyword>
          <keyword  id="abscissas2" name="abscissas" code="{N_vam(newsarray,Var_Info_hpsa)}" label="abscissas"   >
            <param type="STRINGLIST" />
          </keyword>
          <keyword  id="counts2" name="counts" code="{N_vam(newrvec,Var_Info_hpsc)}" label="counts"   >
            <param type="REALLIST" />
          </keyword>
          <keyword  id="initial_point23" name="initial_point" code="{N_vam(strL,histogramPointStrUncVars)}" label="initial_point"  minOccurs="0" >
            <param type="STRINGLIST" constraint="LEN string" />
          </keyword>
          <keyword  id="descriptors23" name="descriptors" code="{N_vae(dauslbl,DAUSVar_histogram_point_str)}" label="Descriptors"  minOccurs="0" default="hpsv_{i}" >
            <param type="STRINGLIST" constraint="LEN string" />
          </keyword>
        </keyword>
        <keyword  id="real1" name="real" code="{N_vam(sizet,numHistogramPtRealUncVars)}" label="real"  minOccurs="0" >
          <param type="INTEGER" constraint="> 0" />
          <keyword  id="pairs_per_variable2" name="pairs_per_variable" code="{N_vam(newiarray,Var_Info_nhprp)}" label="pairs_per_variable"  minOccurs="0" default="equal distribution" >
            <alias name="num_pairs"/>
            <param type="INTEGERLIST" constraint="LEN real" />
          </keyword>
          <keyword  id="abscissas3" name="abscissas" code="{N_vam(newrvec,Var_Info_hpra)}" label="abscissas"   >
            <param type="REALLIST" />
          </keyword>
          <keyword  id="counts3" name="counts" code="{N_vam(newrvec,Var_Info_hprc)}" label="counts"   >
            <param type="REALLIST" />
          </keyword>
          <keyword  id="initial_point24" name="initial_point" code="{N_vam(rvec,histogramPointRealUncVars)}" label="initial_point"  minOccurs="0" >
            <param type="REALLIST" constraint="LEN real" />
          </keyword>
          <keyword  id="descriptors24" name="descriptors" code="{N_vae(daurlbl,DAURVar_histogram_point_real)}" label="Descriptors"  minOccurs="0" default="hpruv_{i}" >
            <param type="STRINGLIST" constraint="LEN real" />
          </keyword>
        </keyword>
      </keyword>
      <keyword  id="uncertain_correlation_matrix" name="uncertain_correlation_matrix" code="{N_vam(newrvec,Var_Info_ucm)}" label="correlations in aleatory uncertain variables"  minOccurs="0" group="Aleatory Uncertain Correlations" default="identity matrix (uncorrelated)" >
        <param type="REALLIST" />
      </keyword>
      <keyword  id="continuous_interval_uncertain" name="continuous_interval_uncertain" code="{N_vam(sizet,numContinuousIntervalUncVars)}" label="continuous interval uncertain variables"  minOccurs="0" group="Epistemic Uncertain" default="no continuous interval uncertain variables" >
        <alias name="interval_uncertain"/>
        <!-- <alias name="continuous_uncertain_range"/> Interval consists of multiple BPA ranges -->
        <param type="INTEGER" constraint="> 0" />
        <keyword  id="num_intervals" name="num_intervals" code="{N_vam(newiarray,Var_Info_nCI)}" label="number of intervals defined for each continuous interval variable"  minOccurs="0" default="Equal apportionment of intervals among variables" >
          <alias name="iuv_num_intervals"/>
          <param type="INTEGERLIST" constraint="LEN continuous_interval_uncertain" />
        </keyword>
        <keyword  id="interval_probabilities" name="interval_probabilities" code="{N_vam(newrvec,Var_Info_CIp)}" label="basic probability assignments per continuous interval"  minOccurs="0" default="Equal probability assignments for each interval (1/num_intervals[i])" >
          <alias name="interval_probs"/>
          <alias name="iuv_interval_probs"/>
          <param type="REALLIST" />
        </keyword>
        <keyword  id="lower_bounds8" name="lower_bounds" code="{N_vam(newrvec,Var_Info_CIlb)}" label="lower bounds of continuous intervals"   >
          <param type="REALLIST" />
        </keyword>
        <keyword  id="upper_bounds8" name="upper_bounds" code="{N_vam(newrvec,Var_Info_CIub)}" label="upper bounds of continuous intervals"   >
          <param type="REALLIST" />
        </keyword>
        <keyword  id="initial_point25" name="initial_point" code="{N_vam(rvec,continuousIntervalUncVars)}" label="initial_point"  minOccurs="0" >
          <param type="REALLIST" constraint="LEN continuous_interval_uncertain" />
        </keyword>
        <keyword  id="descriptors25" name="descriptors" code="{N_vae(ceulbl,CEUVar_interval)}" label="Descriptors"  minOccurs="0" default="ciuv_{i}" >
          <alias name="iuv_descriptors"/>
          <param type="STRINGLIST" constraint="LEN continuous_interval_uncertain" />
        </keyword>
      </keyword>
      <keyword  id="discrete_interval_uncertain" name="discrete_interval_uncertain" code="{N_vam(sizet,numDiscreteIntervalUncVars)}" label="Discrete interval uncertain variables"  minOccurs="0" group="Epistemic Uncertain" default="No discrete interval uncertain variables" >
        <!-- <alias name="discrete_uncertain_range"/> Interval consists of multiple BPA ranges -->
        <param type="INTEGER" constraint="> 0" />
        <keyword  id="num_intervals1" name="num_intervals" code="{N_vam(newiarray,Var_Info_nDI)}" label="Number of intervals defined for each interval variable"  minOccurs="0" default="Equal apportionment of intervals among variables" >
          <param type="INTEGERLIST" constraint="LEN discrete_interval_uncertain" />
        </keyword>
        <keyword  id="interval_probabilities1" name="interval_probabilities" code="{N_vam(newrvec,Var_Info_DIp)}" label="Basic probability assignments per interval"  minOccurs="0" default="Equal probability assignments for each interval (1/num_intervals[i])" >
          <alias name="interval_probs"/>
          <alias name="range_probabilities"/>
          <alias name="range_probs"/>
          <param type="REALLIST" />
        </keyword>
        <keyword  id="lower_bounds9" name="lower_bounds" code="{N_vam(newivec,Var_Info_DIlb)}" label="Lower bounds"   >
          <param type="INTEGERLIST" />
        </keyword>
        <keyword  id="upper_bounds9" name="upper_bounds" code="{N_vam(newivec,Var_Info_DIub)}" label="Upper bounds"   >
          <param type="INTEGERLIST" />
        </keyword>
        <keyword  id="initial_point26" name="initial_point" code="{N_vam(ivec,discreteIntervalUncVars)}" label="initial_point"  minOccurs="0" >
          <param type="INTEGERLIST" constraint="LEN discrete_interval_uncertain" />
        </keyword>
        <keyword  id="descriptors26" name="descriptors" code="{N_vae(deuilbl,DEUIVar_interval)}" label="Descriptors"  minOccurs="0" default="diuv_{i}" >
          <param type="STRINGLIST" constraint="LEN discrete_interval_uncertain" />
        </keyword>
      </keyword>
      <keyword  id="discrete_uncertain_set" name="discrete_uncertain_set" code="{0}" label="discrete_uncertain_set"  minOccurs="0" group="Epistemic Uncertain" >
        <keyword  id="integer2" name="integer" code="{N_vam(sizet,numDiscreteUncSetIntVars)}" label="integer"  minOccurs="0" default="no discrete uncertain set integer variables" >
          <param type="INTEGER" constraint="> 0" />
          <keyword  id="elements_per_variable3" name="elements_per_variable" code="{N_vam(newiarray,Var_Info_ndusi)}" label="elements_per_variable"  minOccurs="0" default="equal distribution" >
            <alias name="num_set_values"/>
            <param type="INTEGERLIST" constraint="LEN integer" />
          </keyword>
          <keyword  id="elements3" name="elements" code="{N_vam(newivec,Var_Info_dusi)}" label="elements"   >
            <alias name="set_values"/>
            <param type="INTEGERLIST" />
          </keyword>
          <!-- BMA TODO: change these semantics from probability to epistemic terms? -->
          <keyword  id="set_probabilities" name="set_probabilities" code="{N_vam(newrvec,Var_Info_DSIp)}" label="Probabilities for each set member"  minOccurs="0" default="Equal probability assignments for each set member (1/num_set_values[i])" >
            <alias name="set_probs"/>
            <param type="REALLIST" />
          </keyword>
          <keyword  id="categorical2" name="categorical" code="{N_vam(categorical,discreteUncSetIntCat)}" label="categorical"  minOccurs="0" >
            <param type="STRINGLIST" constraint="LEN integer" />
          </keyword>
          <keyword  id="initial_point27" name="initial_point" code="{N_vam(ivec,discreteUncSetIntVars)}" label="initial_point"  minOccurs="0" >
            <param type="INTEGERLIST" constraint="LEN integer" />
          </keyword>
          <keyword  id="descriptors27" name="descriptors" code="{N_vae(deuilbl,DEUIVar_set_int)}" label="Descriptors"  minOccurs="0" default="dusiv_{i}" >
            <param type="STRINGLIST" constraint="LEN integer" />
          </keyword>
        </keyword>
        <keyword  id="string2" name="string" code="{N_vam(sizet,numDiscreteUncSetStrVars)}" label="string"  minOccurs="0" default="no discrete uncertain set string variables" >
          <param type="INTEGER" constraint="> 0" />
          <keyword  id="elements_per_variable4" name="elements_per_variable" code="{N_vam(newiarray,Var_Info_nduss)}" label="elements_per_variable"  minOccurs="0" default="equal distribution" >
            <alias name="num_set_values"/>
            <param type="INTEGERLIST" constraint="LEN string" />
          </keyword>
          <keyword  id="elements4" name="elements" code="{N_vam(newsarray,Var_Info_duss)}" label="elements"   >
            <alias name="set_values"/>
            <param type="STRINGLIST" />
          </keyword>
          <!-- BMA TODO: change these semantics from probability to epistemic terms? -->
          <keyword  id="set_probabilities1" name="set_probabilities" code="{N_vam(newrvec,Var_Info_DSSp)}" label="Probabilities for each set member"  minOccurs="0" default="Equal probability assignments for each set member (1/num_set_values[i])" >
            <alias name="set_probs"/>
            <param type="REALLIST" />
          </keyword>
          <keyword  id="initial_point28" name="initial_point" code="{N_vam(strL,discreteUncSetStrVars)}" label="initial_point"  minOccurs="0" >
            <param type="STRINGLIST" constraint="LEN string" />
          </keyword>
          <keyword  id="descriptors28" name="descriptors" code="{N_vae(deuslbl,DEUSVar_set_str)}" label="Descriptors"  minOccurs="0" default="dussv_{i}" >
            <param type="STRINGLIST" constraint="LEN string" />
          </keyword>
        </keyword>
        <keyword  id="real2" name="real" code="{N_vam(sizet,numDiscreteUncSetRealVars)}" label="real"  minOccurs="0" default="no discrete uncertain set real variables" >
          <param type="INTEGER" constraint="> 0" />
          <keyword  id="elements_per_variable5" name="elements_per_variable" code="{N_vam(newiarray,Var_Info_ndusr)}" label="elements_per_variable"  minOccurs="0" default="equal distribution" >
            <alias name="num_set_values"/>
            <param type="INTEGERLIST" constraint="LEN real" />
          </keyword>
          <keyword  id="elements5" name="elements" code="{N_vam(newrvec,Var_Info_dusr)}" label="elements"   >
            <alias name="set_values"/>
            <param type="REALLIST" />
          </keyword>
          <keyword  id="set_probabilities2" name="set_probabilities" code="{N_vam(newrvec,Var_Info_DSRp)}" label="set_probabilities"  minOccurs="0" default="Equal probability assignments for each set member (1/num_set_values[i])" >
            <alias name="set_probs"/>
            <param type="REALLIST" />
          </keyword>
          <keyword  id="categorical3" name="categorical" code="{N_vam(categorical,discreteUncSetRealCat)}" label="categorical"  minOccurs="0" >
            <param type="STRINGLIST" constraint="LEN real" />
          </keyword>
          <keyword  id="initial_point29" name="initial_point" code="{N_vam(rvec,discreteUncSetRealVars)}" label="initial_point"  minOccurs="0" >
            <param type="REALLIST" constraint="LEN real" />
          </keyword>
          <keyword  id="descriptors29" name="descriptors" code="{N_vae(deurlbl,DEURVar_set_real)}" label="Descriptors"  minOccurs="0" default="dusrv_{i}" >
            <param type="STRINGLIST" constraint="LEN real" />
          </keyword>
        </keyword>
      </keyword>
      <keyword  id="continuous_state" name="continuous_state" code="{N_vam(sizet,numContinuousStateVars)}" label="Continuous state variables"  minOccurs="0" group="State Variables" default="No continuous state variables" >
        <param type="INTEGER" constraint="> 0" />
        <keyword  id="initial_state" name="initial_state" code="{N_vam(rvec,continuousStateVars)}" label="Initial states"  minOccurs="0" default="0.0" >
          <alias name="csv_initial_state"/>
          <param type="REALLIST" constraint="LEN continuous_state" />
        </keyword>
        <keyword  id="lower_bounds10" name="lower_bounds" code="{N_vam(rvec,continuousStateLowerBnds)}" label="Lower bounds"  minOccurs="0" default="-infinity" >
          <alias name="csv_lower_bounds"/>
          <param type="REALLIST" constraint="LEN continuous_state" />
        </keyword>
        <keyword  id="upper_bounds10" name="upper_bounds" code="{N_vam(rvec,continuousStateUpperBnds)}" label="Upper bounds"  minOccurs="0" default="infinity" >
          <alias name="csv_upper_bounds"/>
          <param type="REALLIST" constraint="LEN continuous_state" />
        </keyword>
        <keyword  id="descriptors30" name="descriptors" code="{N_vam(strL,continuousStateLabels)}" label="descriptors"  minOccurs="0" default="csv_{i}" >
          <alias name="csv_descriptors"/>
          <param type="STRINGLIST" constraint="LEN continuous_state" />
        </keyword>
      </keyword>
      <keyword  id="discrete_state_range" name="discrete_state_range" code="{N_vam(sizet,numDiscreteStateRangeVars)}" label="Discrete state range variables"  minOccurs="0" group="State Variables" default="No discrete state variables" >
        <param type="INTEGER" constraint="> 0" />
        <keyword  id="initial_state1" name="initial_state" code="{N_vam(ivec,discreteStateRangeVars)}" label="Initial states"  minOccurs="0" default="0" >
          <alias name="dsv_initial_state"/>
          <param type="INTEGERLIST" constraint="LEN discrete_state_range" />
        </keyword>
        <keyword  id="lower_bounds11" name="lower_bounds" code="{N_vam(ivec,discreteStateRangeLowerBnds)}" label="Lower bounds"  minOccurs="0" default="INT_MIN" >
          <alias name="dsv_lower_bounds"/>
          <param type="INTEGERLIST" constraint="LEN discrete_state_range" />
        </keyword>
        <keyword  id="upper_bounds11" name="upper_bounds" code="{N_vam(ivec,discreteStateRangeUpperBnds)}" label="Upper bounds"  minOccurs="0" default="INT_MAX" >
          <alias name="dsv_upper_bounds"/>
          <param type="INTEGERLIST" constraint="LEN discrete_state_range" />
        </keyword>
        <keyword  id="descriptors31" name="descriptors" code="{N_vam(strL,discreteStateRangeLabels)}" label="descriptors"  minOccurs="0" default="dsriv_{i}" >
          <alias name="dsv_descriptors"/>
          <param type="STRINGLIST" constraint="LEN discrete_state_range" />
        </keyword>
      </keyword>
      <keyword  id="discrete_state_set" name="discrete_state_set" code="{0}" label="discrete_state_set"  minOccurs="0" group="State Variables" >
        <keyword  id="integer3" name="integer" code="{N_vam(sizet,numDiscreteStateSetIntVars)}" label="integer"  minOccurs="0" default="no discrete state set integer variables" >
          <param type="INTEGER" constraint="> 0" />
          <keyword  id="elements_per_variable6" name="elements_per_variable" code="{N_vam(newiarray,Var_Info_ndssi)}" label="elements_per_variable"  minOccurs="0" default="equal distribution" >
            <alias name="num_set_values"/>
            <param type="INTEGERLIST" constraint="LEN1 integer" />
          </keyword>
          <keyword  id="elements6" name="elements" code="{N_vam(newivec,Var_Info_dssi)}" label="elements"   >
            <alias name="set_values"/>
            <param type="INTEGERLIST" />
          </keyword>
          <keyword  id="categorical4" name="categorical" code="{N_vam(categorical,discreteStateSetIntCat)}" label="categorical"  minOccurs="0" >
            <param type="STRINGLIST" constraint="LEN integer" />
          </keyword>
          <keyword  id="initial_state2" name="initial_state" code="{N_vam(ivec,discreteStateSetIntVars)}" label="Initial state"  minOccurs="0" default="middle set value, or rounded down" >
            <param type="INTEGERLIST" constraint="LEN integer" />
          </keyword>
          <keyword  id="descriptors32" name="descriptors" code="{N_vam(strL,discreteStateSetIntLabels)}" label="descriptors"  minOccurs="0" default="dssiv_{i}" >
            <param type="STRINGLIST" constraint="LEN integer" />
          </keyword>
        </keyword>
        <keyword  id="string3" name="string" code="{N_vam(sizet,numDiscreteStateSetStrVars)}" label="string"  minOccurs="0" default="no discrete state set string variables" >
          <param type="INTEGER" constraint="> 0" />
          <keyword  id="elements_per_variable7" name="elements_per_variable" code="{N_vam(newiarray,Var_Info_ndsss)}" label="elements_per_variable"  minOccurs="0" default="equal distribution" >
            <alias name="num_set_values"/>
            <param type="INTEGERLIST" constraint="LEN1 string" />
          </keyword>
          <keyword  id="elements7" name="elements" code="{N_vam(newsarray,Var_Info_dsss)}" label="elements"   >
            <alias name="set_values"/>
            <param type="STRINGLIST" />
          </keyword>
          <keyword  id="initial_state3" name="initial_state" code="{N_vam(strL,discreteStateSetStrVars)}" label="Initial state"  minOccurs="0" default="middle set value, or rounded down" >
            <param type="STRINGLIST" constraint="LEN string" />
          </keyword>
          <keyword  id="descriptors33" name="descriptors" code="{N_vam(strL,discreteStateSetStrLabels)}" label="descriptors"  minOccurs="0" default="dsssv_{i}" >
            <param type="STRINGLIST" constraint="LEN string" />
          </keyword>
        </keyword>
        <keyword  id="real3" name="real" code="{N_vam(sizet,numDiscreteStateSetRealVars)}" label="real"  minOccurs="0" default="no discrete state set real variables" >
          <param type="INTEGER" constraint="> 0" />
          <keyword  id="elements_per_variable8" name="elements_per_variable" code="{N_vam(newiarray,Var_Info_ndssr)}" label="elements_per_variable"  minOccurs="0" default="equal distribution" >
            <alias name="num_set_values"/>
            <param type="INTEGERLIST" constraint="LEN1 real" />
          </keyword>
          <keyword  id="elements8" name="elements" code="{N_vam(newrvec,Var_Info_dssr)}" label="elements"   >
            <alias name="set_values"/>
            <param type="REALLIST" />
          </keyword>
          <keyword  id="categorical5" name="categorical" code="{N_vam(categorical,discreteStateSetRealCat)}" label="categorical"  minOccurs="0" >
            <param type="STRINGLIST" constraint="LEN integer" />
          </keyword>
          <keyword  id="initial_state4" name="initial_state" code="{N_vam(rvec,discreteStateSetRealVars)}" label="initial_state"  minOccurs="0" default="middle set value, or rounded down" >
            <param type="REALLIST" constraint="LEN real" />
          </keyword>
          <keyword  id="descriptors34" name="descriptors" code="{N_vam(strL,discreteStateSetRealLabels)}" label="descriptors"  minOccurs="0" default="dssrv_{i}" >
            <param type="STRINGLIST" constraint="LEN real" />
          </keyword>
        </keyword>
      </keyword>
      <keyword  id="linear_inequality_constraint_matrix" name="linear_inequality_constraint_matrix" code="{N_vam(rvec,linearIneqConstraintCoeffs)}" label="linear_inequality_constraint_matrix"  minOccurs="0" default="no linear inequality constraints" >
        <param type="REALLIST" />
      </keyword>
      <keyword  id="linear_inequality_lower_bounds" name="linear_inequality_lower_bounds" code="{N_vam(rvec,linearIneqLowerBnds)}" label="linear_inequality_lower_bounds"  minOccurs="0" default="vector values = -infinity" >
        <param type="REALLIST" />
      </keyword>
      <keyword  id="linear_inequality_upper_bounds" name="linear_inequality_upper_bounds" code="{N_vam(rvec,linearIneqUpperBnds)}" label="linear_inequality_upper_bounds"  minOccurs="0" default="vector values = 0 ." >
        <param type="REALLIST" />
      </keyword>
      <keyword  id="linear_inequality_scale_types" name="linear_inequality_scale_types" code="{N_vam(strL,linearIneqScaleTypes)}" label="linear_inequality_scale_types"  minOccurs="0" default="vector values = &quot;none&quot;" >
        <param type="STRINGLIST" />
      </keyword>
      <keyword  id="linear_inequality_scales" name="linear_inequality_scales" code="{N_vam(rvec,linearIneqScales)}" label="linear_inequality_scales"  minOccurs="0" default="vector values = 1 . (no scaling)" >
        <param type="REALLIST" />
      </keyword>
      <keyword  id="linear_equality_constraint_matrix" name="linear_equality_constraint_matrix" code="{N_vam(rvec,linearEqConstraintCoeffs)}" label="linear_equality_constraint_matrix"  minOccurs="0" default="no linear equality constraints" >
        <param type="REALLIST" />
      </keyword>
      <keyword  id="linear_equality_targets" name="linear_equality_targets" code="{N_vam(rvec,linearEqTargets)}" label="linear_equality_targets"  minOccurs="0" default="vector values = 0 ." >
        <param type="REALLIST" />
      </keyword>
      <keyword  id="linear_equality_scale_types" name="linear_equality_scale_types" code="{N_vam(strL,linearEqScaleTypes)}" label="linear_equality_scale_types"  minOccurs="0" default="vector values = &quot;none&quot;" >
        <param type="STRINGLIST" />
      </keyword>
      <keyword  id="linear_equality_scales" name="linear_equality_scales" code="{N_vam(rvec,linearEqScales)}" label="linear_equality_scales"  minOccurs="0" default="vector values = 1 . (no scaling)" >
        <param type="REALLIST" />
      </keyword>
    </keyword>


    <!-- **** TOPLEVEL *** -->
    <keyword id="interface" name="interface" maxOccurs="unbounded" code="{N_ifm3(start,0,stop)}" label="Interface" >
      <keyword  id="id_interface" name="id_interface" code="{N_ifm(str,idInterface)}" label="Interface Set Identifier"  minOccurs="0" default="use of last interface parsed" complexity="0">
        <param type="STRING" taglist="interface" />
      </keyword>
      <keyword  id="analysis_drivers" name="analysis_drivers" code="{N_ifm(strL,analysisDrivers)}" label="Analysis Drivers"  minOccurs="0" complexity="0">
        <param type="STRINGLIST" />
        <keyword  id="input_filter" name="input_filter" code="{N_ifm(str,inputFilter)}" label="Input Filter"  minOccurs="0" default="no input filter" complexity="1">
          <param type="STRING" />
        </keyword>
        <keyword  id="output_filter" name="output_filter" code="{N_ifm(str,outputFilter)}" label="Output Filter"  minOccurs="0" default="no output filter" complexity="1">
          <param type="STRING" />
        </keyword>
        <oneOf label="Interface Type">
          <keyword id="system9" name="system" code="{N_ifm(type,interfaceType_SYSTEM_INTERFACE)}" label="System"  complexity="0">
	        <keyword id="parameters_file" name="parameters_file" code="{N_ifm(str,parametersFile)}" label="Parameters File"  minOccurs="0" default="Unix temp files" complexity="0">
              <param type="STRING" />
            </keyword>
	        <keyword id="results_file" name="results_file" code="{N_ifm(str,resultsFile)}" label="Results File"  minOccurs="0" default="Unix temp files" complexity="0">
              <param type="STRING" />
            </keyword>
	        <keyword id="file_tag" name="file_tag" code="{N_ifm(true,fileTagFlag)}" label="File Tag"  minOccurs="0" default="no tagging" complexity="0"/>
	        <keyword id="file_save" name="file_save" code="{N_ifm(true,fileSaveFlag)}" label="File Save"  minOccurs="0" default="file cleanup" complexity="0"/>
	        <keyword id="labeled" name="labeled" code="{N_ifm(type,resultsFileFormat_LABELED_RESULTS)}" label="Labeled" minOccurs="0" default="Function value labels optional" complexity="0"/>
	        <keyword id="aprepro" name="aprepro" code="{N_ifm(true,apreproFlag)}" label="APREPRO"  minOccurs="0" default="standard parameters file format" complexity="0">
              <alias name="dprepro" />
            </keyword>
	        <keyword id="work_directory" name="work_directory" code="{N_ifm(true,useWorkdir)}" label="Work Directory"  minOccurs="0" default="no work directory" complexity="0">
              <keyword id="named" name="named" code="{N_ifm(str,workDir)}" label="Named"  minOccurs="0" default="dakota_work_xxxxxxxx" complexity="0">
                <param type="STRING" />
              </keyword>
              <keyword id="directory_tag" name="directory_tag" code="{N_ifm(true,dirTag)}" label="Directory Tag"  minOccurs="0" default="no work directory tagging" complexity="0">
                <alias name="dir_tag" />
              </keyword>
              <keyword id="directory_save" name="directory_save" code="{N_ifm(true,dirSave)}" label="Directory Save"  minOccurs="0" default="remove work directory" complexity="0">
                <alias name="dir_save" />
              </keyword>
              <keyword id="link_files" name="link_files" code="{N_ifm(strL,linkFiles)}" label="Files to Link"  minOccurs="0" default="no linked files" complexity="0">
                <param type="STRINGLIST" />
              </keyword>
              <keyword id="copy_files" name="copy_files" code="{N_ifm(strL,copyFiles)}" label="Files to Copy"  minOccurs="0" default="no copied files" complexity="0">
                <param type="STRINGLIST" />
              </keyword>
              <keyword id="replace" name="replace" code="{N_ifm(true,templateReplace)}" label="Replace"  minOccurs="0" default="do not overwrite files" complexity="1"/>
            </keyword>
	        <keyword id="allow_existing_results" name="allow_existing_results" code="{N_ifm(true,allowExistingResultsFlag)}" label="Allow Existing Results"  minOccurs="0" default="results files removed before each evaluation" complexity="1"/>
	        <keyword id="verbatim" name="verbatim" code="{N_ifm(true,verbatimFlag)}" label="Verbatim"  minOccurs="0" default="driver/filter invocation syntax augmented with file names" complexity="1"/>
	        <!-- <keyword id="results_format" name="results_format" code="{0}" label="results_format" minOccurs="0" maxOccurs="1" default="Flexible format">
		    <oneOf>
              <keyword id="flexible" name="flexible" code="{N_ifm(type,resultsFileFormat_FLEXIBLE_RESULTS)}" label="flexible" />
		    </oneOf>
	        </keyword>
	        -->
	      </keyword>
          <keyword id="fork" name="fork" code="{N_ifm(type,interfaceType_FORK_INTERFACE)}" label="Fork Interface "  complexity="0">
            <keyword id="parameters_file" name="parameters_file" code="{N_ifm(str,parametersFile)}" label="Parameters File"  minOccurs="0" default="Unix temp files" complexity="0">
              <param type="STRING" />
            </keyword>
	        <keyword id="results_file" name="results_file" code="{N_ifm(str,resultsFile)}" label="Results File"  minOccurs="0" default="Unix temp files" complexity="0">
              <param type="STRING" />
            </keyword>
	        <keyword id="file_tag" name="file_tag" code="{N_ifm(true,fileTagFlag)}" label="File Tag"  minOccurs="0" default="no tagging" complexity="0"/>
	        <keyword id="file_save" name="file_save" code="{N_ifm(true,fileSaveFlag)}" label="File Save"  minOccurs="0" default="file cleanup" complexity="0"/>
	        <keyword id="labeled" name="labeled" code="{N_ifm(type,resultsFileFormat_LABELED_RESULTS)}" label="Labeled" minOccurs="0" default="Function value labels optional" complexity="0"/>
	        <keyword id="aprepro" name="aprepro" code="{N_ifm(true,apreproFlag)}" label="APREPRO"  minOccurs="0" default="standard parameters file format" complexity="0">
              <alias name="dprepro" />
            </keyword>
	        <keyword id="work_directory" name="work_directory" code="{N_ifm(true,useWorkdir)}" label="Work Directory"  minOccurs="0" default="no work directory" complexity="0">
              <keyword id="named" name="named" code="{N_ifm(str,workDir)}" label="Named"  minOccurs="0" default="dakota_work_xxxxxxxx" complexity="0">
                <param type="STRING" />
              </keyword>
              <keyword id="directory_tag" name="directory_tag" code="{N_ifm(true,dirTag)}" label="Directory Tag"  minOccurs="0" default="no work directory tagging" complexity="0">
                <alias name="dir_tag" />
              </keyword>
              <keyword id="directory_save" name="directory_save" code="{N_ifm(true,dirSave)}" label="Directory Save"  minOccurs="0" default="remove work directory" complexity="0">
                <alias name="dir_save" />
              </keyword>
              <keyword id="link_files" name="link_files" code="{N_ifm(strL,linkFiles)}" label="Files to Link"  minOccurs="0" default="no linked files" complexity="0">
                <param type="STRINGLIST" />
              </keyword>
              <keyword id="copy_files" name="copy_files" code="{N_ifm(strL,copyFiles)}" label="Files to Copy"  minOccurs="0" default="no copied files" complexity="0">
                <param type="STRINGLIST" />
              </keyword>
              <keyword id="replace" name="replace" code="{N_ifm(true,templateReplace)}" label="Replace"  minOccurs="0" default="do not overwrite files" complexity="1"/>
            </keyword>
	        <keyword id="allow_existing_results" name="allow_existing_results" code="{N_ifm(true,allowExistingResultsFlag)}" label="Allow Existing Results"  minOccurs="0" default="results files removed before each evaluation" complexity="1"/>
	        <keyword id="verbatim" name="verbatim" code="{N_ifm(true,verbatimFlag)}" label="Verbatim"  minOccurs="0" default="driver/filter invocation syntax augmented with file names" complexity="1"/>
	        <!-- <keyword id="results_format" name="results_format" code="{0}" label="results_format" minOccurs="0" maxOccurs="1" default="Flexible format">
		      <oneOf>
                <keyword id="flexible" name="flexible" code="{N_ifm(type,resultsFileFormat_FLEXIBLE_RESULTS)}" label="flexible" />
		      </oneOf>
	        </keyword>
	        -->
          </keyword>
          <keyword id="direct" name="direct" code="{N_ifm(type,interfaceType_TEST_INTERFACE)}" label="Direct Function Interface "  complexity="0">
            <keyword id="processors_per_analysis" name="processors_per_analysis" code="{N_ifm(int,procsPerAnalysis)}" label="Number of Processors per Analysis Server"  minOccurs="0" default="automatic (see discussion)" complexity="1">
              <param type="INTEGER" constraint="> 0" />
            </keyword>
          </keyword>
	      <!-- TODO: processors per analysis? -->
	      <keyword id="matlab" name="matlab" code="{N_ifm(type,interfaceType_MATLAB_INTERFACE)}" label="Matlab Interface "  complexity="1"/>
	      <!-- #	  | modelcenter {N_ifm(type,interfaceType_MC_INTERFACE)}
               #	  | plugin {N_ifm(type,interfaceType_PLUGIN_INTERFACE)}
	      -->
	      <keyword id="python" name="python" code="{N_ifm(type,interfaceType_PYTHON_INTERFACE)}" label="Python Interface "  complexity="1">
            <keyword id="numpy" name="numpy" code="{N_ifm(true,numpyFlag)}" label="Python NumPy Dataflow"  minOccurs="0" default="Python list dataflow" complexity="1"/>
          </keyword>
	      <keyword id="scilab" name="scilab" code="{N_ifm(type,interfaceType_SCILAB_INTERFACE)}" label="Scilab Interface "  complexity="1"/>
	      <keyword id="grid2" name="grid" code="{N_ifm(type,interfaceType_GRID_INTERFACE)}" label="Grid Interface "  complexity="1"/>
	    </oneOf>
	    <keyword id="analysis_components" name="analysis_components" code="{N_ifm(str2D,analysisComponents)}" label="Additional Identifiers for Use by the Analysis Drivers"  minOccurs="0" default="no additional identifiers" complexity="1">
          <param type="STRINGLIST" />
	    </keyword>
      </keyword>
      <keyword id="algebraic_mappings" name="algebraic_mappings" code="{N_ifm(str,algebraicMappings)}" label="Algebraic Mappings File"  minOccurs="0" default="no algebraic mappings" complexity="1">
	    <param type="STRING" />
      </keyword>
      <keyword  id="failure_capture" name="failure_capture" code="{0}" label="Failure Capturing"  minOccurs="0" default="abort" complexity="0">
	    <oneOf label="Failure Mitigation">
          <keyword  id="abort" name="abort" code="{N_ifm(lit,failAction_abort)}" label="Abort"   complexity="0"/>
          <keyword  id="retry" name="retry" code="{N_ifm(ilit,TYPE_DATA_failAction_retry)}" label="Retry"   complexity="0">
            <param type="INTEGER" />
          </keyword>
          <keyword  id="recover" name="recover" code="{N_ifm(Rlit,TYPE_DATA_failAction_recover)}" label="Recover"   complexity="0">
            <param type="REALLIST" />
          </keyword>
          <keyword  id="continuation" name="continuation" code="{N_ifm(lit,failAction_continuation)}" label="Continuation"   complexity="1"/>
	    </oneOf>
      </keyword>
      <keyword  id="deactivate" name="deactivate" code="{0}" label="Feature Deactivation"  minOccurs="0" default="Active set vector control, function evaluation cache, and restart file features are active" complexity="0">
	    <keyword  id="active_set_vector" name="active_set_vector" code="{N_ifm(false,activeSetVectorFlag)}" label="Active Set Vector"  minOccurs="0" complexity="0"/>
	    <keyword  id="evaluation_cache" name="evaluation_cache" code="{N_ifm(false,evalCacheFlag)}" label="Evaluation Cache"  minOccurs="0" complexity="1"/>
	    <keyword  id="strict_cache_equality" name="strict_cache_equality" code="{N_ifm(true,nearbyEvalCacheFlag)}" label="Strict Cache Equality"  minOccurs="0" complexity="1">
          <keyword  id="cache_tolerance" name="cache_tolerance" code="{N_ifm(Real,nearbyEvalCacheTol)}" label="Cache Tolerance"  minOccurs="0" complexity="1">
            <param type="REAL" />
          </keyword>
	    </keyword>
	    <keyword  id="restart_file" name="restart_file" code="{N_ifm(false,restartFileFlag)}" label="Restart File"  minOccurs="0" complexity="1"/>
      </keyword>
      <optional>
        <oneOf>
  	<keyword id="batch" name="batch" code="{N_ifm(true,batchEvalFlag)}" label="Batch Interface Usage"  default="sequential interface usage" complexity="0">
    	    <keyword id="size" name="size" code="{N_ifm(int,asynchLocalEvalConcurrency)}" label="Batch size"  minOccurs="0" default="local: unlimited batch size, hybrid: zero batch size" complexity="0">
              <param type="INTEGER" constraint="> 0" />
    	    </keyword>
          </keyword>
          <keyword id="asynchronous" name="asynchronous" code="{N_ifm(true, asynchFlag)}" label="Asynchronous Interface Usage"  default="synchronous interface usage" complexity="0">
    	    <keyword id="evaluation_concurrency" name="evaluation_concurrency" code="{N_ifm(int,asynchLocalEvalConcurrency)}" label="Asynchronous Evaluation Concurrency"  minOccurs="0" default="local: unlimited concurrency, hybrid: no concurrency" complexity="0">
              <param type="INTEGER" constraint="> 0" />
    	    </keyword>
    	    <keyword id="local_evaluation_scheduling" name="local_evaluation_scheduling" code="{0}" label="Local Evaluation Scheduling"  minOccurs="0" default="dynamic" complexity="1">
              <oneOf label="Scheduling Mode">
                <keyword id="dynamic" name="dynamic" code="{N_ifm(type,asynchLocalEvalScheduling_DYNAMIC_SCHEDULING)}" label="Dynamic"  complexity="1" />
                <keyword id="static" name="static" code="{N_ifm(type,asynchLocalEvalScheduling_STATIC_SCHEDULING)}" label="Static"  complexity="1" />
              </oneOf>
    	    </keyword>
    	    <keyword id="analysis_concurrency" name="analysis_concurrency" code="{N_ifm(int,asynchLocalAnalysisConcurrency)}" label="Asynchronous Analysis Concurrency"  minOccurs="0" default="local: unlimited concurrency, hybrid: no concurrency" complexity="1">
              <param type="INTEGER" constraint="> 0" />
    	    </keyword>
          </keyword>
        </oneOf>
      </optional>
      <group label="Parallel Configuration">
	    <keyword id="evaluation_servers" name="evaluation_servers" code="{N_ifm(int,evalServers)}" label="Number of Evaluation Servers"  minOccurs="0" default="automatic (see discussion)" complexity="1">
          <param type="INTEGER" constraint="> 0" />
	    </keyword>
		<keyword id="evaluation_scheduling" name="evaluation_scheduling" code="{0}" label="Message Passing Configuration for Scheduling of Evaluations"  minOccurs="0" default="automatic (see discussion)" complexity="1">
	      <oneOf label="Server Mode">
	        <keyword id="master2" name="master" code="{N_ifm(type,evalScheduling_MASTER_SCHEDULING)}" label="Master"  complexity="1" />
	        <keyword id="peer2" name="peer" code="{0}" label="Peer Scheduling of Evaluations"  complexity="1">
	          <oneOf label="Scheduling Mode">
		        <keyword id="dynamic1" name="dynamic" code="{N_ifm(type,evalScheduling_PEER_DYNAMIC_SCHEDULING)}" label="Dynamic"  default="dynamic (see discussion)" complexity="1" />
		        <keyword id="static1" name="static" code="{N_ifm(type,evalScheduling_PEER_STATIC_SCHEDULING)}" label="Static"  complexity="1" />
	          </oneOf>
	        </keyword>
	       </oneOf>
		</keyword>
	    <keyword id="processors_per_evaluation" name="processors_per_evaluation" code="{N_ifm(int,procsPerEval)}" label="Number of Processors per Evaluation Server"  minOccurs="0" default="automatic (see discussion)" complexity="1">
          <param type="INTEGER" constraint="> 0" />
	    </keyword>
	    <keyword id="analysis_servers" name="analysis_servers" code="{N_ifm(int,analysisServers)}" label="Number of Analysis Servers"  minOccurs="0" default="automatic (see discussion)" complexity="1">
          <param type="INTEGER" constraint="> 0" />
	    </keyword>
	    <keyword id="analysis_scheduling" name="analysis_scheduling" code="{0}" label="Message Passing Configuration for Scheduling of Analyses"  minOccurs="0" default="automatic (see discussion)" complexity="1">
	      <oneOf label="Scheduling Mode">
	        <keyword id="master3" name="master" code="{N_ifm(type,analysisScheduling_MASTER_SCHEDULING)}" label="Master"  complexity="1" />
	        <keyword id="peer3" name="peer" code="{N_ifm(type,analysisScheduling_PEER_SCHEDULING)}" label="Peer"  complexity="1" />
	        <!-- #	  | ( peer {0}
			#	      dynamic  {N_ifm(type,analysisScheduling_PEER_DYNAMIC_SCHEDULING)}
			#	      | static {N_ifm(type,analysisScheduling_PEER_STATIC_SCHEDULING)} )
	        -->
	      </oneOf>
	    </keyword>
      </group>
    </keyword>

    <!-- **** TOPLEVEL *** -->
    <keyword id="responses" name="responses" maxOccurs="unbounded" code="{N_rem3(start,0,stop)}" label="Responses" >
      <keyword  id="id_responses" name="id_responses" code="{N_rem(str,idResponses)}" label="Responses set identifier"  minOccurs="0" default="use of last responses parsed" >
        <param type="STRING" taglist="responses" />
      </keyword>
      <keyword  id="descriptors35" name="descriptors" code="{N_rem(strL,responseLabels)}" label="Response labels"  minOccurs="0" default="root strings plus numeric identifiers" >
        <alias name="response_descriptors"/>
        <param type="STRINGLIST" />
      </keyword>
      <!-- # Note: since NIDR does not support BOOLLIST or ENUMLIST, we employ one of two different approaches below for array alternation:
           #       (1) id_* lists used when there are conditional sub-specifications (e.g., mixed grads, mixed Hessians)
           #       (2) STRINGLISTs used for alternation without conditional sub-specifications (e.g., scale_types)
        -->
      <oneOf label="Response Type">
        <keyword  id="objective_functions" name="objective_functions" code="{N_rem(sizet,numObjectiveFunctions)}" label="Optimization"  >
          <alias name="num_objective_functions"/>
          <param type="INTEGER" constraint=">= 0" />
	  <!-- sense must be length 1 or num objective functions (groups), not per field element -->
          <keyword  id="sense" name="sense" code="{N_rem(strL,primaryRespFnSense)}" label="Optimization sense"  minOccurs="0" default="vector values = 'minimize'" >
            <param type="STRINGLIST" constraint="LEN1 objective_functions" />
          </keyword>
	  <!-- scale types must be length 1 or num objective functions (groups), not per field element
    	       "none" is no longer allowed to to ambiguity in scale values -->
          <keyword  id="primary_scale_types" name="primary_scale_types" code="{N_rem(strL,primaryRespFnScaleTypes)}" label="Objective function scaling types"  minOccurs="0" default="no scaling" >
            <alias name="objective_function_scale_types"/>
            <param type="STRINGLIST" constraint="LEN1 objective_functions" />
          </keyword>
	  <!-- scales must be length 1, num objective functions (groups), or per-element (scalar + field lengths) -->
          <keyword  id="primary_scales" name="primary_scales" code="{N_rem(RealDL,primaryRespFnScales)}" label="Objective function scales"  minOccurs="0" default="1.0 (no scaling)" >
            <alias name="objective_function_scales"/>
            <param type="REALLIST" />  <!-- constraint="LEN1 objective_functions" --> 
          </keyword>
	  <!-- weights combine objectives and when specified are only per objective function (group), not field element -->
          <keyword  id="weights" name="weights" code="{N_rem(RealDL,primaryRespFnWeights)}" label="Multi-objective weightings"  minOccurs="0" default="equal weights" >
            <alias name="multi_objective_weights"/>
            <param type="REALLIST" constraint="LEN objective_functions" />
          </keyword>
          <keyword  id="nonlinear_inequality_constraints" name="nonlinear_inequality_constraints" code="{N_rem(sizet,numNonlinearIneqConstraints)}" label="Number of nonlinear inequality constraints"  minOccurs="0" default="0" >
            <alias name="num_nonlinear_inequality_constraints"/>
            <param type="INTEGER" constraint=">= 0" />
            <keyword  id="lower_bounds12" name="lower_bounds" code="{N_rem(RealDL,nonlinearIneqLowerBnds)}" label="Nonlinear inequality constraint lower bounds"  minOccurs="0" default="vector values = -infinity" >
              <alias name="nonlinear_inequality_lower_bounds"/>
              <param type="REALLIST" constraint="LEN nonlinear_inequality_constraints" />
            </keyword>
            <keyword  id="upper_bounds12" name="upper_bounds" code="{N_rem(RealDL,nonlinearIneqUpperBnds)}" label="Nonlinear inequality constraint upper bounds"  minOccurs="0" default="vector values = 0 ." >
              <alias name="nonlinear_inequality_upper_bounds"/>
              <param type="REALLIST" constraint="LEN nonlinear_inequality_constraints" />
            </keyword>
            <keyword  id="scale_types1" name="scale_types" code="{N_rem(strL,nonlinearIneqScaleTypes)}" label="Nonlinear constraint scaling types (for inequalities or equalities)"  minOccurs="0" default="no scaling" >
              <alias name="nonlinear_inequality_scale_types"/>
              <param type="STRINGLIST" constraint="LEN1 nonlinear_inequality_constraints" />
            </keyword>
            <keyword  id="scales1" name="scales" code="{N_rem(RealDL,nonlinearIneqScales)}" label="Nonlinear constraint scales (for inequalities or equalities)"  minOccurs="0" default="1.0 (no scaling)" >
              <alias name="nonlinear_inequality_scales"/>
              <param type="REALLIST" constraint="LEN1 nonlinear_inequality_constraints" />
            </keyword>
          </keyword>
          <keyword  id="nonlinear_equality_constraints" name="nonlinear_equality_constraints" code="{N_rem(sizet,numNonlinearEqConstraints)}" label="Number of nonlinear equality constraints"  minOccurs="0" default="0" >
            <alias name="num_nonlinear_equality_constraints"/>
            <param type="INTEGER" constraint=">= 0" />
            <keyword  id="targets" name="targets" code="{N_rem(RealDL,nonlinearEqTargets)}" label="Nonlinear equality constraint targets"  minOccurs="0" default="vector values = 0 ." >
              <alias name="nonlinear_equality_targets"/>
              <param type="REALLIST" constraint="LEN nonlinear_equality_constraints" />
            </keyword>
            <keyword  id="scale_types2" name="scale_types" code="{N_rem(strL,nonlinearEqScaleTypes)}" label="Nonlinear scaling types (for inequalities or equalities)"  minOccurs="0" default="no scaling" >
              <alias name="nonlinear_equality_scale_types"/>
              <param type="STRINGLIST" constraint="LEN1 nonlinear_equality_constraints" />
            </keyword>
            <keyword  id="scales2" name="scales" code="{N_rem(RealDL,nonlinearEqScales)}" label="Nonlinear scales (for inequalities or equalities)"  minOccurs="0" default="1.0 (no scaling)" >
              <alias name="nonlinear_equality_scales"/>
              <param type="REALLIST" constraint="LEN1 nonlinear_equality_constraints" />
            </keyword>
          </keyword>
          <keyword  id="scalar_objectives" name="scalar_objectives" code="{N_rem(sizet,numScalarObjectiveFunctions)}" label="scalar_objectives"  minOccurs="0" >
            <alias name="num_scalar_objectives"/>
            <param type="INTEGER" constraint=">= 0" />
          </keyword>
          <keyword  id="field_objectives" name="field_objectives" code="{N_rem(sizet,numFieldObjectiveFunctions)}" label="field_objectives"  minOccurs="0" >
            <alias name="num_field_objectives"/>
            <param type="INTEGER" constraint=">= 0" />
            <keyword  id="lengths" name="lengths" code="{N_rem(ivec,fieldLengths)}" label="lengths"   >
              <param type="INTEGERLIST" constraint="LEN field_objectives"/>
            </keyword>
            <keyword  id="num_coordinates_per_field" name="num_coordinates_per_field" code="{N_rem(ivec,numCoordsPerField)}" label="num_coordinates_per_field"  minOccurs="0" >
              <param type="INTEGERLIST" />
            </keyword>
	    <keyword  id="read_field_coordinates1" name="read_field_coordinates" code="{N_rem(true,readFieldCoords)}" label="whether to read field coordinate files"  minOccurs="0" />
          </keyword>
        </keyword>
        <keyword  id="calibration_terms" name="calibration_terms" code="{N_rem(sizet,numLeastSqTerms)}" label="Calibration (Least squares)"  >
          <alias name="least_squares_terms"/>
          <alias name="num_least_squares_terms"/>
          <param type="INTEGER" constraint=">= 0" />
          <keyword  id="scalar_calibration_terms" name="scalar_calibration_terms" code="{N_rem(sizet,numScalarLeastSqTerms)}" label="scalar_calibration_terms"  minOccurs="0" >
            <param type="INTEGER" constraint=">= 0" />
          </keyword>
          <keyword  id="field_calibration_terms" name="field_calibration_terms" code="{N_rem(sizet,numFieldLeastSqTerms)}" label="field_calibration_terms"  minOccurs="0" >
            <param type="INTEGER" constraint=">= 0" />
            <keyword  id="lengths1" name="lengths" code="{N_rem(ivec,fieldLengths)}" label="lengths"   >
              <param type="INTEGERLIST" constraint="LEN field_calibration_terms"/>
            </keyword>
            <keyword  id="num_coordinates_per_field1" name="num_coordinates_per_field" code="{N_rem(ivec,numCoordsPerField)}" label="num_coordinates_per_field"  minOccurs="0" >
              <param type="INTEGERLIST" />
            </keyword>
	    <keyword  id="read_field_coordinates1" name="read_field_coordinates" code="{N_rem(true,readFieldCoords)}" label="whether to read field coordinate files"  minOccurs="0" />
	  </keyword>
	  <!-- scale types are no longer supported since removal of "none"; only value scaling supported
               leaving for possible return to log scaling if sensible:
          <keyword  id="primary_scale_types1" name="primary_scale_types" code="{N_rem(strL,primaryRespFnScaleTypes)}" label="Calibration scaling types"  minOccurs="0" default="no scaling" >
            <alias name="calibration_term_scale_types"/>
            <alias name="least_squares_term_scale_types"/>
            <param type="STRINGLIST" constraint="LEN1 calibration_terms" />
          </keyword>
	  -->
	  <!-- scales must be length 1, num calibration terms (groups), or per-element (scalar + field lengths) -->
          <keyword  id="primary_scales1" name="primary_scales" code="{N_rem(RealDL,primaryRespFnScales)}" label="Calibration scales"  minOccurs="0" default="1.0 (no scaling)" >
            <alias name="calibration_term_scales"/>
            <alias name="least_squares_term_scales"/>
            <param type="REALLIST" /> <!-- constraint="LEN1 calibration_terms" --> 
          </keyword>
	  <!-- weights combine terms and when specified are only per calibration term (group), not field element -->
          <keyword  id="weights1" name="weights" code="{N_rem(RealDL,primaryRespFnWeights)}" label="Calibration term weights"  minOccurs="0" default="equal weights" >
            <alias name="calibration_weights"/>
            <alias name="least_squares_weights"/>
            <param type="REALLIST" constraint="LEN calibration_terms" />
          </keyword>
          <!-- #           ( calibration_data_arrays {0}
               #             [ num_experiments INTEGER >= 0 {N_rem(sizet,numExperiments)} ]
               #             [ experimental_config_variables REALLIST {N_rem(RealDL,expConfigVars)} ]
               #	      [ experimental_observations REALLIST {N_rem(RealDL,expObservations)} ]
               #	      [ experimental_std_deviations REALLIST {N_rem(RealDL,expStdDeviations)} ]
               #             )
               #  	    |
               # The required group immediately inside an optional group with only one alternate was tripping up the Reference manual generation
               #  	    (
           -->
	  <optional>
	    <oneOf label="Calibration Data">
              <keyword  id="calibration_data1" name="calibration_data" code="{N_rem(true,calibrationDataFlag)}" label="calibration data"  >
		<keyword  id="num_experiments" name="num_experiments" code="{N_rem(sizet,numExperiments)}" label="Experiments in file"  minOccurs="0" default="1" >
                  <param type="INTEGER" constraint=">= 0" />
		</keyword>

		<keyword  id="num_config_variables" name="num_config_variables" code="{N_rem(sizet,numExpConfigVars)}" label="Configuration variable columns in file"  minOccurs="0" default="0" >
                  <param type="INTEGER" constraint=">= 0" />
		</keyword>

		<keyword  id="experiment_variance_type1" name="experiment_variance_type" code="{N_rem(strL,varianceType)}" label="Type of measurement error (none, scalar, diagonal, matrix)"  minOccurs="0" default="none" >
		  <alias name="variance_type"/>
                  <param type="STRINGLIST" constraint="LEN1 field_calibration_terms" />
		</keyword>

		<keyword  id="scalar_data_file" name="scalar_data_file" code="{N_rem(str,scalarDataFileName)}" label="Scalar calibration data file name"  minOccurs="0" >
		  <param type="STRING" />
		  &response_scalar_data_format;
		</keyword>
		<keyword  id="interpolate1" name="interpolate" code="{N_rem(true,interpolateFlag)}" label="Interpolate between simulation and experiment data"  minOccurs="0" />
              </keyword>
	      <!-- Legacy data specification option -->
	      <keyword  id="calibration_data_file" name="calibration_data_file" code="{N_rem(str,scalarDataFileName)}" label="Calibration data file name"  default="none" >
		<alias name="least_squares_data_file"/>
		<param type="STRING" />
		&response_scalar_data_format;
		<keyword  id="num_experiments" name="num_experiments" code="{N_rem(sizet,numExperiments)}" label="Experiments in file"  minOccurs="0" default="1" >
		  <param type="INTEGER" constraint=">= 0" />
		</keyword>
		<keyword  id="num_config_variables" name="num_config_variables" code="{N_rem(sizet,numExpConfigVars)}" label="Configuration variable columns in file"  minOccurs="0" default="0" >
		  <param type="INTEGER" constraint=">= 0" />
		</keyword>
		<keyword  id="experiment_variance_type" name="experiment_variance_type" code="{N_rem(strL,varianceType)}" label="Type of measurement error (none, scalar)"  minOccurs="0" default="none" >
		  <alias name="variance_type"/>
		  <param type="STRINGLIST" constraint="LEN1 calibration_terms" />
		</keyword>
              </keyword>
	    </oneOf>
	  </optional>
          <!-- #              )
               # The required group immediately inside an optional group with only one alternate was tripping up the Reference manual generation
            -->
          <keyword id="simulation_variance" name="simulation_variance" code="{N_rem(RealL,simVariance)}" label="Additive model error"  minOccurs="0" default="no variance" >
             <param type="REALLIST" constraint="LEN1 calibration_terms" />
          </keyword>
          <keyword  id="nonlinear_inequality_constraints1" name="nonlinear_inequality_constraints" code="{N_rem(sizet,numNonlinearIneqConstraints)}" label="Number of nonlinear inequality constraints"  minOccurs="0" default="0" >
            <alias name="num_nonlinear_inequality_constraints"/>
            <param type="INTEGER" constraint=">= 0" />
            <keyword  id="lower_bounds13" name="lower_bounds" code="{N_rem(RealDL,nonlinearIneqLowerBnds)}" label="Nonlinear inequality lower bounds"  minOccurs="0" default="vector values = -infinity" >
              <alias name="nonlinear_inequality_lower_bounds"/>
              <param type="REALLIST" constraint="LEN nonlinear_inequality_constraints" />
            </keyword>
            <keyword  id="upper_bounds13" name="upper_bounds" code="{N_rem(RealDL,nonlinearIneqUpperBnds)}" label="Nonlinear inequality upper bounds"  minOccurs="0" default="vector values = 0 ." >
              <alias name="nonlinear_inequality_upper_bounds"/>
              <param type="REALLIST" constraint="LEN nonlinear_inequality_constraints" />
            </keyword>
            <keyword  id="scale_types3" name="scale_types" code="{N_rem(strL,nonlinearIneqScaleTypes)}" label="scale_types"  minOccurs="0" default="no scaling" >
              <alias name="nonlinear_inequality_scale_types"/>
              <param type="STRINGLIST" constraint="LEN1 nonlinear_inequality_constraints" />
            </keyword>
            <keyword  id="scales3" name="scales" code="{N_rem(RealDL,nonlinearIneqScales)}" label="scales"  minOccurs="0" default="1.0 (no scaling)" >
              <alias name="nonlinear_inequality_scales"/>
              <param type="REALLIST" constraint="LEN1 nonlinear_inequality_constraints" />
            </keyword>
          </keyword>
          <keyword  id="nonlinear_equality_constraints1" name="nonlinear_equality_constraints" code="{N_rem(sizet,numNonlinearEqConstraints)}" label="Number of nonlinear equality constraints"  minOccurs="0" default="0" >
            <alias name="num_nonlinear_equality_constraints"/>
            <param type="INTEGER" constraint=">= 0" />
            <keyword  id="targets1" name="targets" code="{N_rem(RealDL,nonlinearEqTargets)}" label="Nonlinear equality targets"  minOccurs="0" default="vector values = 0 ." >
              <alias name="nonlinear_equality_targets"/>
              <param type="REALLIST" constraint="LEN nonlinear_equality_constraints" />
            </keyword>
            <keyword  id="scale_types4" name="scale_types" code="{N_rem(strL,nonlinearEqScaleTypes)}" label="scale_types"  minOccurs="0" default="no scaling" >
              <alias name="nonlinear_equality_scale_types"/>
              <param type="STRINGLIST" constraint="LEN1 nonlinear_equality_constraints" />
            </keyword>
            <keyword  id="scales4" name="scales" code="{N_rem(RealDL,nonlinearEqScales)}" label="scales"  minOccurs="0" default="1.0 (no scaling)" >
              <alias name="nonlinear_equality_scales"/>
              <param type="REALLIST" constraint="LEN1 nonlinear_equality_constraints" />
            </keyword>
          </keyword>
        </keyword>
        <keyword  id="response_functions" name="response_functions" code="{N_rem(sizet,numResponseFunctions)}" label="Generic responses"  >
          <alias name="num_response_functions"/>
          <param type="INTEGER" constraint=">= 0" />
          <keyword  id="scalar_responses" name="scalar_responses" code="{N_rem(sizet,numScalarResponseFunctions)}" label="scalar_responses"  minOccurs="0" >
            <alias name="num_scalar_responses"/>
            <param type="INTEGER" constraint=">= 0" />
          </keyword>
          <keyword  id="field_responses" name="field_responses" code="{N_rem(sizet,numFieldResponseFunctions)}" label="field_responses"  minOccurs="0" >
            <alias name="num_field_responses"/>
            <param type="INTEGER" constraint=">= 0" />
            <keyword  id="lengths2" name="lengths" code="{N_rem(ivec,fieldLengths)}" label="lengths"   >
              <param type="INTEGERLIST" constraint="LEN field_responses" />
            </keyword>
            <keyword  id="num_coordinates_per_field2" name="num_coordinates_per_field" code="{N_rem(ivec,numCoordsPerField)}" label="num_coordinates_per_field"  minOccurs="0" >
              <param type="INTEGERLIST" />
            </keyword>
	    <keyword  id="read_field_coordinates1" name="read_field_coordinates" code="{N_rem(true,readFieldCoords)}" label="whether to read field coordinate files"  minOccurs="0" />
          </keyword>
        </keyword>
      </oneOf>
      &response_gradients;
      &response_hessians;
     </keyword>

  </input>
</document><|MERGE_RESOLUTION|>--- conflicted
+++ resolved
@@ -2861,20 +2861,14 @@
 		<keyword  id="max" name="max" code="{N_mdm(type,qoiAggregation_QOI_AGGREGATION_MAX)}" label="max"   />
 		</oneOf>
 	   </keyword>
-<<<<<<< HEAD
-	   &default_convergence_tolerance;
+	   &method_convergence_tolerance;
        <keyword  id="convergence_tolerance_type" name="convergence_tolerance_type" code="{0}" label="Type of convergence tolerance"  minOccurs="0" default="relative" >
         <oneOf label="Convergence tolerance type">
 		<keyword  id="relative" name="relative" code="{N_mdm(type,convergenceToleranceType_CONVERGENCE_TOLERANCE_TYPE_RELATIVE)}" label="relative"   />
 		<keyword  id="absolute" name="absolute" code="{N_mdm(type,convergenceToleranceType_CONVERGENCE_TOLERANCE_TYPE_ABSOLUTE)}" label="absolute"   />
 		</oneOf>
        </keyword>
-	  &default_max_iterations;
-	  <!-- &default_convergence_tolerance; -->
-=======
 	  &method_max_iterations;
-	  &method_convergence_tolerance;
->>>>>>> bae56f22
 	  &default_final_moments;
 	  <!-- &response_levels_compute_rel; TO DO: support moment-based mappings -->
 	  <!-- &reliability_levels;          TO DO: support moment-based mappings -->
