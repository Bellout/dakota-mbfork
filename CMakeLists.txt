# Dakota itself requires this CMake version; some TPLs may require even newer
cmake_minimum_required(VERSION 3.1)

set(CMAKE_MODULE_PATH
  ${CMAKE_CURRENT_SOURCE_DIR}/cmake
  ${CMAKE_CURRENT_SOURCE_DIR}/cmake/semsCMake
  ${CMAKE_MODULE_PATH}
  )

# We delay enabling languages until developer compiler flags are set,
# even though we no longer force the compiler to the MPI wrapper
project("Dakota" NONE)

# Require C++11 at a minimum, but allow newer standards
# Do this prior to other flag settings below
if (NOT CMAKE_CXX_STANDARD OR CMAKE_CXX_STANDARD EQUAL 98)
<<<<<<< HEAD
  set(CMAKE_CXX_STANDARD 11)
endif()
set(CMAKE_CXX_STANDARD_REQUIRED TRUE)
=======
  set(CMAKE_CXX_STANDARD 11 CACHE STRING "Dakota strictly requires C++11 or better")
endif()
if (NOT DEFINED CMAKE_CXX_EXTENSIONS)
  set(CMAKE_CXX_EXTENSIONS FALSE CACHE BOOL
    "Dakota prefers not to use compiler-specific C++ extensions")
endif()
set(CMAKE_CXX_STANDARD_REQUIRED TRUE CACHE BOOL "Dakota strictly requires C++11 or better")
>>>>>>> cdf9fb18

# DAKOTA versions for packaging
set(Dakota_VERSION_MAJOR 6)
set(Dakota_VERSION_MINOR 6)
set(Dakota_VERSION_PATCH 0)
set(Dakota_VERSION_PAIR
  "${Dakota_VERSION_MAJOR}.${Dakota_VERSION_MINOR}")
set(Dakota_VERSION_TRIPLE
  "${Dakota_VERSION_MAJOR}.${Dakota_VERSION_MINOR}.${Dakota_VERSION_PATCH}")

# --- Release time toggle 
# Toggle this to append to the version number for stable
#set(Dakota_VERSION_APPEND_STABLE "")   # Versioned release
set(Dakota_VERSION_APPEND_STABLE "+")  # Stable releases

# --- Release time toggle 
# If empty, the build date will be used as the release date (could consider 
# using the SVN rev date); use format Mmm dd yyyy, as in asctime()
#set(Dakota_RELEASE_DATE "May 15 2015")    # Versioned release date Mmm dd yyyy
set(Dakota_RELEASE_DATE "")               # Stable release: empty -> build date 

# Dakota version to use for naming archives
set(Dakota_VERSION_STRING "${Dakota_VERSION_MAJOR}.${Dakota_VERSION_MINOR}.${Dakota_VERSION_PATCH}${Dakota_VERSION_APPEND_STABLE}")

# Dakota version to use in source/docs (could use for tarball names?)
# For now, we don't use .0 for new minor releases, use 5.4 not 5.4.0
if (${Dakota_VERSION_PATCH} GREATER 0) 
  set(Dakota_VERSION_SRC 
    "${Dakota_VERSION_TRIPLE}${Dakota_VERSION_APPEND_STABLE}")
else()
  set(Dakota_VERSION_SRC 
    "${Dakota_VERSION_PAIR}${Dakota_VERSION_APPEND_STABLE}")
endif()

# Location for generated files
execute_process(COMMAND "${CMAKE_COMMAND}" -E make_directory
  "${Dakota_BINARY_DIR}/generated")
# TODO: Consistent generated file locations and directory creation.  For now:
execute_process(COMMAND "${CMAKE_COMMAND}" -E make_directory
  "${Dakota_BINARY_DIR}/generated/src")
execute_process(COMMAND "${CMAKE_COMMAND}" -E make_directory
  "${Dakota_BINARY_DIR}/generated/VERSION")

# Buiding in an SVN checkout or a source package? 
set(DAKOTA_VERSION_file_path)
if(EXISTS ${Dakota_SOURCE_DIR}/.svn)
  set(DAKOTA_SVN_checkout TRUE)
  # SVN checkout, determine revision level

  if((APPLE AND DEFINED ENV{BUILD_URL}) OR (CYGWIN AND DEFINED ENV{BUILD_URL}))
    # Workarounds for Jenkins slave shell where svn is different version
    # than the svn client that performed the 'update' step

    file(STRINGS ${Dakota_SOURCE_DIR}/.svn/entries
      list_dakota_rev LIMIT_COUNT 4)

    # Get the trailing (or 4th) entry (SVN rev of Dakota)
    # Would also want to silence CMP0007, or remove blanks
    list(GET list_dakota_rev -1 Dakota_SVN_REV)

  else()
    # NOT CYGWIN/jenkins so "assert" that the same svn client is used for
    # 'update' and 'configure' steps
    find_package(Subversion)

    if(Subversion_FOUND)
      # Workarounds for Trilinos, where CMAKE_PROJECT_NAME != Dakota
      # and the Dakota/ directory may be symlinked.
      get_filename_component(abs_source_dir ${Dakota_SOURCE_DIR} REALPATH)
      Subversion_WC_INFO(${abs_source_dir} Dakota)

      set(Dakota_SVN_REV "${Dakota_WC_REVISION}")
    endif(Subversion_FOUND) # Subversion_FOUND
  endif()

  # Create VERSION file
  file( WRITE ${Dakota_BINARY_DIR}/generated/VERSION/VERSION
        "DAKOTA Version ${Dakota_VERSION_SRC}
Built from SVN revision ${Dakota_SVN_REV}
" )
  set(DAKOTA_VERSION_file_path "${Dakota_BINARY_DIR}/generated/VERSION/")
  install(FILES ${Dakota_BINARY_DIR}/generated/VERSION/VERSION DESTINATION
	  .)

  message(STATUS "Dakota release version is: ${Dakota_VERSION_SRC}")
  message(STATUS "Dakota subversion revision is: ${Dakota_SVN_REV}")

elseif(EXISTS ${Dakota_SOURCE_DIR}/.git)
  set(DAKOTA_GIT_checkout TRUE)
  # GIT checkout, determine revision level

  find_package(Git)

  if(GIT_FOUND)
    # Workarounds for Trilinos, where CMAKE_PROJECT_NAME != Dakota
    # and the Dakota/ directory may be symlinked.
    get_filename_component(abs_source_dir ${Dakota_SOURCE_DIR} REALPATH)
    
    # Get the abbreviated SHA1 of the most recent commit
    execute_process(COMMAND ${GIT_EXECUTABLE} log --pretty=format:%h -1 
      WORKING_DIRECTORY ${abs_source_dir}
      OUTPUT_VARIABLE Dakota_GIT_ABBREV_SHA1)
    # Get the date and time of the most recent commit
    execute_process(COMMAND ${GIT_EXECUTABLE} log --pretty=format:%ci -1 
      WORKING_DIRECTORY ${abs_source_dir}
      OUTPUT_VARIABLE Dakota_GIT_DATETIME)
    # Extract the date
    string(SUBSTRING "${Dakota_GIT_DATETIME}" 0 10 Dakota_GIT_DATE)
    # Build revision string
    ##string(CONFIGURE "@Dakota_GIT_ABBREV_SHA1@ (@Dakota_GIT_DATE@)" Dakota_GIT_REV)
    set(Dakota_GIT_REV "${Dakota_GIT_ABBREV_SHA1} (${Dakota_GIT_DATE})")
  endif(GIT_FOUND) # GIT_FOUND

  # Create VERSION file
  file( WRITE ${Dakota_BINARY_DIR}/generated/VERSION/VERSION
        "DakotaVersion ${Dakota_VERSION_SRC}
Built from GIT revision ${Dakota_GIT_REV}
" )
  set(DAKOTA_VERSION_file_path "${Dakota_BINARY_DIR}/generated/VERSION/")
  install(FILES ${Dakota_BINARY_DIR}/generated/VERSION/VERSION DESTINATION
	  .)

  message(STATUS "Dakota release version is: ${Dakota_VERSION_SRC}")
  message(STATUS "Dakota git revision is: ${Dakota_GIT_REV}")

else() # source tree NOT an SVN or GIT checkout
  set(DAKOTA_SVN_checkout FALSE)
  message(STATUS "Dakota release version is: ${Dakota_VERSION_SRC}")
  message(STATUS "Appear to building from source package.")
endif() # .svn .git directory conditionals

# More widely distributed packages exclude more content
# So smaller number implies less content
set(DAKOTA_InternalFull 3)       # Complete checkout
set(DAKOTA_InternalSupervised 2) # Less some of local/
set(DAKOTA_InternalWeb 1)        # Also less DOT
set(DAKOTA_ExternalWeb 0)        # Also less NPSOL, NLPQL

# The permission level of the distribution (to be made an option)
# TODO: change default to DAKOTA_ExternalWed?
set(DAKOTA_DISTRO ${DAKOTA_InternalFull} CACHE STRING
  "Dakota Distribution Type")

# Initial CPack Settings.  Done here as affects configuration in packages/
# (DOT, NPSOL, NLPQL)
set(CPACK_PACKAGE_VENDOR "Sandia National Laboratories")

set(local_arch "${CMAKE_SYSTEM_NAME}.${CMAKE_SYSTEM_PROCESSOR}")

# TODO: insert distribution type into package names, i.e., instead of 
# ${Dakota_VERSION_STRING} use ${Dakota_VERSION_STRING}.int_web, based on DAKOTA_DISTRO
set(CPACK_PACKAGE_FILE_NAME "dakota-${Dakota_VERSION_STRING}.${local_arch}")
set(CPACK_SOURCE_PACKAGE_FILE_NAME "dakota-${Dakota_VERSION_STRING}.src")
set(CPACK_PACKAGE_VERSION_MAJOR "${Dakota_VERSION_MAJOR}")
set(CPACK_PACKAGE_VERSION_MINOR "${Dakota_VERSION_MINOR}")
set(CPACK_PACKAGE_VERSION_PATCH "${Dakota_VERSION_PATCH}")
set(CPACK_DAKOTA_BINARY_DIR "${Dakota_BINARY_DIR}")

# Always omit .svn directories, .git directories, duplicate TPLs, and GPL packages
# FFTW is GPL, CDDLIB is GPL
set(CPACK_SOURCE_IGNORE_FILES ".*\\\\.svn/" ".*\\\\.git/"
  "^${Dakota_SOURCE_DIR}/packages/fftw/"
  "^${Dakota_SOURCE_DIR}/packages/hopspack/src/src-citizens/citizen-gss/cddlib/"
  "^${Dakota_SOURCE_DIR}/packages/pecos/packages/teuchos/"
  "^${Dakota_SOURCE_DIR}/packages/pecos/packages/fftw/"
  "^${Dakota_SOURCE_DIR}/packages/surfpack/packages/CONMIN/"
  "^${Dakota_SOURCE_DIR}/packages/surfpack/packages/NCSUOpt/"
  )

# Only internal full (developer version) has these things
if(DAKOTA_DISTRO LESS ${DAKOTA_InternalFull})
  list(APPEND CPACK_SOURCE_IGNORE_FILES
    "^${Dakota_SOURCE_DIR}/local/cmake/"
    "^${Dakota_SOURCE_DIR}/local/examples/"
    "^${Dakota_SOURCE_DIR}/local/scripts/"
    "^${Dakota_SOURCE_DIR}/local/snl/"
  )
endif()

if(DAKOTA_DISTRO LESS ${DAKOTA_InternalSupervised})
  message(STATUS "Removing DOT for less than InternalSupervised build")
  # When building InternalWeb, don't want DOT in the binaries
  # Be aggressive and remove from source tree
  file(REMOVE_RECURSE ${Dakota_SOURCE_DIR}/local/packages/DOT/)
endif()

if(DAKOTA_DISTRO LESS ${DAKOTA_InternalWeb})
  # Be aggressive and don't distribute any localfiles outside SNL
  # External integrators may need to change this
  list(APPEND CPACK_SOURCE_IGNORE_FILES "^${Dakota_SOURCE_DIR}/local")
  message(STATUS "Removing NPSOL, NLPQL for less than InternalWeb build")
  # When building InternalWeb, don't want NLPQL, NPSOL in the binaries
  # Be aggressive and remove from source tree
  file(REMOVE_RECURSE "${Dakota_SOURCE_DIR}/local/packages/NLPQL"
    "${Dakota_SOURCE_DIR}/local/packages/NPSOL")
endif()

# RPATH settings 
if(APPLE)
  set(CMAKE_MACOSX_RPATH TRUE CACHE BOOL "Add @rpath to library install names")
  set(CMAKE_INSTALL_RPATH "@executable_path;@executable_path/../lib" 
    CACHE STRING "Set the RPATH in Dakota executables and libraries")
elseif(UNIX)
  set(CMAKE_INSTALL_RPATH "\$ORIGIN:\$ORIGIN/../lib")
endif()



# Manage developer convenience options (experimental)
if(DevDebug)
  include(DakotaDebug)
  include(DakotaDev)
elseif (DevDistro)
  include(DakotaDistro)
  include(DakotaDev)
endif()


# Now check languages after compiler flags and options are set
enable_language(C)
enable_language(CXX)
enable_language(Fortran)
if(MSVC_VERSION EQUAL 1400 OR MSVC_VERSION GREATER 1400 OR MSVC10)
  add_definitions(-D_CRT_SECURE_NO_DEPRECATE -D_CRT_NONSTDC_NO_DEPRECATE 
    -D_CRT_SECURE_NO_WARNINGS)
  add_definitions(-D_SCL_SECURE_NO_DEPRECATE -D_SCL_SECURE_NO_WARNINGS)
endif()

# Perl is required for examples, docs, and system tests
find_package(Perl REQUIRED)

# Python is optionally required by Dakota, Teuchos, and Acro; probe
# for the interpreter here at top-level:
include(FindPythonInterp)

# Locate MPI compiler and library settings (must be after lanugages enabled)
include(DakotaMPI)
option(DAKOTA_HAVE_MPI "Enable MPI in DAKOTA" OFF)
if(DAKOTA_HAVE_MPI)
  DakotaFindMPI()
endif()


include(FortranCInterface)
include(CheckFunctionExists)
include(CheckIncludeFile)

if( CMAKE_SOURCE_DIR STREQUAL CMAKE_BINARY_DIR AND NOT MSVC_IDE )
  message(FATAL_ERROR "In-source builds are not allowed.
Please create a directory and run cmake from there, passing the path
to this source directory as the last argument.
This process created the file `CMakeCache.txt' and the directory `CMakeFiles'.
Please delete them.")
endif()

add_definitions("-DHAVE_CONFIG_H")

# This no longer works as Trilinos CMake rejects custom CMAKE_BUILD_TYPE
# Add CMAKE_BUILD_TYPE for DISTRIBUTION to match historical tests / releases
#set(CMAKE_C_FLAGS_DISTRIBUTION "-O2")
#set(CMAKE_CXX_FLAGS_DISTRIBUTION "-O2")
#set(CMAKE_Fortran_FLAGS_DISTRIBUTION "-O2")

option(BUILD_SHARED_LIBS "Build shared libraries?" ON)

# Note: May need this in some Cygwin builds as well
if(CMAKE_SYSTEM_NAME MATCHES Darwin)
  set(CMAKE_SHARED_LIBRARY_CREATE_CXX_FLAGS
      "${CMAKE_SHARED_LIBRARY_CREATE_CXX_FLAGS} -undefined dynamic_lookup")
endif()

if(NOT DEFINED BLAS_LIBS OR NOT DEFINED LAPACK_LIBS)
  # Historically on MSVC, tried to use CMake config file approach first.  
  # Could probably just use the Unix logic below instead...
  if(MSVC)
    find_package(LAPACK REQUIRED NO_MODULE)
    set(BLAS_LIBS blas)
    set(LAPACK_LIBS lapack)
  else()
    # first check for a system blas and lapack
    if(NOT DEFINED BLAS_LIBS)
      find_library(BLAS_LIBS blas)
    endif()
    if(NOT DEFINED LAPACK_LIBS)
      find_library(LAPACK_LIBS lapack)
    endif()
    if(NOT BLAS_LIBS OR NOT LAPACK_LIBS)
      # if not a system blas and lapack, then look for a cmake built LAPACK
      # with find_package
      find_package(LAPACK REQUIRED NO_MODULE)
      set(BLAS_LIBS blas)
      set(LAPACK_LIBS lapack)
    endif()
  endif()
endif()

# GSL check at top-level due to need for settings in BOTH packages
# and src subdirectories
option(DAKOTA_HAVE_GSL "Toggle GSL support, default is disabled" OFF)
if(DAKOTA_HAVE_GSL)
  # One may want to provide an alternate CBLAS library via
  # DAKOTA_CBLAS_LIBS to use in place of GSL's CBLAS.  On many
  # platforms, linking the GSL CBLAS induces numerical DIFFs in other
  # parts of Dakota. (Might prefer to probe for a library containing
  # cblas_ symbols, then conditionally set this option automatically.)
  if(DAKOTA_CBLAS_LIBS)
    set(GSL_WITHOUT_CBLAS TRUE CACHE BOOL "Omit GSL CBLAS libraries")
  endif()
  find_package(GSL REQUIRED)
  message(STATUS "Found GSL libraries: ${GSL_LIBRARIES}")
endif()

# HDF5 check at top-level due to need for settings in BOTH src
# and test subdirectories
option(DAKOTA_HAVE_HDF5 "Toggle HDF5 support, default is disabled" OFF)
if(DAKOTA_HAVE_HDF5)
  find_package(HDF5 REQUIRED COMPONENTS "C;HL")

  if(NOT HDF5_FOUND)
    message( SEND_ERROR "Dakota cannot write BINARY ResultsDB without HDF5 -
             ${HDF5_hdf5_FOUND}" )
  endif() # HDF5_FOUND

  #message( "Using pre-installed HDF5 in ${FIND_PACKAGE_MESSAGE_DETAILS_HDF5}" )

  #find_package(ZLIB REQUIRED)
  #message( "Using pre-installed ZLIB in ${ZLIB_LIBRARIES}" )

endif() # DAKOTA_HAVE_HDF5

# Mandate a system or user-provided Boost, including some libraries
set(dakota_boost_components
  "filesystem;program_options;regex;serialization;system")

# Acro requires the signals library in addition
option(HAVE_ACRO "Build the ACRO package." ON)
if(HAVE_ACRO)
  list(APPEND dakota_boost_components "signals")
  # Acro uses Boost.Signals (deprecated) instead of Boost.Signals2
  add_definitions("-DBOOST_SIGNALS_NO_DEPRECATION_WARNING")
endif()

# Queso requires the program_options library in addition
option(HAVE_QUESO "Build the QUESO package." OFF)
option(HAVE_QUESO_GPMSA "Use the QUESO GPMSA package when QUESO enabled." ON)
option(HAVE_QUESO_GRVY "Use optional QUESO GRVY package; not recommended." OFF)
option(DAKOTA_QUESO_CMAKE "Experimental: Dakota building QUESO with CMake" ON)


option(HAVE_APPROXNN "Build the Approximate Nearest Neighbor package." ON)

# Options for adaptive sampling that affect both packages and src
option(HAVE_ADAPTIVE_SAMPLING "Enable Morse-Smale-related sampling" ON)
option(HAVE_MORSE_SMALE 
  "Use Morse-Smale; requires APPROXNN and Dionysus libraries" OFF)
if(HAVE_ADAPTIVE_SAMPLING AND HAVE_MORSE_SMALE)
  if (NOT HAVE_APPROXNN)
    set(HAVE_APPROXNN TRUE CACHE BOOL 
      "HAVE_APPROXNN enabled for Morse-Smale Adaptive Sampling")
  endif()
endif()

# Options that affect both src/ and test/
option(DAKOTA_MODELCENTER "Toggle ModelCenter support, default is disabled" OFF)

if(WIN32)
  set(Boost_USE_STATIC_LIBS TRUE)
endif()
# Dakota requires Boost 1.49 or newer; enforce for all libs in the build
find_package(Boost 1.49 REQUIRED COMPONENTS "${dakota_boost_components}")


include(CTest)


# Installation destination options 
# (relative to ${CMAKE_INSTALL_PREFIX}, unless absolute)
set(DAKOTA_EXAMPLES_INSTALL . CACHE FILEPATH 
  "Installation destination for DAKOTA examples/ dir")
set(DAKOTA_TEST_INSTALL . CACHE FILEPATH 
  "Installation destination for DAKOTA test/ dir")
set(DAKOTA_TOPFILES_INSTALL . CACHE FILEPATH 
  "Installation destination for DAKOTA top-level files")


# Set the export name for install targets; parent packages likely want
# to override this to the name of their target
set(ExportTarget DakotaTargets CACHE STRING 
  "Export set name for ${CMAKE_PROJECT_NAME}")

# TODO: Have etphipp remove Trilinos-specific code and instead set in TriKota
# when building inside Trilinos, the path to Teuchos will already be set
if (NOT BUILD_IN_TRILINOS)

  # first probe for system-installed Trilinos
  # this will respect Trilinos_DIR if already set
  find_package(Trilinos QUIET)

  if ( NOT Trilinos_DIR )

    # if no one has configured a local src Teuchos, do so
    # this will respect Teuchos_DIR if already set
    if( NOT Teuchos_DIR )
      if( EXISTS ${CMAKE_CURRENT_SOURCE_DIR}/packages/external/teuchos/cmake/tribits )
        set( Teuchos_DIR
          ${CMAKE_CURRENT_BINARY_DIR}/packages/external/teuchos/packages/teuchos )
        set( Trilinos_ENABLE_Teuchos ON CACHE BOOL
          "ENABLE TriBITS build of teuchos" FORCE )

        # Map key Dakota variables to TriBITS variables
        set( TPL_BLAS_LIBRARIES ${BLAS_LIBS} )
        set( TPL_LAPACK_LIBRARIES ${LAPACK_LIBS} )
	# Dakota doesn't use any Teuchos MPI features; may want to force off
        #set( TPL_ENABLE_MPI ${DAKOTA_HAVE_MPI} )


# This doesn't do as name implies; setting OFF doesn't generate Config.cmake 
# at all; doesn't just control whether installed!  Want Config.cmake in build
#        set(Trilinos_ENABLE_INSTALL_CMAKE_CONFIG_FILES OFF CACHE BOOL
#	  "Dakota is the top-level package; don't write Trilinos config files")

      else()
        # Use "historical" directory hierarchy, before TriBITS
        set( Teuchos_DIR ${CMAKE_CURRENT_BINARY_DIR}/packages/teuchos )
      endif() # tribits source directory EXISTS

      message(STATUS "Dakota setting Teuchos_DIR to ${Teuchos_DIR}" )
      set(DAKOTA_BUILDING_TEUCHOS TRUE CACHE BOOL
        "Dakota is building Teuchos in its build tree" FORCE)
      add_subdirectory(packages/external/teuchos)

    else()
      message(STATUS
	"In ${CMAKE_CURRENT_BINARY_DIR} using Teuchos_DIR: ${Teuchos_DIR}")
    endif() # NOT Teuchos_DIR

    # Additional setting to prevent multiple targets with the same name
    set(Trilinos_TARGETS_IMPORTED 1)

    find_package( Teuchos NO_MODULE REQUIRED )

  else()
    message( "Using system trilinos in ${Trilinos_DIR}" )
  endif() # NOT Trilinos_DIR

endif() # NOT BUILD_IN_TRILINOS


# Manage option for graphics (default ON if possible)
include(DakotaXGraphics)
option(HAVE_X_GRAPHICS "Build the Dakota/Motif Graphics package." ON)
if(HAVE_X_GRAPHICS)
  if(WIN32)
    message(STATUS "HAVE_X_GRAPHICS requested, but not supported on Windows; "
      "disabling.")
    set(HAVE_X_GRAPHICS OFF CACHE BOOL 
      "X graphics not supported on Windows; disabling" FORCE)
  else()
    dakota_x_graphics()
    # TODO: option to force even when deps not found?
    if(DAKOTA_X_DEPS_FOUND)
      message(STATUS "All Dakota X_GRAPHICS dependencies found; 2D graphics "
	"will be enabled as requested.")
    else()
      message(WARNING "HAVE_X_GRAPHICS requested, but X11 dependencies not "
	"found; disabling. (Dakota graphics require X11, Xmu, Xpm, and "
	"Motif/Lesstif, including development headers and libraries, as well as "
	"pthreads.)"
	)
      set(HAVE_X_GRAPHICS OFF CACHE BOOL 
	"X graphics dependencies not found; disabling" FORCE)
    endif()
  endif()  # WIN32
endif()  # HAVE_X_GRAPHICS

# Manage option for f90 (default ON)
option(DAKOTA_F90 "Build the f90, bvls_wrapper." ON)
if(DAKOTA_F90)
  FortranCInterface_HEADER(dak_f90_config.h MACRO_NAMESPACE DAK_F90_)
  install(FILES ${Dakota_BINARY_DIR}/dak_f90_config.h DESTINATION include)
endif(DAKOTA_F90)

option(DAKOTA_ENABLE_TESTS "Enable Dakota-specific tests?" ON)
# Option to turn off key DAKOTA TPL tests, default OFF
# Needs to go before adding the packages subdirectory
option(DAKOTA_ENABLE_TPL_TESTS "Enable DAKOTA TPL tests?" OFF)
if(DAKOTA_ENABLE_TPL_TESTS)
  set(DDACE_ENABLE_TESTS    ON CACHE BOOL "Enable DDACE tests.")
  set(HOPSPACK_ENABLE_TESTS ON CACHE BOOL "Enable HOPSPACK tests.")
  set(LHS_ENABLE_TESTS      ON CACHE BOOL "Enable LHS tests.")
  set(OPTPP_ENABLE_TESTS    ON CACHE BOOL "Enable OPT++ tests.")
  set(PECOS_ENABLE_TESTS    ON CACHE BOOL "Enable PECOS tests.")
else()
  set(DDACE_ENABLE_TESTS    OFF CACHE BOOL "Enable DDACE tests.")
  set(HOPSPACK_ENABLE_TESTS OFF CACHE BOOL "Enable HOPSPACK tests.")
  set(LHS_ENABLE_TESTS      OFF CACHE BOOL "Enable LHS tests.")
  set(OPTPP_ENABLE_TESTS    OFF CACHE BOOL "Enable OPT++ tests.")
  set(PECOS_ENABLE_TESTS    OFF CACHE BOOL "Enable PECOS tests.")
endif()

add_subdirectory(packages)

# The Dakota DLL API should build on all platforms, though the
# ModelCenter portion will not
option(DAKOTA_DLL_API "Enable DAKOTA DLL API." ON)

option(ENABLE_SPEC_MAINT "Enable DAKOTA specification maintenance mode." OFF)
if(ENABLE_SPEC_MAINT AND NOT UNIX)
  message(FATAL_ERROR 
    "DAKOTA specification maintenance mode only available on UNIX platforms")
endif()

option(ENABLE_DAKOTA_DOCS "Enable DAKOTA documentation build." OFF)
if(ENABLE_DAKOTA_DOCS AND NOT UNIX)
  message(FATAL_ERROR 
    "DAKOTA documentation build only available on UNIX platforms")
endif()

# Option to build an unsupported Java wrapper for Dakota's library mode that 
# has a Java callback for performing function evaluations.  This is a non-
# functioning capability that should only be enabled by developers.  It does 
# not relate to compiling or using Dakota's graphical user interface.
option(DAKOTA_API_JAVA "Unsupported: Enable Dakota library Java API" OFF)
mark_as_advanced(DAKOTA_API_JAVA)

if (ENABLE_SPEC_MAINT OR ENABLE_DAKOTA_DOCS OR DAKOTA_API_JAVA)
  # Each of these requires compiling Java code with Java 1.6 or newer 
  find_package(Java 1.6 REQUIRED)
  # BMA: Not sure why Java_FOUND doesn't work here:
  if (NOT Java_JAVA_EXECUTABLE OR NOT Java_JAVAC_EXECUTABLE OR 
      NOT Java_JAR_EXECUTABLE)
    message(SEND_ERROR "Dakota spec maint, docs, and Java API require JDK.")
  endif()
  include(UseJava)
endif()

add_subdirectory(src)
# Build the executables in the test directory even if BUILD_TESTING is OFF
if(DAKOTA_ENABLE_TESTS)
  add_subdirectory(test)
endif()

if(ENABLE_DAKOTA_DOCS)
  add_subdirectory(docs)
endif()

add_subdirectory(examples)

add_subdirectory(interfaces)

# Top-level install rules from source (binary rules are in subdirs)
install(FILES INSTALL LICENSE COPYRIGHT README
	${DAKOTA_VERSION_file_path}VERSION
  DESTINATION ${DAKOTA_TOPFILES_INSTALL})

install(DIRECTORY examples DESTINATION ${DAKOTA_EXAMPLES_INSTALL}
  USE_SOURCE_PERMISSIONS
  PATTERN "CMakeLists.txt" EXCLUDE
  PATTERN "Makefile.am" EXCLUDE
  PATTERN ".svn" EXCLUDE
  PATTERN ".git" EXCLUDE
  PATTERN "*.c" EXCLUDE 
  PATTERN "*.f" EXCLUDE 
  )

install(DIRECTORY test DESTINATION ${DAKOTA_TEST_INSTALL}
  PATTERN "CMakeLists.txt" EXCLUDE
  PATTERN "Makefile.*" EXCLUDE
  PATTERN ".svn" EXCLUDE
  PATTERN ".git" EXCLUDE
  PATTERN "*.c" EXCLUDE 
  PATTERN "*.cpp" EXCLUDE 
  PATTERN "*.f" EXCLUDE 
  )

# Install helper scripts to bin/:
install(PROGRAMS "scripts/dprepro" DESTINATION "bin")
# dakota.bat is useful in both native and Cygwin due to command prompt usage
if (MSVC OR CYGWIN)
  install(PROGRAMS "scripts/dakota.bat" DESTINATION "bin")
endif()
# dakota.sh is useful for all except native windows builds
if(NOT MSVC)
  install(PROGRAMS "scripts/dakota.sh" DESTINATION "bin")
endif()




# Final CPack settings

# Create Add generated files to source package
if(DAKOTA_SVN_checkout OR DAKOTA_GIT_checkout)
  SET(CPACK_SOURCE_INSTALLED_DIRECTORIES "${CMAKE_CURRENT_SOURCE_DIR};/") 
  LIST(APPEND CPACK_SOURCE_INSTALLED_DIRECTORIES
	"${Dakota_BINARY_DIR}/generated/src/;/src")
  LIST(APPEND CPACK_SOURCE_INSTALLED_DIRECTORIES
	"${Dakota_BINARY_DIR}/generated/VERSION/;/")
endif()

if(WIN32)
  set(CPACK_GENERATOR ZIP)
  set(CPACK_SOURCE_GENERATOR ZIP)
elseif(CYGWIN)
  # The Cygwin-specific generators require additional information to
  # create packages that work with Cygwin's package manager (we suspect)
  #set(CPACK_GENERATOR CygwinBinary)
  #set(CPACK_SOURCE_GENERATOR CygwinSource)
  set(CPACK_GENERATOR ZIP)
  set(CPACK_SOURCE_GENERATOR ZIP)
else()
  # All unix-like systems EXCEPT cygwin (WJB - ToDo:  MacOSX-specific packages)
  set(CPACK_GENERATOR TGZ)
  set(CPACK_SOURCE_GENERATOR TGZ)
endif()


include(CPack)
<|MERGE_RESOLUTION|>--- conflicted
+++ resolved
@@ -14,11 +14,6 @@
 # Require C++11 at a minimum, but allow newer standards
 # Do this prior to other flag settings below
 if (NOT CMAKE_CXX_STANDARD OR CMAKE_CXX_STANDARD EQUAL 98)
-<<<<<<< HEAD
-  set(CMAKE_CXX_STANDARD 11)
-endif()
-set(CMAKE_CXX_STANDARD_REQUIRED TRUE)
-=======
   set(CMAKE_CXX_STANDARD 11 CACHE STRING "Dakota strictly requires C++11 or better")
 endif()
 if (NOT DEFINED CMAKE_CXX_EXTENSIONS)
@@ -26,7 +21,6 @@
     "Dakota prefers not to use compiler-specific C++ extensions")
 endif()
 set(CMAKE_CXX_STANDARD_REQUIRED TRUE CACHE BOOL "Dakota strictly requires C++11 or better")
->>>>>>> cdf9fb18
 
 # DAKOTA versions for packaging
 set(Dakota_VERSION_MAJOR 6)
