--- conflicted
+++ resolved
@@ -386,10 +386,6 @@
 option(HAVE_ROL "Build the ROL package." ON)
 if (NOT BUILD_IN_TRILINOS)
 
-<<<<<<< HEAD
-  # First probe for system-installed Trilinos, respecting Trilinos_DIR if set
-  #find_package(Trilinos QUIET)
-=======
   # Workaround to skip finding system Trilinos until this probe is
   # simplified and follows find_package semantics. Double negative to
   # preserve historical behavior without overcomplicating things.
@@ -397,7 +393,6 @@
     # First probe for system-installed Trilinos, respecting Trilinos_DIR if set
     find_package(Trilinos QUIET)
   endif()
->>>>>>> 0a844539
 
   if(Trilinos_FOUND)
     if(Trilinos_DIR)
